--- conflicted
+++ resolved
@@ -25,17 +25,11 @@
 These editors are currently supported:
 
  - [Atom](https://atom.io/)
-<<<<<<< HEAD
  - [Visual Studio Code](https://code.visualstudio.com/)
  - [Visual Studio Code (Insiders)](https://code.visualstudio.com/insiders/)
  - [Sublime Text](https://www.sublimetext.com/)
- - [ColdFusion Builder](https://www.adobe.com/tr/products/coldfusion-builder.html)
+ - [ColdFusion Builder](https://www.adobe.com/products/coldfusion-builder.html)
  - [Notepad++](https://notepad-plus-plus.org/)
-=======
- - [Visual Studio Code](https://code.visualstudio.com/) - both stable and Insiders channel
- - [Sublime Text](https://www.sublimetext.com/)
- - [ColdFusion Builder](https://www.adobe.com/products/coldfusion-builder.html)
->>>>>>> a70d7c5b
 
 These are defined in an enum at the top of the file:
 
@@ -46,10 +40,7 @@
   VisualStudioCodeInsiders = 'Visual Studio Code (Insiders)',
   SublimeText = 'Sublime Text',
   CFBuilder = 'ColdFusion Builder',
-<<<<<<< HEAD
   NotepadPlusPlus = 'Notepad++'
-=======
->>>>>>> a70d7c5b
 }
 ```
 
