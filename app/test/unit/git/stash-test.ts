import * as FSE from 'fs-extra'
import * as path from 'path'
import { Repository } from '../../../src/models/repository'
import { setupEmptyRepository } from '../../helpers/repositories'
import { GitProcess } from 'dugite'
import {
  getDesktopStashEntries,
  createDesktopStashMessage,
  createDesktopStashEntry,
<<<<<<< HEAD
  getLastDesktopStashEntry,
  dropDesktopStashEntry,
=======
  getLastDesktopStashEntryForBranch,
>>>>>>> 3df10627
} from '../../../src/lib/git/stash'
import { getTipOrError } from '../../helpers/tip'

describe('git/stash', () => {
  describe('getDesktopStashEntries', () => {
    let repository: Repository
    let readme: string

    beforeEach(async () => {
      repository = await setupEmptyRepository()
      readme = path.join(repository.path, 'README.md')
      await FSE.writeFile(readme, '')
      await GitProcess.exec(['add', 'README.md'], repository.path)
      await GitProcess.exec(['commit', '-m', 'initial commit'], repository.path)
    })

    it('handles unborn repo by returning empty list', async () => {
      const repo = await setupEmptyRepository()
<<<<<<< HEAD
      let didFail = false
=======
>>>>>>> 3df10627

      const entries = await getDesktopStashEntries(repo)

      expect(entries).toHaveLength(0)
    })

    it('returns an empty list when no stash entries have been created', async () => {
      const entries = await getDesktopStashEntries(repository)

      expect(entries).toHaveLength(0)
    })

    it('returns all stash entries created by Desktop', async () => {
      await generateTestStashEntry(repository, 'master', false)
      await generateTestStashEntry(repository, 'master', false)
      await generateTestStashEntry(repository, 'master', true)

      const stashEntries = await getDesktopStashEntries(repository)

      expect(stashEntries).toHaveLength(1)
      expect(stashEntries[0].branchName).toBe('master')
    })
  })

<<<<<<< HEAD
  describe('createStashEntry', () => {
=======
  describe('createDesktopStashEntry', () => {
>>>>>>> 3df10627
    let repository: Repository
    let readme: string

    beforeEach(async () => {
      repository = await setupEmptyRepository()
      readme = path.join(repository.path, 'README.md')
      await FSE.writeFile(readme, '')
      await GitProcess.exec(['add', 'README.md'], repository.path)
      await GitProcess.exec(['commit', '-m', 'initial commit'], repository.path)
    })

<<<<<<< HEAD
    it('creates a stash entry', async () => {
      await FSE.appendFile(readme, 'just testing stuff')
      const { sha } = await getTipOrError(repository)

      await createDesktopStashEntry(repository, 'master', sha)

      const result = await GitProcess.exec(['stash', 'list'], repository.path)
      const entries = result.stdout.trim().split('\n')
      expect(entries).toHaveLength(1)
    })
  })

  describe('getLastDesktopStashEntry', () => {
=======
    it('creates a stash entry when repo is not unborn or in any kind of conflict or rebase state', async () => {
      const branchName = 'master'
      await FSE.appendFile(readme, 'just testing stuff')

      const tipCommit = await getTipOrError(repository)
      await createDesktopStashEntry(repository, branchName, tipCommit.sha)
    })
  })

  describe('getLastDesktopStashEntryForBranch', () => {
>>>>>>> 3df10627
    let repository: Repository
    let readme: string

    beforeEach(async () => {
      repository = await setupEmptyRepository()
      readme = path.join(repository.path, 'README.md')
      await FSE.writeFile(readme, '')
      await GitProcess.exec(['add', 'README.md'], repository.path)
      await GitProcess.exec(['commit', '-m', 'initial commit'], repository.path)
    })

    it('returns null when no stash entries exist for branch', async () => {
      await generateTestStashEntry(repository, 'some-other-branch', true)

<<<<<<< HEAD
      const entry = await getLastDesktopStashEntry(repository, 'master')
=======
      const entry = await getLastDesktopStashEntryForBranch(
        repository,
        'master'
      )
>>>>>>> 3df10627

      expect(entry).toBeNull()
    })

    it('returns last entry made for branch', async () => {
      const branchName = 'master'
      await generateTestStashEntry(repository, branchName, true)
      const lastEntry = await generateTestStashEntry(
        repository,
        branchName,
        true
      )

<<<<<<< HEAD
      const actual = await getLastDesktopStashEntry(repository, branchName)

=======
      const actual = await getLastDesktopStashEntryForBranch(
        repository,
        branchName
      )

      expect(actual).not.toBeNull()
>>>>>>> 3df10627
      expect(actual!.stashSha).toBe(lastEntry)
    })
  })

<<<<<<< HEAD
  describe('dropDesktopStashEntry', () => {
    let repository: Repository
    let readme: string

    beforeEach(async () => {
      repository = await setupEmptyRepository()
      readme = path.join(repository.path, 'README.md')
      await FSE.writeFile(readme, '')
      await GitProcess.exec(['add', 'README.md'], repository.path)
      await GitProcess.exec(['commit', '-m', 'initial commit'], repository.path)
    })

    it('does nothing when given an empty string for `stashSha`', async () => {
      await FSE.appendFile(readme, '1')
      await stash(repository, 'master', null)

      await dropDesktopStashEntry(repository, '')

      const result = await GitProcess.exec(['stash', 'list'], repository.path)
      const entries = result.stdout.trim().split('\n')
      expect(entries).toHaveLength(1)
    })

    it('removes the entry identified by `stashSha`', async () => {
      await FSE.appendFile(readme, '1')
      const stashToDelete = await stash(repository, 'master', null)
      await FSE.appendFile(readme, '2')
      await stash(repository, 'master', null)

      await dropDesktopStashEntry(repository, stashToDelete)

      // using this function to get stashSha since it parses
      // the output from git into easy to use objects
      const entries = await getDesktopStashEntries(repository)

      expect(entries).toHaveLength(1)
      expect(entries[0].stashSha).not.toEqual(stashToDelete)
    })
  })
})

=======
  describe('createDesktopStashMessage', () => {
    it('creates message that matches Desktop stash entry format', () => {
      const branchName = 'master'
      const tipSha = 'bc45b3b97993eed2c3d7872a0b766b3e29a12e4b'

      const message = createDesktopStashMessage(branchName, tipSha)

      expect(message).toBe(
        '!!GitHub_Desktop<master@bc45b3b97993eed2c3d7872a0b766b3e29a12e4b>'
      )
    })
  })
})

/**
 * Creates a stash entry using `git stash push` to allow for similating
 * entries created via the CLI and Desktop
 *
 * @param repository the repository to create the stash entry for
 * @param message passing no message will similate Desktop creating the entry
 */
>>>>>>> 3df10627
async function stash(
  repository: Repository,
  branchName: string,
  message: string | null
): Promise<string> {
  const tip = await getTipOrError(repository)

  // Since we're identifying stash entries by their object ID
  // we need to capture it at the time of creation so that we
  // can assert against it.
  const result = await GitProcess.exec(['stash', 'create'], repository.path)
  const objectId = result.stdout.trim()
  await GitProcess.exec(
    [
      'stash',
      'store',
      '-m',
      message || createDesktopStashMessage(branchName, tip.sha),
      objectId,
    ],
    repository.path
  )

  return objectId
}

async function generateTestStashEntry(
  repository: Repository,
  branchName: string,
<<<<<<< HEAD
  createdByDesktop: boolean
): Promise<string> {
  const message = createdByDesktop ? null : 'Should get filtered'
  const readme = path.join(repository.path, 'README.md')
  await FSE.appendFile(readme, '1')
  const objectId = await stash(repository, branchName, message)

  return objectId
=======
  simulateDesktopEntry: boolean
): Promise<string> {
  const message = simulateDesktopEntry ? null : 'Should get filtered'
  const readme = path.join(repository.path, 'README.md')
  await FSE.appendFile(readme, '1')

  return await stash(repository, branchName, message)
>>>>>>> 3df10627
}<|MERGE_RESOLUTION|>--- conflicted
+++ resolved
@@ -7,12 +7,7 @@
   getDesktopStashEntries,
   createDesktopStashMessage,
   createDesktopStashEntry,
-<<<<<<< HEAD
-  getLastDesktopStashEntry,
-  dropDesktopStashEntry,
-=======
   getLastDesktopStashEntryForBranch,
->>>>>>> 3df10627
 } from '../../../src/lib/git/stash'
 import { getTipOrError } from '../../helpers/tip'
 
@@ -31,10 +26,6 @@
 
     it('handles unborn repo by returning empty list', async () => {
       const repo = await setupEmptyRepository()
-<<<<<<< HEAD
-      let didFail = false
-=======
->>>>>>> 3df10627
 
       const entries = await getDesktopStashEntries(repo)
 
@@ -59,11 +50,7 @@
     })
   })
 
-<<<<<<< HEAD
-  describe('createStashEntry', () => {
-=======
   describe('createDesktopStashEntry', () => {
->>>>>>> 3df10627
     let repository: Repository
     let readme: string
 
@@ -75,21 +62,6 @@
       await GitProcess.exec(['commit', '-m', 'initial commit'], repository.path)
     })
 
-<<<<<<< HEAD
-    it('creates a stash entry', async () => {
-      await FSE.appendFile(readme, 'just testing stuff')
-      const { sha } = await getTipOrError(repository)
-
-      await createDesktopStashEntry(repository, 'master', sha)
-
-      const result = await GitProcess.exec(['stash', 'list'], repository.path)
-      const entries = result.stdout.trim().split('\n')
-      expect(entries).toHaveLength(1)
-    })
-  })
-
-  describe('getLastDesktopStashEntry', () => {
-=======
     it('creates a stash entry when repo is not unborn or in any kind of conflict or rebase state', async () => {
       const branchName = 'master'
       await FSE.appendFile(readme, 'just testing stuff')
@@ -100,7 +72,6 @@
   })
 
   describe('getLastDesktopStashEntryForBranch', () => {
->>>>>>> 3df10627
     let repository: Repository
     let readme: string
 
@@ -115,14 +86,10 @@
     it('returns null when no stash entries exist for branch', async () => {
       await generateTestStashEntry(repository, 'some-other-branch', true)
 
-<<<<<<< HEAD
-      const entry = await getLastDesktopStashEntry(repository, 'master')
-=======
       const entry = await getLastDesktopStashEntryForBranch(
         repository,
         'master'
       )
->>>>>>> 3df10627
 
       expect(entry).toBeNull()
     })
@@ -136,64 +103,16 @@
         true
       )
 
-<<<<<<< HEAD
-      const actual = await getLastDesktopStashEntry(repository, branchName)
-
-=======
       const actual = await getLastDesktopStashEntryForBranch(
         repository,
         branchName
       )
 
       expect(actual).not.toBeNull()
->>>>>>> 3df10627
       expect(actual!.stashSha).toBe(lastEntry)
     })
   })
 
-<<<<<<< HEAD
-  describe('dropDesktopStashEntry', () => {
-    let repository: Repository
-    let readme: string
-
-    beforeEach(async () => {
-      repository = await setupEmptyRepository()
-      readme = path.join(repository.path, 'README.md')
-      await FSE.writeFile(readme, '')
-      await GitProcess.exec(['add', 'README.md'], repository.path)
-      await GitProcess.exec(['commit', '-m', 'initial commit'], repository.path)
-    })
-
-    it('does nothing when given an empty string for `stashSha`', async () => {
-      await FSE.appendFile(readme, '1')
-      await stash(repository, 'master', null)
-
-      await dropDesktopStashEntry(repository, '')
-
-      const result = await GitProcess.exec(['stash', 'list'], repository.path)
-      const entries = result.stdout.trim().split('\n')
-      expect(entries).toHaveLength(1)
-    })
-
-    it('removes the entry identified by `stashSha`', async () => {
-      await FSE.appendFile(readme, '1')
-      const stashToDelete = await stash(repository, 'master', null)
-      await FSE.appendFile(readme, '2')
-      await stash(repository, 'master', null)
-
-      await dropDesktopStashEntry(repository, stashToDelete)
-
-      // using this function to get stashSha since it parses
-      // the output from git into easy to use objects
-      const entries = await getDesktopStashEntries(repository)
-
-      expect(entries).toHaveLength(1)
-      expect(entries[0].stashSha).not.toEqual(stashToDelete)
-    })
-  })
-})
-
-=======
   describe('createDesktopStashMessage', () => {
     it('creates message that matches Desktop stash entry format', () => {
       const branchName = 'master'
@@ -215,7 +134,6 @@
  * @param repository the repository to create the stash entry for
  * @param message passing no message will similate Desktop creating the entry
  */
->>>>>>> 3df10627
 async function stash(
   repository: Repository,
   branchName: string,
@@ -245,16 +163,6 @@
 async function generateTestStashEntry(
   repository: Repository,
   branchName: string,
-<<<<<<< HEAD
-  createdByDesktop: boolean
-): Promise<string> {
-  const message = createdByDesktop ? null : 'Should get filtered'
-  const readme = path.join(repository.path, 'README.md')
-  await FSE.appendFile(readme, '1')
-  const objectId = await stash(repository, branchName, message)
-
-  return objectId
-=======
   simulateDesktopEntry: boolean
 ): Promise<string> {
   const message = simulateDesktopEntry ? null : 'Should get filtered'
@@ -262,5 +170,4 @@
   await FSE.appendFile(readme, '1')
 
   return await stash(repository, branchName, message)
->>>>>>> 3df10627
 }