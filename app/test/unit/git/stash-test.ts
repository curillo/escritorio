import * as FSE from 'fs-extra'
import * as path from 'path'
import { Repository } from '../../../src/models/repository'
import { setupEmptyRepository } from '../../helpers/repositories'
import { GitProcess } from 'dugite'
import {
  getDesktopStashEntries,
  createDesktopStashMessage,
  createDesktopStashEntry,
<<<<<<< HEAD
  dropDesktopStashEntry,
=======
  getLastDesktopStashEntry,
>>>>>>> 605cb238
} from '../../../src/lib/git/stash'
import { getTipOrError } from '../../helpers/tip'

describe('git/stash', () => {
  describe('getDesktopStashEntries', () => {
    let repository: Repository
    let readme: string

    beforeEach(async () => {
      repository = await setupEmptyRepository()
      readme = path.join(repository.path, 'README.md')
      await FSE.writeFile(readme, '')
      await GitProcess.exec(['add', 'README.md'], repository.path)
      await GitProcess.exec(['commit', '-m', 'initial commit'], repository.path)
    })

    it('handles unborn repo by returning empty list', async () => {
      const repo = await setupEmptyRepository()
      let didFail = false
      readme = path.join(repo.path, 'README.md')
      await FSE.writeFile(readme, '')
      await stash(repo, 'master', null)

      try {
        await getDesktopStashEntries(repo)
      } catch (e) {
        didFail = true
      }

      expect(didFail).toBe(true)
    })

    it('returns all stash entries created by Desktop', async () => {
      await generateTestStashEntry(repository, 'master', false)
      await generateTestStashEntry(repository, 'master', false)
      await generateTestStashEntry(repository, 'master', true)

      const stashEntries = await getDesktopStashEntries(repository)

      expect(stashEntries).toHaveLength(1)
      expect(stashEntries[0].branchName).toBe('master')
    })
  })

  describe('createStashEntry', () => {
    let repository: Repository
    let readme: string

    beforeEach(async () => {
      repository = await setupEmptyRepository()
      readme = path.join(repository.path, 'README.md')
      await FSE.writeFile(readme, '')
      await GitProcess.exec(['add', 'README.md'], repository.path)
      await GitProcess.exec(['commit', '-m', 'initial commit'], repository.path)
    })

    it('creates a stash entry', async () => {
      await FSE.appendFile(readme, 'just testing stuff')
      const { sha } = await getTipOrError(repository)

      await createDesktopStashEntry(repository, 'master', sha)

      const result = await GitProcess.exec(['stash', 'list'], repository.path)
      const entries = result.stdout.trim().split('\n')
      expect(entries).toHaveLength(1)
    })
  })
<<<<<<< HEAD

  describe('dropDesktopStashEntry', () => {
    let repository: Repository
    let readme: string

    beforeEach(async () => {
      repository = await setupEmptyRepository()
      readme = path.join(repository.path, 'README.md')
      await FSE.writeFile(readme, '')
      await GitProcess.exec(['add', 'README.md'], repository.path)
      await GitProcess.exec(['commit', '-m', 'initial commit'], repository.path)
    })

    it('does nothing when given an empty string for `stashSha`', async () => {
      await FSE.appendFile(readme, '1')
      await stash(repository)

      await dropDesktopStashEntry(repository, '')

      const result = await GitProcess.exec(['stash', 'list'], repository.path)
      const entries = result.stdout.trim().split('\n')
      expect(entries).toHaveLength(1)
    })

    it('removes the entry identified by `stashSha`', async () => {
      const { sha } = await getTipOrError(repository)
      await FSE.appendFile(readme, '1')
      await stash(repository)
      await FSE.appendFile(readme, '2')
      await stash(repository)

      // using this function to get stashSha since it parses
      // the output from git into easy to use objects
      const entries
    })
  })
})
=======
>>>>>>> 605cb238

  describe('getLastDesktopStashEntry', () => {
    let repository: Repository
    let readme: string

    beforeEach(async () => {
      repository = await setupEmptyRepository()
      readme = path.join(repository.path, 'README.md')
      await FSE.writeFile(readme, '')
      await GitProcess.exec(['add', 'README.md'], repository.path)
      await GitProcess.exec(['commit', '-m', 'initial commit'], repository.path)
    })

    it('returns null when no stash entries exist for branch', async () => {
      await generateTestStashEntry(repository, 'some-other-branch', true)

      const entry = await getLastDesktopStashEntry(repository, 'master')

      expect(entry).toBeNull()
    })

    it('returns last entry made for branch', async () => {
      const branchName = 'master'
      await generateTestStashEntry(repository, branchName, true)
      const lastEntry = await generateTestStashEntry(
        repository,
        branchName,
        true
      )

      const actual = await getLastDesktopStashEntry(repository, branchName)

      expect(actual!.stashSha).toBe(lastEntry)
    })
  })
})

async function stash(
  repository: Repository,
  branchName: string,
  message: string | null
): Promise<string> {
  const tip = await getTipOrError(repository)

  // Since we're identifying stash entries by their object ID
  // we need to capture it at the time of creation so that we
  // can assert against it.
  const result = await GitProcess.exec(['stash', 'create'], repository.path)
  const objectId = result.stdout.trim()
  await GitProcess.exec(
    [
      'stash',
      'store',
      '-m',
      message || createDesktopStashMessage(branchName, tip.sha),
      objectId,
    ],
    repository.path
  )

  return objectId
}

async function generateTestStashEntry(
  repository: Repository,
  branchName: string,
  createdByDesktop: boolean
): Promise<string> {
  const message = createdByDesktop ? null : 'Should get filtered'
  const readme = path.join(repository.path, 'README.md')
  await FSE.appendFile(readme, '1')
  const objectId = await stash(repository, branchName, message)

  return objectId
}<|MERGE_RESOLUTION|>--- conflicted
+++ resolved
@@ -7,11 +7,8 @@
   getDesktopStashEntries,
   createDesktopStashMessage,
   createDesktopStashEntry,
-<<<<<<< HEAD
+  getLastDesktopStashEntry,
   dropDesktopStashEntry,
-=======
-  getLastDesktopStashEntry,
->>>>>>> 605cb238
 } from '../../../src/lib/git/stash'
 import { getTipOrError } from '../../helpers/tip'
 
@@ -79,7 +76,6 @@
       expect(entries).toHaveLength(1)
     })
   })
-<<<<<<< HEAD
 
   describe('dropDesktopStashEntry', () => {
     let repository: Repository
@@ -95,7 +91,7 @@
 
     it('does nothing when given an empty string for `stashSha`', async () => {
       await FSE.appendFile(readme, '1')
-      await stash(repository)
+      await stash(repository, 'master', null)
 
       await dropDesktopStashEntry(repository, '')
 
@@ -105,20 +101,22 @@
     })
 
     it('removes the entry identified by `stashSha`', async () => {
-      const { sha } = await getTipOrError(repository)
       await FSE.appendFile(readme, '1')
-      await stash(repository)
+      const stashToDelete = await stash(repository, 'master', null)
       await FSE.appendFile(readme, '2')
-      await stash(repository)
+      await stash(repository, 'master', null)
+
+      await dropDesktopStashEntry(repository, stashToDelete)
 
       // using this function to get stashSha since it parses
       // the output from git into easy to use objects
-      const entries
+      const entries = await getDesktopStashEntries(repository)
+
+      expect(entries).toHaveLength(1)
+      expect(entries[0].stashSha).not.toEqual(stashToDelete)
     })
   })
 })
-=======
->>>>>>> 605cb238
 
   describe('getLastDesktopStashEntry', () => {
     let repository: Repository
