{
  "name": "desktop",
  "productName": "GitHub Desktop",
  "bundleID": "com.github.GitHubClient",
  "companyName": "GitHub, Inc.",
<<<<<<< HEAD
  "version": "0.5.7",
=======
  "version": "0.0.1",
>>>>>>> 82b516b9
  "main": "./main.js",
  "repository": {
    "type": "git",
    "url": "https://github.com/desktop/desktop.git"
  },
  "description": "Extend your GitHub workflow beyond your browser with GitHub Desktop",
  "author": {
    "name": "GitHub, Inc.",
    "email": "opensource+desktop@github.com",
    "url": "https://desktop.github.com/"
  },
  "license": "MIT",
  "dependencies": {
    "byline": "^4.2.2",
    "classnames": "^2.2.5",
    "codemirror": "^5.24.2",
    "deep-equal": "^1.0.1",
    "dexie": "^1.4.1",
    "dugite": "^1.28.0",
    "electron-window-state": "^4.0.2",
    "event-kit": "^2.0.0",
    "front-matter": "^2.1.2",
    "fs-extra": "^2.1.2",
    "keytar": "^4.0.2",
    "moment": "^2.17.1",
    "octokat": "^0.8.0",
    "primer-support": "^4.0.0",
    "react": "^15.5.4",
    "react-addons-shallow-compare": "^15.5.2",
    "react-dom": "^15.5.4",
    "react-transition-group": "^1.1.3",
    "react-virtualized": "^9.7.5",
    "textarea-caret": "^3.0.2",
    "ua-parser-js": "^0.7.12",
    "untildify": "^3.0.2",
    "username": "^2.3.0",
    "uuid": "^3.0.1",
    "wicg-focus-ring": "^1.0.1",
    "winston": "^2.3.1",
    "winston-daily-rotate-file": "^1.4.5"
  },
  "devDependencies": {
    "devtron": "^1.4.0",
    "electron-debug": "^1.1.0",
    "electron-devtools-installer": "^2.1.0",
    "react-addons-perf": "^15.4.2",
    "react-addons-test-utils": "^15.4.2",
    "style-loader": "^0.13.2",
    "temp": "^0.8.3",
    "webpack-hot-middleware": "^2.10.0"
  }
}<|MERGE_RESOLUTION|>--- conflicted
+++ resolved
@@ -2,13 +2,8 @@
   "name": "desktop",
   "productName": "GitHub Desktop",
   "bundleID": "com.github.GitHubClient",
-  "companyName": "GitHub, Inc.",
-<<<<<<< HEAD
-  "version": "0.5.7",
-=======
-  "version": "0.0.1",
->>>>>>> 82b516b9
-  "main": "./main.js",
+  "companyName": "GitHub, 
+  "main": "./main.js",ssss
   "repository": {
     "type": "git",
     "url": "https://github.com/desktop/desktop.git"
