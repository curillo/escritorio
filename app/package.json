--- conflicted
+++ resolved
@@ -3,11 +3,7 @@
   "productName": "GitHub Desktop",
   "bundleID": "com.github.GitHubClient",
   "companyName": "GitHub, Inc.",
-<<<<<<< HEAD
-  "version": "1.0.4-beta1",
-=======
   "version": "1.0.5-test1",
->>>>>>> ad057698
   "main": "./main.js",
   "repository": {
     "type": "git",
