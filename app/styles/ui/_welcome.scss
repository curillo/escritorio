--- conflicted
+++ resolved
@@ -24,10 +24,6 @@
     .actions {
       margin-top: var(--spacer-4);
     }
-
-    hr {
-      margin: var(--spacing-double) 0;
-    }
   }
 
   #sign-in-enterprise {
@@ -40,17 +36,8 @@
     }
 
     .actions {
-<<<<<<< HEAD
-      display: inline-block;
-      margin-top: var(--spacing-double);
-    }
-
-    hr {
-      margin: var(--spacing-double) 0;
-=======
       display: inline;
       margin-top: var(--spacer-3);
->>>>>>> 84f0ced8
     }
   }
 
@@ -99,29 +86,6 @@
     .welcome-right {
       transition: transform 250ms ease-in-out;
       transform: translateX(100%);
-    }
-  }
-
-  .create-account-link {
-    font-weight: var(--font-weight-semibold);
-  }
-
-  .basic-auth-link {
-    font-size: var(--font-size);
-  }
-
-  .welcome-main-buttons {
-    margin-top: var(--spacing-quad);
-
-    .button-component {
-      padding-left: var(--spacing-double);
-      padding-right: var(--spacing-double);
-      margin: 0 var(--spacing-double) var(--spacing) 0;
-    }
-
-    .octicon.spin {
-      margin-right: var(--spacing);
-      margin-left: 0;
     }
   }
 }
@@ -151,14 +115,10 @@
   width: 100%;
 }
 
-.welcome-left {
-  flex-grow: 1;
-  width: 60%;
-}
-
+.welcome-left,
 .welcome-right {
   flex-grow: 1;
-  width: 40%;
+  width: 50%;
 }
 
 .welcome-left {
@@ -213,18 +173,14 @@
   justify-content: center;
   align-items: center;
   display: flex;
-<<<<<<< HEAD
-  padding: var(--spacing-quad) 0 0 var(--spacing-quad);
-=======
   padding: var(--spacer-6);
->>>>>>> 84f0ced8
   position: relative;
   overflow: hidden;
 
   .welcome-graphic {
-    height: 100%;
-    object-fit: cover;
-    object-position: left;
+    height: auto;
+    max-height: 100%;
+    width: 100%;
   }
 }
 
