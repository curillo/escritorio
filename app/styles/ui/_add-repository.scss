@import '../mixins';

#add-repository {
  width: 350px;

  .content {
    margin: var(--spacing-double);
  }
}

.clone-github-repo {
  height: 250px;

  &.filter-list .filter-field-row {
    margin: var(--spacing-double);
    margin-bottom: var(--spacing);
  }

  .clone-repository-list {
    &-group-header {
      font-weight: var(--font-weight-semibold);
      padding: var(--spacing) var(--spacing-double);
    }

    &-item {
      padding: 0 var(--spacing-double);

      .name {
        @include ellipsis;
      }
    }

    &-item {
      display: flex;
      flex-direction: row;
      min-width: 0;
      flex-grow: 1;
      align-items: center;

      .icon {
        fill: var(--text-secondary-color);
        margin-right: var(--spacing-half);
        width: 16px; // Force a consistent width
        flex-shrink: 0;
      }
    }
  }
}

.dialog-content {
  &.clone-github-repository-content {
    padding: 0;
  }

  &.clone-generic-repository-content {
    padding: var(--spacing-double);
  }
}

.clone-repository {
  width: 450px;

  .local-path-field {
    border-top: var(--base-border);
    padding: var(--spacing-double);
  }
<<<<<<< HEAD

  .clone-loading {
    display: flex;
    color: var(--text-secondary-color);
    align-items: center;
    flex-direction: column;
    justify-content: center;
    text-align: center;
    width: 100%;

    .octicon {
      fill: var(--text-secondary-color);
      margin-right: var(--spacing-half);
    }
  }
}

.no-internet-connection-warning {
  display: flex;
  color: var(--text-secondary-color);
  align-items: center;
  flex-direction: column;
  justify-content: center;
  text-align: center;
  width: 100%;
  height: 250px;
=======
>>>>>>> 024e01de
}<|MERGE_RESOLUTION|>--- conflicted
+++ resolved
@@ -64,22 +64,6 @@
     border-top: var(--base-border);
     padding: var(--spacing-double);
   }
-<<<<<<< HEAD
-
-  .clone-loading {
-    display: flex;
-    color: var(--text-secondary-color);
-    align-items: center;
-    flex-direction: column;
-    justify-content: center;
-    text-align: center;
-    width: 100%;
-
-    .octicon {
-      fill: var(--text-secondary-color);
-      margin-right: var(--spacing-half);
-    }
-  }
 }
 
 .no-internet-connection-warning {
@@ -91,6 +75,4 @@
   text-align: center;
   width: 100%;
   height: 250px;
-=======
->>>>>>> 024e01de
 }