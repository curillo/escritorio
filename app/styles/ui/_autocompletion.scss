--- conflicted
+++ resolved
@@ -12,11 +12,6 @@
 
 .autocompletion-popup {
   display: flex;
-<<<<<<< HEAD
-  position: fixed;
-  z-index: var(--popup-z-index);
-=======
->>>>>>> 742b4c44
   width: 250px;
 
   border-radius: var(--border-radius);
