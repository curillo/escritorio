.side-by-side-diff-container {
  --width-line-number: 55px;

  --hunk-handle-width-with-check-all: 16px;
  --hunk-handle-width: 4px;

  display: flex;
  flex-direction: column;
  width: 100%;
  overflow: hidden;
  flex-grow: 1;
  position: relative;

  &,
  * {
    cursor: text;
    user-select: text;
  }

  .sr-only {
    user-select: none;
  }

  // See https://github.com/desktop/desktop/pull/15128#issuecomment-1232689068
  &:not(:focus-within) .content,
  &.selecting-before .after,
  &.selecting-after .before {
    &,
    * {
      user-select: none;
    }
  }

  .sr-only {
    user-select: none;
  }

  &.editable {
    .row {
      .before {
        flex-direction: row-reverse;
        border-right: none;
      }

      &.context .before {
        border-right: calc(var(--hunk-handle-width) / 2) solid var(--diff-border-color);
      }

      &.context .after {
        border-right: calc(var(--hunk-handle-width) / 2) solid var(--diff-border-color);
      }

      &.has-check-all-control.context .before {
        border-right: calc(var(--hunk-handle-width-with-check-all) / 2) solid var(--diff-border-color);
      }

      &.has-check-all-control.context .after {
        border-left: calc(var(--hunk-handle-width-with-check-all) / 2) solid var(--diff-border-color);
      }

      &.has-check-all-control {
        .hunk-expansion-handle {
          padding-left: calc(var(--hunk-handle-width-with-check-all) / 2);
          padding-right: calc(var(--hunk-handle-width-with-check-all) / 2);
        }
      }

      .hunk-expansion-handle {
        padding-left: calc(var(--hunk-handle-width) / 2);
        padding-right: calc(var(--hunk-handle-width) / 2);
      }
    }
  }

  .side-by-side-diff {
    display: flex;
    flex-direction: column;
    flex-grow: 1;
    width: 100%;
    font-family: var(--font-family-monospace);
    font-size: var(--font-size-sm);
    color: var(--diff-text-color);
    background: var(--background-color);
  }

  .ReactVirtualized__Grid:focus {
    outline: none;
  }

  .ReactVirtualized__Grid__innerScrollContainer {
    border-bottom: 1px solid var(--diff-border-color);
  }

  .row {
    display: flex;
    flex-direction: row;
    line-height: 20px;
    position: relative;
    height: 100%;

<<<<<<< HEAD
    input {
      user-select: none;
    }

    label {
      width: 100%;
      display: flex;
      border-color: inherit;
      border-radius: var(--border-radius);

      .line-number-check {
        display: flex;
        justify-content: center;
        width: 20px;
        flex-shrink: 0;
        padding-top: 3.5px;
=======
    &.hunk-info {
      background: var(--diff-hunk-background-color);
      color: var(--diff-hunk-text-color);
      align-items: center;
>>>>>>> 1aa5f70e

      .line-number {
        background: var(--diff-hunk-background-color);
        border-color: var(--diff-border-color);
      }
    }

    &.added .before,
    &.deleted .after {
      background: var(--diff-empty-row-background-color);

      .line-number {
        background: var(--diff-empty-row-gutter-background-color);
        border-color: var(--diff-border-color);
      }
    }

    &.context .before,
    &.context .after {
      background: var(--diff-background-color);
      color: var(--diff-text-color);

      .line-number {
        background: var(--diff-gutter-background-color);
        border-color: var(--diff-border-color);
      }
    }

    .before,
    .after {
      width: 50%;
      display: flex;
      flex-direction: row;
      position: relative;
    }

    .before {
      color: var(--diff-delete-text-color);
      background: var(--diff-delete-background-color);

      .line-number {
        background: var(--diff-delete-gutter-background-color);
        border-color: var(--diff-delete-border-color);
      }

      .selectable {
        &.hoverable:hover {
          border-color: var(--diff-delete-hover-border-color);
        }

        &.hoverable:hover,
        &.hoverable:hover label,
        &.hover,
        &.hover label,
        input:focus-visible + label {
          background: var(--diff-delete-hover-background-color);
          color: var(--diff-delete-hover-text-color);
          border-color: var(--diff-delete-hover-border-color);
        }
      }
    }

    .after {
      color: var(--diff-add-text-color);
      background: var(--diff-add-background-color);

      .line-number {
        background: var(--diff-add-gutter-background-color);
        border-color: var(--diff-add-border-color);
      }

      .selectable {
        &.hoverable:hover {
          border-color: var(--diff-add-hover-border-color);
        }

        &.hoverable:hover,
        &.hoverable:hover label,
        &.hover,
        &.hover label,
        input:focus-visible + label {
          background: var(--diff-add-hover-background-color);
          color: var(--diff-add-hover-text-color);
          border-color: var(--diff-add-hover-border-color);
        }
      }
    }
<<<<<<< HEAD
  }

  .hunk-handle {
    position: absolute;
    height: 100%;
    width: 20px;
    left: calc(50% - 10px);
    top: 0;
    user-select: none;

    * {
      user-select: none;
    }
=======
>>>>>>> 1aa5f70e

    input:focus-visible + label.hunk-handle.selected {
      background: var(--diff-hover-background-color);
    }

    input:focus-visible + label.hunk-handle {
      .focus-handle {
        outline: 2px solid var(--diff-linenumber-focus-color);
        outline-offset: 3px;
      }
    }

    .hunk-handle-place-holder,
    .hunk-handle {
      width: var(--hunk-handle-width);
      height: 100%;
      background-color: var(--diff-empty-hunk-handle);

      &.selected {
        background-color: var(--diff-selected-border-color);
      }
    }

    .hunk-handle {
      position: absolute;
      display: flex;
      left: calc(50% - var(--hunk-handle-width) / 2);
      color: white;
      padding-top: 3px;
      text-align: center;
      user-select: none;

      * {
        user-select: none;
      }

      .focus-handle {
        border-radius: var(--border-radius);
        height: calc(100% + 4px);
        width: 100%;
        margin-top: -4px;
        padding-top: 3px;
      }

      .octicon {
        height: 12px;
      }

      * {
        cursor: pointer;
      }
    }

    &.has-check-all-control {
      .hunk-handle-place-holder,
      .hunk-handle {
        width: var(--hunk-handle-width-with-check-all);
      }

      .hunk-handle {
        left: calc(50% - var(--hunk-handle-width-with-check-all) / 2);
      }

      input:focus-visible + label.hunk-handle {
        .focus-handle {
          outline-offset: -3px;
        }
      }
    }

    .hunk-handle {
      z-index: 1;

      &.hoverable {
        cursor: pointer;
      }

      .increased-hover-surface {
        position: absolute;
        margin-left: -5px;
        width: 15px;
        z-index: 1;
        cursor: pointer;
      }
    }

    &.modified {
      .increased-hover-surface {
        width: 20px;
        margin-left: -8px;
      }
    }

    .hunk-expansion-handle {
      button {
        overflow: inherit;
        text-overflow: inherit;
        white-space: inherit;
        font-family: inherit;
        font-size: inherit;
        border: none;
        height: inherit;
        color: inherit;
        background-color: inherit;
        width: calc(100% - 2px);
        height: calc(100% - var(--spacing));
        padding: 0px;
        padding-top: 4px;
        padding-bottom: 1px;
        margin: 1px;
        display: flex;
        align-items: center;
        justify-content: center;
        outline-offset: 0;
      }
      width: var(--width-line-number);
      flex-shrink: 0;
      background: var(--diff-hunk-background-color);
      color: var(--diff-hunk-text-color);
      display: flex;
      box-sizing: content-box;

      &.selectable.hoverable {
        * {
          cursor: pointer;
        }

        &:hover {
          background: var(--diff-hover-background-color);
          border-color: var(--diff-hover-border-color);
          color: var(--diff-hover-text-color);
        }
      }
    }

    .line-number {
      width: var(--width-line-number);
      flex-shrink: 0;
      background: var(--diff-gutter-background-color);
      color: var(--diff-line-number-color);
      display: flex;
      box-sizing: content-box;
      position: relative;

      input {
        user-select: none;
      }

      label {
        width: 100%;
        display: flex;
        border-color: inherit;
        border-radius: var(--border-radius);

        .line-number-check {
          display: flex;
          justify-content: center;
          width: 20px;
          flex-shrink: 0;
          padding-top: 3.5px;

          .octicon {
            height: 12px;
          }
        }

        span {
          flex: 1;
          user-select: none;
          padding: 0 var(--spacing-half);
          overflow: hidden;
          text-overflow: ellipsis;
          // Workaround to show the ellipsis at the beginning of
          // the line number when it's too long.
          direction: rtl;
        }
      }

      &.selectable {
        input:focus-visible + label {
          outline: 2px solid var(--diff-linenumber-focus-color);
          outline-offset: -3px;
        }

        .line-number-check,
        .line-number-check .octicon,
        .line-number-check .octicon path,
        &.hoverable span {
          cursor: pointer;
        }

        &.line-selected {
          border-color: var(--diff-selected-border-color);
          background: var(--diff-selected-background-color);

          label {
            background: var(--diff-selected-background-color);
            color: var(--diff-selected-text-color);
            border-color: var(--diff-selected-border-color);
          }

          &.hoverable:hover {
            border-color: var(--diff-hover-border-color);
          }

          &.hoverable:hover,
          &.hoverable:hover label,
          &.hover,
          &.hover label,
          input:focus-visible + label {
            background: var(--diff-hover-background-color);
            color: var(--diff-hover-text-color);
            border-color: var(--diff-hover-border-color);
          }
        }
      }
    }

    .content {
      display: flex;
      white-space: pre-wrap;
      overflow-y: auto;
      flex-grow: 1;
      word-break: break-all;

      .prefix {
        user-select: none;
      }

      .octicon {
        height: 8px;
        fill: var(--error-color);
        display: inline-block;
        margin-left: 3px;
        margin-bottom: -1px;
      }
    }

    .popover-component.whitespace-hint {
      width: 275px;
    }
  }

  &.unified-diff {
    .row {
      .before,
      .after {
        width: 100% !important;
        border: none;
        flex-direction: row;
      }

      &.hunk-info {
        .line-number {
          background: var(--diff-hunk-gutter-background-color);
          border-color: var(--diff-hunk-border-color);
        }
        .hunk-expansion-handle {
          background: var(--diff-hunk-gutter-background-color);
          border-right-width: 1px;
          border-right-style: solid;
          border-color: var(--diff-hunk-gutter-background-color);
          align-self: stretch;
          align-items: center;

          &.selectable:hover {
            border-color: var(--diff-hover-background-color);
          }
        }
      }

      .hunk-handle {
        left: 0;
      }

      &.context .before {
        margin-right: 0;
      }
      &.context .after {
        margin-left: 0;
      }

      .line-number {
        width: calc(var(--width-line-number) * 2);
        border-left: none;
        border-right-width: 1px;
        border-right-style: solid;

        span:first-of-type {
          border-right-width: 1px;
          border-right-style: solid;
          border-color: inherit;
        }

        span:last-child {
          border: none;
        }
      }
    }

    &.editable {
      .row {
        &.context .before,
        &.context .after {
          border-right: none;
        }

        &.context {
          border-left: var(--hunk-handle-width) solid var(--diff-border-color);
        }

        &.has-check-all-control.context {
          border-left: var(--hunk-handle-width-with-check-all) solid var(--diff-border-color);
        }
      }
    }
  }

  .diff-search {
    position: absolute;
    top: 0;
    right: var(--spacing);
    border: var(--base-border);
    border-top: 0;
    border-radius: 0 0 var(--border-radius) var(--border-radius);
    padding: var(--spacing-half) var(--spacing);
    box-shadow: var(--base-box-shadow);
    z-index: var(--popup-z-index);
    background: var(--background-color);

    .text-box-component {
      input {
        border: 0;
        box-shadow: none;

        background: var(--box-background-color);
        color: var(--text-color);
        font-size: var(--font-size);
        font-family: var(--font-family-sans-serif);
        height: var(--text-field-height);
        padding: 0;
        width: 180px;

        &:focus {
          border: none;
          outline: 0;
          box-shadow: none;
        }
      }
    }
  }

  .cm-search-result {
    // match codemirror for now
    // https://github.com/codemirror/CodeMirror/blob/264022ee4af4abca1c158944dc299a8faf8696d6/lib/codemirror.css#L333
    background-color: rgba(255, 255, 0, 0.4);

    &.cm-selected {
      background: Highlight;
      color: HighlightText;
    }
  }
}<|MERGE_RESOLUTION|>--- conflicted
+++ resolved
@@ -29,10 +29,6 @@
     * {
       user-select: none;
     }
-  }
-
-  .sr-only {
-    user-select: none;
   }
 
   &.editable {
@@ -98,29 +94,10 @@
     position: relative;
     height: 100%;
 
-<<<<<<< HEAD
-    input {
-      user-select: none;
-    }
-
-    label {
-      width: 100%;
-      display: flex;
-      border-color: inherit;
-      border-radius: var(--border-radius);
-
-      .line-number-check {
-        display: flex;
-        justify-content: center;
-        width: 20px;
-        flex-shrink: 0;
-        padding-top: 3.5px;
-=======
     &.hunk-info {
       background: var(--diff-hunk-background-color);
       color: var(--diff-hunk-text-color);
       align-items: center;
->>>>>>> 1aa5f70e
 
       .line-number {
         background: var(--diff-hunk-background-color);
@@ -208,22 +185,6 @@
         }
       }
     }
-<<<<<<< HEAD
-  }
-
-  .hunk-handle {
-    position: absolute;
-    height: 100%;
-    width: 20px;
-    left: calc(50% - 10px);
-    top: 0;
-    user-select: none;
-
-    * {
-      user-select: none;
-    }
-=======
->>>>>>> 1aa5f70e
 
     input:focus-visible + label.hunk-handle.selected {
       background: var(--diff-hover-background-color);
