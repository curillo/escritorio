export type MenuIDs =
  'rename-branch' |
  'delete-branch' |
  'check-for-updates' |
  'checking-for-updates' |
  'downloading-update' |
  'quit-and-install-update' |
  'preferences' |
  'update-branch' |
  'merge-branch' |
  'view-repository-on-github' |
  'compare-branch' |
<<<<<<< HEAD
  'push' |
  'pull'
=======
  'open-in-shell'
>>>>>>> 8801453b
<|MERGE_RESOLUTION|>--- conflicted
+++ resolved
@@ -10,9 +10,6 @@
   'merge-branch' |
   'view-repository-on-github' |
   'compare-branch' |
-<<<<<<< HEAD
+  'open-in-shell' |
   'push' |
-  'pull'
-=======
-  'open-in-shell'
->>>>>>> 8801453b
+  'pull'