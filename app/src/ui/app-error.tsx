--- conflicted
+++ resolved
@@ -1,23 +1,9 @@
 import * as React from 'react'
 
+import { Button } from './lib/button'
+import { ButtonGroup } from './lib/button-group'
+import { Dialog, DialogContent, DialogFooter } from './dialog'
 import {
-<<<<<<< HEAD
-  Dialog,
-  DialogContent,
-  DialogFooter,
-  DefaultDialogFooter,
-} from './dialog'
-import { dialogTransitionTimeout } from './app'
-import { GitError, isAuthFailureError } from '../lib/git/core'
-import { Popup, PopupType } from '../models/popup'
-import { TransitionGroup, CSSTransition } from 'react-transition-group'
-import { OkCancelButtonGroup } from './dialog/ok-cancel-button-group'
-import { ErrorWithMetadata } from '../lib/error-with-metadata'
-import { RetryActionType, RetryAction } from '../models/retry-actions'
-import { Ref } from './lib/ref'
-import memoizeOne from 'memoize-one'
-import { parseCarriageReturn } from '../lib/parse-carriage-return'
-=======
   dialogTransitionEnterTimeout,
   dialogTransitionLeaveTimeout,
 } from './app'
@@ -25,7 +11,6 @@
 import { GitError as GitErrorType } from 'dugite'
 import { Popup, PopupType } from '../lib/app-state'
 import { CSSTransition } from 'react-transition-group'
->>>>>>> d28da2ee
 
 interface IAppErrorProps {
   /** The list of queued, app-wide, errors  */
@@ -37,7 +22,6 @@
    */
   readonly onClearError: (error: Error) => void
   readonly onShowPopup: (popupType: Popup) => void | undefined
-  readonly onRetryAction: (retryAction: RetryAction) => void
 }
 
 interface IAppErrorState {
@@ -57,9 +41,6 @@
  * in the order they were queued.
  */
 export class AppError extends React.Component<IAppErrorProps, IAppErrorState> {
-  private dialogContent: HTMLDivElement | null = null
-  private formatGitErrorMessage = memoizeOne(parseCarriageReturn)
-
   public constructor(props: IAppErrorProps) {
     super(props)
     this.state = {
@@ -81,7 +62,7 @@
   private onDismissed = () => {
     const currentError = this.state.error
 
-    if (currentError !== null) {
+    if (currentError) {
       this.setState({ error: null, disabled: true })
 
       // Give some time for the dialog to nicely transition
@@ -89,7 +70,7 @@
       // with the next error in the queue.
       window.setTimeout(() => {
         this.props.onClearError(currentError)
-      }, dialogTransitionTimeout.exit)
+      }, dialogTransitionLeaveTimeout)
     }
   }
 
@@ -100,42 +81,54 @@
     //being open at the same time.
     window.setTimeout(() => {
       this.props.onShowPopup({ type: PopupType.Preferences })
-    }, dialogTransitionTimeout.exit)
+    }, dialogTransitionLeaveTimeout)
   }
 
-  private onRetryAction = (event: React.MouseEvent<HTMLButtonElement>) => {
-    event.preventDefault()
-    this.onDismissed()
+  private renderGitErrorFooter(error: GitError) {
+    const gitErrorType = error.result.gitError
 
-    const { error } = this.state
-
-    if (error !== null && isErrorWithMetaData(error)) {
-      const { retryAction } = error.metadata
-      if (retryAction !== undefined) {
-        this.props.onRetryAction(retryAction)
+    switch (gitErrorType) {
+      case GitErrorType.HTTPSAuthenticationFailed: {
+        return (
+          <ButtonGroup>
+            <Button type="submit" onClick={this.onCloseButtonClick}>
+              Close
+            </Button>
+            <Button onClick={this.showPreferencesDialog}>
+              {__DARWIN__ ? 'Open Preferences' : 'Open options'}
+            </Button>
+          </ButtonGroup>
+        )
       }
+      default:
+        return (
+          <ButtonGroup>
+            <Button type="submit" onClick={this.onCloseButtonClick}>
+              Close
+            </Button>
+          </ButtonGroup>
+        )
     }
   }
 
   private renderErrorMessage(error: Error) {
-    const e = getUnderlyingError(error)
+    let monospace = false
 
-    // If the error message is just the raw git output, display it in
-    // fixed-width font
-    if (isRawGitError(e)) {
-      const formattedMessage = this.formatGitErrorMessage(e.message)
-      return <p className="monospace">{formattedMessage}</p>
+    if (error instanceof GitError) {
+      // See getResultMessage in core.ts
+      // If the error message is the same as stderr or stdout then we know
+      // it's output from git and we'll display it in fixed-width font
+      if (
+        error.message === error.result.stderr ||
+        error.message === error.result.stdout
+      ) {
+        monospace = true
+      }
     }
 
-    return <p>{e.message}</p>
-  }
+    const className = monospace ? 'monospace' : undefined
 
-  private getTitle(error: Error) {
-    if (isCloneError(error)) {
-      return 'Clone failed'
-    }
-
-    return 'Error'
+    return <p className={className}>{error.message}</p>
   }
 
   private renderDialog(error: Error): JSX.Element {
@@ -144,69 +137,15 @@
         id="app-error"
         type="error"
         key="error"
-        title={this.getTitle(error)}
+        title="Error"
         dismissable={false}
-        onSubmit={this.onDismissed}
         onDismissed={this.onDismissed}
         disabled={this.state.disabled}
-        className={
-          isRawGitError(this.state.error) ? 'raw-git-error' : undefined
-        }
       >
-        <DialogContent onRef={this.onDialogContentRef}>
-          {this.renderErrorMessage(error)}
-          {this.renderContentAfterErrorMessage(error)}
-        </DialogContent>
-        {this.renderFooter(error)}
+        <DialogContent>{this.renderErrorMessage(error)}</DialogContent>
+        <DialogFooter>{this.renderFooter(error)}</DialogFooter>
       </Dialog>
     )
-  }
-
-  private renderContentAfterErrorMessage(error: Error) {
-    if (!isErrorWithMetaData(error)) {
-      return undefined
-    }
-
-    const { retryAction } = error.metadata
-
-    if (retryAction && retryAction.type === RetryActionType.Clone) {
-      return (
-        <p>
-          Would you like to retry cloning <Ref>{retryAction.name}</Ref>?
-        </p>
-      )
-    }
-
-    return undefined
-  }
-
-  private onDialogContentRef = (ref: HTMLDivElement | null) => {
-    this.dialogContent = ref
-  }
-
-  private scrollToBottomOfGitErrorMessage() {
-    if (this.dialogContent === null || this.state.error === null) {
-      return
-    }
-
-    const e = getUnderlyingError(this.state.error)
-
-    if (isRawGitError(e)) {
-      this.dialogContent.scrollTop = this.dialogContent.scrollHeight
-    }
-  }
-
-  public componentDidMount() {
-    this.scrollToBottomOfGitErrorMessage()
-  }
-
-  public componentDidUpdate(
-    prevProps: IAppErrorProps,
-    prevState: IAppErrorState
-  ) {
-    if (prevState.error !== this.state.error) {
-      this.scrollToBottomOfGitErrorMessage()
-    }
   }
 
   private onCloseButtonClick = (e: React.MouseEvent<HTMLButtonElement>) => {
@@ -215,64 +154,20 @@
   }
 
   private renderFooter(error: Error) {
-    if (isCloneError(error)) {
-      return this.renderRetryCloneFooter()
+    if (error instanceof GitError) {
+      return this.renderGitErrorFooter(error)
     }
 
-    const underlyingError = getUnderlyingError(error)
-
-    if (isGitError(underlyingError)) {
-      const { gitError } = underlyingError.result
-      if (gitError !== null && isAuthFailureError(gitError)) {
-        return this.renderOpenPreferencesFooter()
-      }
-    }
-
-    return this.renderDefaultFooter()
-  }
-
-  private renderRetryCloneFooter() {
     return (
-      <DialogFooter>
-        <OkCancelButtonGroup
-          okButtonText={__DARWIN__ ? 'Retry Clone' : 'Retry clone'}
-          onOkButtonClick={this.onRetryAction}
-          onCancelButtonClick={this.onCloseButtonClick}
-        />
-      </DialogFooter>
+      <ButtonGroup>
+        <Button type="submit" onClick={this.onCloseButtonClick}>
+          Close
+        </Button>
+      </ButtonGroup>
     )
   }
 
-  private renderOpenPreferencesFooter() {
-    return (
-      <DialogFooter>
-        <OkCancelButtonGroup
-          okButtonText="Close"
-          onOkButtonClick={this.onCloseButtonClick}
-          cancelButtonText={__DARWIN__ ? 'Open Preferences' : 'Open options'}
-          onCancelButtonClick={this.showPreferencesDialog}
-        />
-      </DialogFooter>
-    )
-  }
-
-  private renderDefaultFooter() {
-    return <DefaultDialogFooter onButtonClick={this.onCloseButtonClick} />
-  }
-
   public render() {
-<<<<<<< HEAD
-    const dialogContent = this.renderDialog()
-
-    return (
-      <TransitionGroup>
-        {dialogContent && (
-          <CSSTransition classNames="modal" timeout={dialogTransitionTimeout}>
-            {dialogContent}
-          </CSSTransition>
-        )}
-      </TransitionGroup>
-=======
     const error = this.state.error
     if (error == null) {
       return null
@@ -289,35 +184,6 @@
       >
         {this.renderDialog(error)}
       </CSSTransition>
->>>>>>> d28da2ee
     )
   }
-}
-
-function getUnderlyingError(error: Error): Error {
-  return isErrorWithMetaData(error) ? error.underlyingError : error
-}
-
-function isErrorWithMetaData(error: Error): error is ErrorWithMetadata {
-  return error instanceof ErrorWithMetadata
-}
-
-function isGitError(error: Error): error is GitError {
-  return error instanceof GitError
-}
-
-function isRawGitError(error: Error | null) {
-  if (!error) {
-    return false
-  }
-  const e = getUnderlyingError(error)
-  return e instanceof GitError && e.isRawMessage
-}
-
-function isCloneError(error: Error) {
-  if (!isErrorWithMetaData(error)) {
-    return false
-  }
-  const { retryAction } = error.metadata
-  return retryAction !== undefined && retryAction.type === RetryActionType.Clone
 }