import * as React from 'react'
import CodeMirror, {
  Editor,
  EditorConfiguration,
  Doc,
  Position,
  TextMarkerOptions,
} from 'codemirror'
import classNames from 'classnames'
import { UserAutocompletionProvider, IUserHit } from '../autocompletion'
import { compare } from '../../lib/compare'
import { arrayEquals } from '../../lib/equality'
<<<<<<< HEAD
import * as OcticonSymbol from '../octicons/octicons.generated'
=======
import { OcticonSymbol, syncClockwise } from '../octicons'
>>>>>>> 9f5fb18d
import { IAuthor } from '../../models/author'
import { showContextualMenu } from '../main-process-proxy'
import { IMenuItem } from '../../lib/menu-item'
import { getLegacyStealthEmailForUser } from '../../lib/email'

interface IAuthorInputProps {
  /**
   * An optional class name for the wrapper element around the
   * author input component
   */
  readonly className?: string

  /**
   * The user autocomplete provider to use when searching for substring
   * matches while autocompleting.
   */
  readonly autoCompleteProvider: UserAutocompletionProvider

  /**
   * The list of authors to fill the input with initially. If this
   * prop changes from what's propagated through onAuthorsUpdated
   * while the component is mounted it will reset, loosing
   * any text that has not yet been resolved to an author.
   */
  readonly authors: ReadonlyArray<IAuthor>

  /**
   * A method called when authors has been added or removed from the
   * input field.
   */
  readonly onAuthorsUpdated: (authors: ReadonlyArray<IAuthor>) => void

  /**
   * Whether or not the input should be read-only and styled as being
   * disabled. When disabled the component will not accept focus.
   */
  readonly disabled: boolean
}

/**
 * Return the position previous to (i.e before) the given
 * position in a codemirror doc
 */
function prevPosition(doc: Doc, pos: Position) {
  return doc.posFromIndex(doc.indexFromPos(pos) - 1)
}

/**
 * Return the position next to (i.e after) the given
 * position in a codemirror doc
 */
function nextPosition(doc: Doc, pos: Position) {
  return doc.posFromIndex(doc.indexFromPos(pos) + 1)
}

/**
 * Gets a value indicating whether the given position is
 * _inside_ of an existing marker. Note that marker ranges
 * are inclusive and this method takes that into account.
 */
function posIsInsideMarkedText(doc: Doc, pos: Position) {
  const marks = (doc.findMarksAt(pos) as any) as ActualTextMarker[]
  const ix = doc.indexFromPos(pos)

  return marks.some(mark => {
    const markPos = mark.find()

    // This shouldn't ever happen since we just pulled them
    // from the doc
    if (!markPos) {
      return false
    }

    const from = doc.indexFromPos(markPos.from)
    const to = doc.indexFromPos(markPos.to)

    return ix > from && ix < to
  })
}

function isMarkOrWhitespace(doc: Doc, pos: Position) {
  const line = doc.getLine(pos.line)
  if (/\s/.test(line.charAt(pos.ch))) {
    return true
  }

  return posIsInsideMarkedText(doc, pos)
}

function posEquals(x: Position, y: Position) {
  return x.line === y.line && x.ch === y.ch
}

/**
 * Scan through the doc, starting at the given start position and
 * moving using the iter function for as long as the predicate is
 * true or the iterator function fails to update the position (i.e
 * at the start or end of the document)
 *
 * @param doc       The codemirror document to scan through
 *
 * @param start     The initial position, note that this position is
 *                  not inclusive, i.e. the predicate will not be
 *                  called for the initial position
 *
 * @param predicate A function called with each position returned
 *                  from the iter function that determines whether
 *                  or not to keep scanning through the document.
 *
 *                  If the predicate returns true this function will
 *                  keep iterating.
 *
 * @param iter      A function that, given either the start position
 *                  or a position returned from the previous iter
 *                  call, returns the next position to scan.
 */
function scanWhile(
  doc: Doc,
  start: Position,
  predicate: (doc: Doc, pos: Position) => boolean,
  iter: (doc: Doc, pos: Position) => Position
) {
  let pos = start

  for (
    let next = iter(doc, start);
    predicate(doc, next) && !posEquals(pos, next);
    next = iter(doc, next)
  ) {
    pos = next
  }

  return pos
}

/**
 * Scan through the doc, starting at the given start position and
 * moving using the iter function until the predicate returns
 * true or the iterator function fails to update the position (i.e
 * at the start or end of the document)
 *
 * @param doc       The codemirror document to scan through
 *
 * @param start     The initial position, note that this position is
 *                  not inclusive, i.e. the predicate will not be
 *                  called for the initial position
 *
 * @param predicate A function called with each position returned
 *                  from the iter function that determines whether
 *                  or not to keep scanning through the document.
 *
 *                  If the predicate returns false this function will
 *                  keep iterating.
 *
 * @param iter      A function that, given either the start position
 *                  or a position returned from the previous iter
 *                  call, returns the next position to scan.
 */
function scanUntil(
  doc: Doc,
  start: Position,
  predicate: (doc: Doc, pos: Position) => boolean,
  iter: (doc: Doc, pos: Position) => Position
): Position {
  return scanWhile(doc, start, (doc, pos) => !predicate(doc, pos), iter)
}

function appendTextMarker(
  cm: Editor,
  text: string,
  options: TextMarkerOptions
): ActualTextMarker {
  const doc = cm.getDoc()
  const from = doc.posFromIndex(Infinity)

  doc.replaceRange(text, from)
  const to = doc.posFromIndex(Infinity)

  return (doc.markText(from, to, options) as any) as ActualTextMarker
}

/**
 * Comparison method for use in sorting lists of markers in ascending
 * order of start positions.
 */
function orderByPosition(x: ActualTextMarker, y: ActualTextMarker) {
  const xPos = x.find()
  const yPos = y.find()

  if (xPos === undefined || yPos === undefined) {
    return compare(xPos, yPos)
  }

  return compare(xPos.from, yPos.from)
}

// The types for CodeMirror.TextMarker is all wrong, this is what it
// actually looks like
// eslint-disable-next-line @typescript-eslint/naming-convention
interface ActualTextMarker extends TextMarkerOptions {
  /** Remove the mark. */
  clear(): void

  /**
   * Returns a {from, to} object (both holding document positions), indicating
   * the current position of the marked range, or undefined if the marker is
   * no longer in the document.
   */
  find(): { from: Position; to: Position } | undefined

  changed(): void
}

function renderUnknownUserAutocompleteItem(
  elem: HTMLElement,
  self: any,
  data: any
) {
  const text = data.username as string
  const user = document.createElement('div')
  user.classList.add('user', 'unknown')

  const username = document.createElement('span')
  username.className = 'username'
  username.innerText = text
  user.appendChild(username)

  const description = document.createElement('span')
  description.className = 'description'
  description.innerText = `Search for user`
  user.appendChild(description)

  elem.appendChild(user)
}

function renderUserAutocompleteItem(elem: HTMLElement, self: any, data: any) {
  const author = data.author as IAuthor
  const user = document.createElement('div')
  user.className = 'user'

  // This will always be non-null when we get it from the
  // autocompletion provider but let's be extra cautious
  if (author.username) {
    const username = document.createElement('span')
    username.className = 'username'
    username.innerText = author.username
    user.appendChild(username)
  }

  const name = document.createElement('span')
  name.className = 'name'
  name.innerText = author.name

  user.appendChild(name)
  elem.appendChild(user)
}

/**
 * Returns an email address which can be used on the host side to
 * look up the user which is to be given attribution.
 *
 * If the user has a public email address specified in their profile
 * that's used and if they don't then we'll generate a stealth email
 * address.
 */
function getEmailAddressForUser(user: IUserHit) {
  return user.email && user.email.length > 0
    ? user.email
    : getLegacyStealthEmailForUser(user.username, user.endpoint)
}

function getDisplayTextForAuthor(author: IAuthor) {
  return author.username === null ? author.name : `@${author.username}`
}

function renderHandleMarkReplacementElement(author: IAuthor) {
  const elem = document.createElement('span')
  elem.classList.add('handle')
  elem.title = `${author.name} <${author.email}>`
  elem.innerText = getDisplayTextForAuthor(author)

  return elem
}

function renderUnknownHandleMarkReplacementElement(
  username: string,
  isError: boolean
) {
  const elem = document.createElement('span')

  elem.classList.add('handle', isError ? 'error' : 'progress')
  elem.title = isError
    ? `Could not find user with username ${username}`
    : `Searching for @${username}`

  const symbol = isError ? OcticonSymbol.stop : syncClockwise

  const spinner = document.createElementNS('http://www.w3.org/2000/svg', 'svg')
  spinner.classList.add('icon')

  if (!isError) {
    spinner.classList.add('spin')
  }

  const path = document.createElementNS('http://www.w3.org/2000/svg', 'path')

  spinner.viewBox.baseVal.width = symbol.w
  spinner.viewBox.baseVal.height = symbol.h

  path.setAttribute('d', symbol.d)
  spinner.appendChild(path)

  elem.appendChild(document.createTextNode(`@${username}`))
  elem.appendChild(spinner)

  return elem
}

function markRangeAsHandle(
  doc: Doc,
  from: Position,
  to: Position,
  author: IAuthor
): ActualTextMarker {
  const elem = renderHandleMarkReplacementElement(author)

  return (doc.markText(from, to, {
    atomic: true,
    className: 'handle',
    readOnly: false,
    replacedWith: elem,
    handleMouseEvents: true,
  }) as any) as ActualTextMarker
}

function triggerAutoCompleteBasedOnCursorPosition(cm: Editor) {
  const doc = cm.getDoc()

  if (doc.somethingSelected()) {
    return
  }

  const cursor = doc.getCursor()
  const p = scanUntil(doc, cursor, isMarkOrWhitespace, prevPosition)

  if (posEquals(cursor, p)) {
    return
  }

  ;(cm as any).showHint()
}

/**
 * Convert a IUserHit object which is returned from
 * user-autocomplete-provider into an IAuthor object.
 *
 * If the IUserHit object lacks an email address we'll
 * attempt to create a stealth email address.
 */
function authorFromUserHit(user: IUserHit): IAuthor {
  return {
    name: user.name || user.username,
    email: getEmailAddressForUser(user),
    username: user.username,
  }
}

/**
 * Autocompletable input field for possible authors of a commit.
 *
 * Intended primarily for co-authors but written in a general enough
 * fashion to deal only with authors in general.
 */
export class AuthorInput extends React.Component<IAuthorInputProps, {}> {
  /**
   * The codemirror instance if mounted, otherwise null
   */
  private editor: Editor | null = null

  /**
   * Resize observer used for tracking width changes and
   * refreshing the internal codemirror instance when
   * they occur
   */
  private readonly resizeObserver: ResizeObserver
  private resizeDebounceId: number | null = null
  private lastKnownWidth: number | null = null

  /**
   * Whether or not the hint (i.e. autocompleter)
   * is currently active.
   */
  private hintActive: boolean = false

  /**
   * A reference to the label mark (the persistent
   * part of the placeholder text)
   */
  private label: ActualTextMarker | null = null

  /**
   * A reference to the placeholder mark (the second
   * part of the placeholder text which is collapsed
   * when there's user input)
   */
  private placeholder: ActualTextMarker | null = null

  /**
   * The internal list of authors. Note that codemirror
   * ultimately is the source of truth for what authors
   * are in here but we synchronize that into this field
   * whenever codemirror reports a change. We also use
   * this array to detect whether the author props have
   * change, in which case we blow away everything and
   * start from scratch.
   */
  private authors: ReadonlyArray<IAuthor> = []

  // For undo association
  private readonly markAuthorMap = new Map<ActualTextMarker, IAuthor>()
  private readonly authorMarkMap = new Map<IAuthor, ActualTextMarker>()

  public constructor(props: IAuthorInputProps) {
    super(props)

    // Observe size changes and let codemirror know
    // when it needs to refresh.
    this.resizeObserver = new ResizeObserver(entries => {
      if (entries.length === 1 && this.editor) {
        const newWidth = entries[0].contentRect.width

        // We don't care about the first resize, let's just
        // store what we've got
        if (!this.lastKnownWidth) {
          this.lastKnownWidth = newWidth
          return
        }

        // Codemirror already does a good job of height changes,
        // we just need to care about when the width changes and
        // do a re-layout
        if (this.lastKnownWidth !== newWidth) {
          this.lastKnownWidth = newWidth

          if (this.resizeDebounceId !== null) {
            cancelAnimationFrame(this.resizeDebounceId)
            this.resizeDebounceId = null
          }
          this.resizeDebounceId = requestAnimationFrame(this.onResized)
        }
      }
    })

    this.state = {}
  }

  public componentWillUnmount() {
    // Sometimes the completion box seems to fail to register
    // the blur event and close. It's hard to reproduce so
    // we'll just make doubly sure it's closed when we're
    // about to go away.
    if (this.editor) {
      const state = this.editor.state
      if (state.completionActive && state.completionActive.close) {
        state.completionActive.close()
      }
    }
  }

  public componentWillReceiveProps(nextProps: IAuthorInputProps) {
    const cm = this.editor

    if (!cm) {
      return
    }

    // If the authors prop have changed from our internal representation
    // we'll throw up our hands and reset the input to whatever we're
    // given.
    if (
      nextProps.authors !== this.props.authors &&
      !arrayEquals(this.authors, nextProps.authors)
    ) {
      cm.operation(() => {
        this.reset(cm, nextProps.authors)
      })
    }

    if (nextProps.disabled !== this.props.disabled) {
      cm.setOption('readOnly', nextProps.disabled ? 'nocursor' : false)
    }
  }

  private onResized = () => {
    this.resizeDebounceId = null
    if (this.editor) {
      this.editor.refresh()
    }
  }

  private onContainerRef = (elem: HTMLDivElement) => {
    if (elem) {
      this.editor = this.initializeCodeMirror(elem)
      this.resizeObserver.observe(elem)
    } else {
      this.editor = null
      this.resizeObserver.disconnect()
    }
  }

  private applyCompletion = (cm: Editor, data: any, completion: any) => {
    const from: Position = completion.from || data.from
    const to: Position = completion.to || data.to
    const author: IAuthor = completion.author

    this.insertAuthor(cm, author, from, to)
    this.updateAuthors(cm)
  }

  private applyUnknownUserCompletion = (
    cm: Editor,
    data: any,
    completion: any
  ) => {
    const from: Position = completion.from || data.from
    const to: Position = completion.to || data.to
    const username: string = completion.username
    const text = `@${username}`
    const doc = cm.getDoc()

    doc.replaceRange(text, from, to, 'complete')
    const end = doc.posFromIndex(doc.indexFromPos(from) + text.length)

    // Create a temporary, atomic, marker so that the text can't be modified.
    // This marker will be styled in such a way as to indicate that it's
    // processing.
    const tmpMark = (doc.markText(from, end, {
      atomic: true,
      className: 'handle progress',
      readOnly: false,
      replacedWith: renderUnknownHandleMarkReplacementElement(username, false),
      handleMouseEvents: true,
    }) as any) as ActualTextMarker

    // Note that it's important that this method isn't async up until
    // this point since show-hint expects a synchronous method
    return this.props.autoCompleteProvider.exactMatch(username).then(hit => {
      cm.operation(() => {
        const tmpPos = tmpMark.find()

        // Since we're async here it's possible that the user has deleted
        // the temporary mark already, in which case we just bail.
        if (!tmpPos) {
          return
        }

        // Clear out the temporary mark and get ready to either replace
        // it with a proper handle marker or an error marker.
        tmpMark.clear()

        if (!hit) {
          doc.markText(tmpPos.from, tmpPos.to, {
            atomic: true,
            className: 'handle error',
            readOnly: false,
            replacedWith: renderUnknownHandleMarkReplacementElement(
              username,
              true
            ),
            handleMouseEvents: true,
          })

          return
        }

        this.insertAuthor(cm, authorFromUserHit(hit), tmpPos.from, tmpPos.to)
      })
    })
  }

  private insertAuthor(
    cm: Editor,
    author: IAuthor,
    from: Position,
    to?: Position
  ) {
    const text = getDisplayTextForAuthor(author)
    const doc = cm.getDoc()

    doc.replaceRange(text, from, to, 'complete')

    const end = doc.posFromIndex(doc.indexFromPos(from) + text.length)
    const marker = markRangeAsHandle(doc, from, end, author)

    this.markAuthorMap.set(marker, author)
    this.authorMarkMap.set(author, marker)

    return marker
  }

  private appendAuthor(cm: Editor, author: IAuthor) {
    const doc = cm.getDoc()
    return this.insertAuthor(cm, author, doc.posFromIndex(Infinity))
  }

  private onAutocompleteUser = async (cm: Editor, x?: any, y?: any) => {
    const doc = cm.getDoc()
    const cursor = doc.getCursor() as Readonly<Position>

    // expand the current cursor position into a range covering as
    // long of an autocompletable string as possible.
    const from = scanUntil(doc, cursor, isMarkOrWhitespace, prevPosition)
    const to = scanUntil(doc, cursor, isMarkOrWhitespace, nextPosition)

    const word = doc.getRange(from, to)

    const needle = word.replace(/^@/, '')
    const hits = await this.props.autoCompleteProvider.getAutocompletionItems(
      needle
    )

    const exactMatch = hits.some(
      hit => hit.username.toLowerCase() === needle.toLowerCase()
    )

    const existingUsernames = new Set(this.authors.map(x => x.username))

    const list: any[] = hits
      .map(authorFromUserHit)
      .filter(x => x.username === null || !existingUsernames.has(x.username))
      .map(author => ({
        author,
        text: getDisplayTextForAuthor(author),
        render: renderUserAutocompleteItem,
        className: 'autocompletion-item',
        hint: this.applyCompletion,
      }))

    if (!exactMatch && needle.length > 0) {
      list.push({
        text: `@${needle}`,
        username: needle,
        render: renderUnknownUserAutocompleteItem,
        className: 'autocompletion-item',
        hint: this.applyUnknownUserCompletion,
      })
    }

    return { list, from, to }
  }

  private updatePlaceholderVisibility(cm: Editor) {
    if (this.label && this.placeholder) {
      const labelRange = this.label.find()
      const placeholderRange = this.placeholder.find()

      // If this happen then codemirror has done something
      // weird. It shouldn't be possible to remove these
      // markers from the document.
      if (!labelRange || !placeholderRange) {
        return
      }

      const doc = cm.getDoc()

      const collapse =
        doc.indexFromPos(labelRange.to) !==
        doc.indexFromPos(placeholderRange.from)

      if (this.placeholder.collapsed !== collapse) {
        this.placeholder.collapsed = collapse
        this.placeholder.changed()
      }
    }
  }

  private getAllHandleMarks(cm: Editor): Array<ActualTextMarker> {
    return (cm.getDoc().getAllMarks() as any) as ActualTextMarker[]
  }

  private initializeCodeMirror(host: HTMLDivElement) {
    const CodeMirrorOptions: EditorConfiguration & {
      hintOptions: any
    } = {
      mode: null,
      lineWrapping: true,
      extraKeys: {
        Tab: false,
        Enter: false,
        'Shift-Tab': false,
        'Ctrl-Space': 'autocomplete',
        'Ctrl-Enter': false,
        'Cmd-Enter': false,
        // Disable all search-related shortcuts.
        [__DARWIN__ ? 'Cmd-F' : 'Ctrl-F']: false, // find
        [__DARWIN__ ? 'Cmd-G' : 'Ctrl-G']: false, // findNext
        [__DARWIN__ ? 'Shift-Cmd-G' : 'Shift-Ctrl-G']: false, // findPrev
        [__DARWIN__ ? 'Cmd-Alt-F' : 'Shift-Ctrl-F']: false, // replace
        [__DARWIN__ ? 'Shift-Cmd-Alt-F' : 'Shift-Ctrl-R']: false, // replaceAll
      },
      readOnly: this.props.disabled ? 'nocursor' : false,
      hintOptions: {
        completeOnSingleClick: true,
        completeSingle: false,
        closeOnUnfocus: true,
        closeCharacters: /\s/,
        hint: this.onAutocompleteUser,
      },
    }

    const cm = CodeMirror(host, CodeMirrorOptions)

    cm.operation(() => {
      this.reset(cm, this.props.authors)
    })

    cm.on('startCompletion', () => {
      this.hintActive = true
    })

    cm.on('endCompletion', () => {
      this.hintActive = false
    })

    cm.on('change', () => {
      this.updatePlaceholderVisibility(cm)

      if (!this.hintActive) {
        triggerAutoCompleteBasedOnCursorPosition(cm)
      }
    })

    cm.on('focus', () => {
      if (!this.hintActive) {
        triggerAutoCompleteBasedOnCursorPosition(cm)
      }
    })

    cm.on('changes', () => {
      this.updateAuthors(cm)
    })

    const wrapperElem = cm.getWrapperElement()

    // Do the very least we can do to pretend that we're a
    // single line textbox. Users can still paste newlines
    // though and if the do we don't care.
    wrapperElem.addEventListener('keypress', (e: KeyboardEvent) => {
      if (!e.defaultPrevented && e.key === 'Enter') {
        e.preventDefault()
      }
    })

    wrapperElem.addEventListener('contextmenu', e => {
      this.onContextMenu(cm, e)
    })

    return cm
  }

  private onContextMenu(cm: Editor, e: MouseEvent) {
    e.preventDefault()

    const menu: IMenuItem[] = [
      { label: 'Undo', action: () => cm.getDoc().undo() },
      { label: 'Redo', action: () => cm.getDoc().redo() },
      { type: 'separator' },
      { role: 'cut' },
      { role: 'copy' },
      { role: 'paste' },
    ]

    if (__WIN32__) {
      menu.push({ type: 'separator' })
    }

    menu.push({
      label: __DARWIN__ ? 'Select All' : 'Select all',
      action: () => {
        cm.execCommand('selectAll')
      },
    })

    showContextualMenu(menu)
  }

  private updateAuthors(cm: Editor) {
    const markers = this.getAllHandleMarks(cm).sort(orderByPosition)
    const authors = new Array<IAuthor>()

    for (const marker of markers) {
      const author = this.markAuthorMap.get(marker)

      // undefined authors shouldn't happen lol
      if (author) {
        authors.push(author)
      }
    }

    if (!arrayEquals(this.authors, authors)) {
      this.authors = authors
      this.props.onAuthorsUpdated(authors)
    }
  }

  private reset(cm: Editor, authors: ReadonlyArray<IAuthor>) {
    const doc = cm.getDoc()

    cm.setValue('')
    doc.clearHistory()

    this.authors = []
    this.authorMarkMap.clear()
    this.markAuthorMap.clear()

    this.label = appendTextMarker(cm, 'Co-Authors ', {
      atomic: true,
      inclusiveLeft: true,
      className: 'label',
      readOnly: true,
    })

    for (const author of authors) {
      this.appendAuthor(cm, author)
    }

    this.authors = this.props.authors

    this.placeholder = appendTextMarker(cm, '@username', {
      atomic: true,
      inclusiveRight: true,
      className: 'placeholder',
      readOnly: true,
      collapsed: authors.length > 0,
    })

    // We know that find won't returned undefined here because we
    // _just_ put the placeholder in there
    doc.setCursor(this.placeholder.find()!.from)
  }

  public render() {
    const className = classNames(
      'author-input-component',
      this.props.className,
      {
        disabled: this.props.disabled,
      }
    )
    return <div className={className} ref={this.onContainerRef} />
  }
}<|MERGE_RESOLUTION|>--- conflicted
+++ resolved
@@ -10,11 +10,8 @@
 import { UserAutocompletionProvider, IUserHit } from '../autocompletion'
 import { compare } from '../../lib/compare'
 import { arrayEquals } from '../../lib/equality'
-<<<<<<< HEAD
+import { syncClockwise } from '../octicons'
 import * as OcticonSymbol from '../octicons/octicons.generated'
-=======
-import { OcticonSymbol, syncClockwise } from '../octicons'
->>>>>>> 9f5fb18d
 import { IAuthor } from '../../models/author'
 import { showContextualMenu } from '../main-process-proxy'
 import { IMenuItem } from '../../lib/menu-item'
