import * as React from 'react'
import { IAvatarUser } from '../../models/avatar'
import { Octicon } from '../octicons'
import { API, getDotComAPIEndpoint } from '../../lib/api'
import { TooltippedContent } from './tooltipped-content'
import { TooltipDirection } from './tooltip'
<<<<<<< HEAD
import { isGHE, supportsAvatarsAPI } from '../../lib/endpoint-capabilities'
=======
import {
  isDotCom,
  isGHE,
  isGHES,
  supportsAvatarsAPI,
} from '../../lib/endpoint-capabilities'
>>>>>>> a70f38df
import { Account } from '../../models/account'
import { parseStealthEmail } from '../../lib/email'
import { noop } from 'lodash'
import { offsetFrom } from '../../lib/offset-from'
import { ExpiringOperationCache } from './expiring-operation-cache'
import { forceUnwrap } from '../../lib/fatal-error'

const avatarTokenCache = new ExpiringOperationCache<
  { endpoint: string; accounts: ReadonlyArray<Account> },
  string
>(
  ({ endpoint }) => endpoint,
  async ({ endpoint, accounts }) => {
    if (!isGHE(endpoint)) {
      throw new Error('Avatar tokens are only available for ghe.com')
    }

    const account = accounts.find(a => a.endpoint === endpoint)
    if (!account) {
      throw new Error('No account found for endpoint')
    }

    const api = new API(endpoint, account.token)
    const token = await api.getAvatarToken()

    return forceUnwrap('Avatar token missing', token)
  },
  () => offsetFrom(0, 50, 'minutes')
)

const botAvatarCache = new ExpiringOperationCache<
  { user: IAvatarUser; accounts: ReadonlyArray<Account> },
  IAvatarUser
>(
  ({ user }) => `${user.endpoint}:${user.email}`,
  async ({ user, accounts }) => {
    const { endpoint } = user
    if (user.avatarURL !== undefined || endpoint === null) {
      throw new Error('Avatar URL already resolved or endpoint is null')
    }

    const account = accounts.find(a => a.endpoint === user.endpoint)

    if (!account) {
      throw new Error('No account found for endpoint')
    }

    const match = parseStealthEmail(user.email, endpoint)

    if (!match || !match.login.endsWith('[bot]')) {
      throw new Error('Email does not appear to be a bot email')
    }

    const api = new API(endpoint, account.token)
    const apiUser = await api.fetchUser(match.login)

    if (!apiUser?.avatar_url) {
      throw new Error('No avatar url returned from API')
    }

    return { ...user, avatarURL: apiUser.avatar_url }
  },
  ({ user }) =>
    user.endpoint && new URL(user.endpoint).hostname.endsWith('ghe.com')
      ? offsetFrom(0, 50, 'minutes')
      : Infinity
)

const dotComBots = (login: string, id: number, integrationId: number) => {
  const avatarURL = `https://avatars.githubusercontent.com/in/${integrationId}?v=4`
  const endpoint = getDotComAPIEndpoint()
  const stealthHost = 'users.noreply.github.com'
  return [
    { email: `${id}+${login}@${stealthHost}`, name: '', avatarURL, endpoint },
    { email: `${login}@${stealthHost}`, name: '', avatarURL, endpoint },
  ]
}

const knownAvatars: ReadonlyArray<IAvatarUser> = [
  ...dotComBots('dependabot[bot]', 49699333, 29110),
  ...dotComBots('github-actions[bot]', 41898282, 15368),
  ...dotComBots('github-pages[bot]	', 52472962, 34598),
]

// Preload some of the more popular bot avatars so we don't have to hit the API
knownAvatars.forEach(user =>
  botAvatarCache.set({ user, accounts: [] }, user, Infinity)
)

/**
 * This maps contains avatar URLs that have failed to load and
 * the last time they failed to load (in milliseconds since the epoc)
 *
 * This is used to prevent us from retrying to load avatars where the
 * server returned an error (or was unreachable). Since browsers doesn't
 * cache the error itself and since we re-mount our image tags when
 * scrolling through our virtualized lists we can end up making a lot
 * of redundant requests to the server when it's busy or down. So
 * when an avatar fails to load we'll remember that and not attempt
 * to load it again for a while (see RetryLimit)
 */
const FailingAvatars = new Map<string, number>()

/**
 * Don't attempt to load an avatar that failed to load more than
 * once every 5 minutes
 */
const RetryLimit = 5 * 60 * 1000

function pruneExpiredFailingAvatars() {
  const expired = new Array<string>()

  for (const [url, lastError] of FailingAvatars.entries()) {
    if (Date.now() - lastError > RetryLimit) {
      expired.push(url)
    } else {
      // Map is sorted by insertion order so we can bail out early assuming
      // we can trust the clock (which I know we can't but it's good enough)
      break
    }
  }

  expired.forEach(url => FailingAvatars.delete(url))
}

interface IAvatarProps {
  /** The user whose avatar should be displayed. */
  readonly user?: IAvatarUser

  /**
   * The title of the avatar.
   * Defaults to the name and email if undefined and is
   * skipped completely if title is null
   */
  readonly title?: string | JSX.Element | null

  /**
   * The what dimensions of avatar the component should
   * attempt to request, defaults to 64px.
   */
  readonly size?: number

  readonly accounts: ReadonlyArray<Account>
}

interface IAvatarState {
  readonly user?: IAvatarUser
  readonly candidates: ReadonlyArray<string>
  readonly imageError: boolean
  readonly avatarToken?: string | Promise<void>
}

/**
 * This is the person octicon from octicons v5 (which we're using at time of writing).
 * The octicon has been tweaked to add some padding and so that it scales nicely in
 * a square aspect ratio.
 */
const DefaultAvatarSymbol = {
  w: 16,
  h: 16,
  d: 'M13 13.145a.844.844 0 0 1-.832.855H3.834A.846.846 0 0 1 3 13.142v-.856c0-2.257 3.333-3.429 3.333-3.429s.191-.35 0-.857c-.7-.531-.786-1.363-.833-3.429C5.644 2.503 7.056 2 8 2s2.356.502 2.5 2.571C10.453 6.637 10.367 7.47 9.667 8c-.191.506 0 .857 0 .857S13 10.03 13 12.286v.859z',
}

/**
 * Produces an ordered iterable of avatar urls to attempt to load for the
 * given user.
 */
function getAvatarUrlCandidates(
  user: IAvatarUser | undefined,
  avatarToken: string | undefined,
  size = 64
): ReadonlyArray<string> {
  const candidates = new Array<string>()

  if (user === undefined) {
    return candidates
  }

  const { email, avatarURL } = user
  const ep = user.endpoint ?? getDotComAPIEndpoint()

  // By leveraging the avatar url from the API (if we've got it) we can
  // load the avatar from one of the load balanced domains (avatars). We can't
  // do the same for GHES/GHAE however since the URLs returned by the API are
  // behind private mode.
  if (!isGHES(ep) && avatarURL !== undefined) {
    // The avatar urls returned by the API doesn't come with a size parameter,
    // they default to the biggest size we need on GitHub.com which is usually
    // much bigger than what desktop needs so we'll set a size explicitly.
    try {
      const url = new URL(avatarURL)
      url.searchParams.set('s', `${size}`)

      candidates.push(url.toString())
    } catch (e) {
      // This should never happen since URL#constructor only throws for invalid
      // URLs which we can expect the API to not give us
      candidates.push(avatarURL)
    }
  }

  if (isGHES(ep) && !supportsAvatarsAPI(ep)) {
    // We're dealing with an old GitHub Enterprise instance so we're unable to
    // get to the avatar by requesting the avatarURL due to the private mode
    // (see https://github.com/desktop/desktop/issues/821).
    return []
  }

  if (isGHE(ep) && !avatarToken) {
    // ghe.com requires a token, nothing we can do here, we'll be called again
    // once the token has been loaded
    return []
  }

  const emailAvatarUrl = isDotCom(ep)
    ? new URL('/u/e', 'https://avatars.githubusercontent.com')
    : new URL(isGHES(ep) ? '/enterprise/avatars/u/e' : '/avatars/u/e', ep)

  emailAvatarUrl.searchParams.set('email', email)
  emailAvatarUrl.searchParams.set('s', `${size}`)

  if (isGHE(ep) && avatarToken) {
    emailAvatarUrl.searchParams.set('token', avatarToken)
  }

  candidates.push(`${emailAvatarUrl}`)

  return candidates
}

/** A component for displaying a user avatar. */
export class Avatar extends React.Component<IAvatarProps, IAvatarState> {
  public static getDerivedStateFromProps(
    props: IAvatarProps,
    state: IAvatarState
  ): Partial<IAvatarState> | null {
    const { size, accounts } = props
    if (
      props.user?.email !== state.user?.email ||
      props.user?.endpoint !== state.user?.endpoint ||
      props.user?.name !== state.user?.name
    ) {
      // If the endpoint has changed we need to reset the avatar token so that
      // it'll be re-fetched for the new endpoint
      const user = props.user
        ? botAvatarCache.tryGet({ user: props.user, accounts }) ?? props.user
        : undefined
      const endpoint = user?.endpoint
      const avatarToken =
        endpoint && isGHE(endpoint)
          ? avatarTokenCache.tryGet({ endpoint, accounts })
          : undefined

      const candidates = getAvatarUrlCandidates(user, avatarToken, size)

      return { user, candidates, avatarToken }
    }
    return null
  }

  /** Set to true when unmounting to avoid unnecessary state updates */
  private cancelAvatarTokenRequest = false

  public constructor(props: IAvatarProps) {
    super(props)

    const { size, accounts } = props
    const user = props.user
      ? botAvatarCache.tryGet({ user: props.user, accounts }) ?? props.user
      : undefined
    const endpoint = user?.endpoint
    const token =
      endpoint && isGHE(endpoint)
        ? avatarTokenCache.tryGet({ endpoint, accounts })
        : undefined

    const candidates = getAvatarUrlCandidates(user, token, size)

    this.state = { user, candidates, imageError: false }
  }

  private getTitle() {
    const { title, accounts } = this.props
    const { user } = this.state

    if (title !== undefined) {
      return title
    }

    if (user?.name) {
      return (
        <>
          <Avatar title={null} user={user} accounts={accounts} />
          <div>
            <div>
              <strong>{user.name}</strong>
            </div>
            <div>{user.email}</div>
          </div>
        </>
      )
    }

    return user?.email ?? 'Unknown user'
  }

  private onImageError = (e: React.SyntheticEvent<HTMLImageElement>) => {
    const { src } = e.currentTarget
    const candidates = this.state.candidates.filter(x => x !== src)
    this.setState({ candidates, imageError: candidates.length === 0 })
  }

  private onImageLoad = (e: React.SyntheticEvent<HTMLImageElement>) => {
    if (this.state.imageError) {
      this.setState({ imageError: false })
    }
  }

  public render() {
    const title = this.getTitle()
    const { imageError, user } = this.state
    const alt = user
      ? `Avatar for ${user.name || user.email}`
      : `Avatar for unknown user`

    const now = Date.now()
    const src = this.state.candidates.find(c => {
      const lastFailed = FailingAvatars.get(c)
      return lastFailed === undefined || now - lastFailed > RetryLimit
    })

    return (
      <TooltippedContent
        className="avatar-container"
        tooltipClassName={this.props.title ? undefined : 'user-info'}
        tooltip={title ?? undefined}
        direction={TooltipDirection.NORTH}
        tagName="div"
      >
        {(!src || imageError) && (
          <Octicon symbol={DefaultAvatarSymbol} className="avatar" />
        )}
        {src && (
          <img
            className="avatar"
            // This is critical for the functionality of onImageRef, we need a
            // new Image element for each unique url.
            key={src}
            ref={this.onImageRef}
            src={src}
            alt={alt}
            onLoad={this.onImageLoad}
            onError={this.onImageError}
            style={{ display: imageError ? 'none' : undefined }}
          />
        )}
      </TooltippedContent>
    )
  }

  private onImageRef = (img: HTMLImageElement | null) => {
    // This is different from the onImageLoad react event handler because we're
    // never unsubscribing from this. If we were to use the react event handler
    // we'd miss errors that happen after the Avatar component (or img
    // component) has unmounted. We use a `key` on the img element to ensure
    // we're always using a new img element for each unique url.
    img?.addEventListener('error', () => {
      // Keep the map sorted on last failure, see pruneExpiredFailingAvatars
      FailingAvatars.delete(img.src)
      FailingAvatars.set(img.src, Date.now())
    })
  }

  private ensureAvatarToken() {
    // fetch the avatar token for the endpoint if we don't have it
    // when the async fetch completes, check if we're still mounted and if
    // the endpoint still matches
    // also need to keep track of whether we have an async fetch in flight or
    // not so we don't trigger multiple fetches for the same endpoint
    const { accounts } = this.props
    const { user } = this.state
    const endpoint = user?.endpoint

    // We've already got a token or we don't have a user, nothing to do here
    if (this.state.avatarToken || !user || !accounts) {
      return
    }

    if (!endpoint || !isGHE(endpoint)) {
      return
    }

    // Can we get a token synchronously?
    const token = avatarTokenCache.tryGet({ endpoint, accounts })
    if (token) {
      this.resetAvatarCandidates(token)
      return
    }

    this.setState({
      avatarToken: avatarTokenCache.get({ endpoint, accounts }).then(token => {
        if (!this.cancelAvatarTokenRequest) {
          if (token && this.state.user?.endpoint === endpoint) {
            this.resetAvatarCandidates(token)
          }
        }
      }),
    })
  }

  public componentDidUpdate(prevProps: IAvatarProps, prevState: IAvatarState) {
    this.ensureAvatarToken()

    const oldUser = prevState.user
    const newUser = this.state.user

    if (
      oldUser?.endpoint !== newUser?.endpoint ||
      oldUser?.email !== newUser?.email
    ) {
      this.resolveBotAvatar()
    }
  }

  private resetAvatarCandidates(avatarToken?: string) {
    const { user } = this.state
    const { size, accounts } = this.props
    if (!avatarToken && user?.endpoint && isGHE(user.endpoint)) {
      avatarToken =
        avatarTokenCache.tryGet({ endpoint: user.endpoint, accounts }) ??
        avatarToken
    }

    const candidates = getAvatarUrlCandidates(user, avatarToken, size)

    this.setState({ candidates, avatarToken })
  }

  public componentDidMount() {
    window.addEventListener('online', this.onInternetConnected)
    pruneExpiredFailingAvatars()
    this.ensureAvatarToken()
    this.resolveBotAvatar()
  }

  private resolveBotAvatar() {
    const { accounts } = this.props
    const { user } = this.state
    // todo isbotavatar()
    if (user?.endpoint && !user.avatarURL) {
      botAvatarCache
        .get({ user, accounts })
        .then(resolved => {
          if (
            user.endpoint === resolved.endpoint &&
            user.email === resolved.email &&
            user.name === resolved.name &&
            user.avatarURL !== resolved.avatarURL
          ) {
            this.setState({ user: resolved }, () =>
              this.resetAvatarCandidates()
            )
          }
        })
        .catch(noop)
    }
  }

  public componentWillUnmount() {
    window.removeEventListener('online', this.onInternetConnected)
    this.cancelAvatarTokenRequest = true
  }

  private onInternetConnected = () => {
    // Let's assume us being offline was the reason for failing to
    // load the avatars
    FailingAvatars.clear()

    // If we've been offline and therefore failed to load an avatar
    // we'll automatically retry when the user becomes connected again.
    if (this.state.candidates.length === 0) {
      this.resetAvatarCandidates()
    }
  }
}<|MERGE_RESOLUTION|>--- conflicted
+++ resolved
@@ -4,16 +4,12 @@
 import { API, getDotComAPIEndpoint } from '../../lib/api'
 import { TooltippedContent } from './tooltipped-content'
 import { TooltipDirection } from './tooltip'
-<<<<<<< HEAD
-import { isGHE, supportsAvatarsAPI } from '../../lib/endpoint-capabilities'
-=======
 import {
   isDotCom,
   isGHE,
   isGHES,
   supportsAvatarsAPI,
 } from '../../lib/endpoint-capabilities'
->>>>>>> a70f38df
 import { Account } from '../../models/account'
 import { parseStealthEmail } from '../../lib/email'
 import { noop } from 'lodash'
