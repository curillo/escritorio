--- conflicted
+++ resolved
@@ -2631,48 +2631,7 @@
     return this.appStore._setCherryPickConflictsResolved(repository)
   }
 
-  /**
-<<<<<<< HEAD
-   * When starting cherry pick from drag and drop onto a branch, we need to
-   * initialize the cherry pick state flow step with the ShowProgress step.
-   */
-  public async startCherryPickWithBranch(
-    repository: Repository,
-    targetBranch: Branch
-  ): Promise<void> {
-    const { branchesState, cherryPickState } = this.repositoryStateManager.get(
-      repository
-    )
-
-    if (
-      cherryPickState.step == null ||
-      cherryPickState.step.kind !== CherryPickStepKind.CommitsChosen
-    ) {
-      log.warn('[cherryPick] - could not determine selected commits')
-      return
-    }
-
-    const { tip } = branchesState
-    let sourceBranch: Branch | null = null
-    if (tip.kind === TipState.Valid) {
-      sourceBranch = tip.branch
-    } else {
-      throw new Error(
-        'Tip is not in a valid state, which is required to start the cherry pick flow.'
-      )
-    }
-
-    const commits = cherryPickState.step.commits
-
-    this.showPopup({
-      type: PopupType.CherryPick,
-      repository,
-      commits,
-      sourceBranch,
-    })
-
-    this.startCherryPick(repository, targetBranch, commits)
-=======
+  /*
    * Moves cherry pick flow step to progress and defers to allow user to
    * see the cherry picking progress dialog instead of suddenly appearing
    * and disappearing again.
@@ -2743,6 +2702,47 @@
           This should not happen as all expected errors were handled.`
         )
     }
->>>>>>> 08267c67
+  }
+
+  /**
+   * When starting cherry pick from drag and drop onto a branch, we need to
+   * initialize the cherry pick state flow step with the ShowProgress step.
+   */
+  public async startCherryPickWithBranch(
+    repository: Repository,
+    targetBranch: Branch
+  ): Promise<void> {
+    const { branchesState, cherryPickState } = this.repositoryStateManager.get(
+      repository
+    )
+
+    if (
+      cherryPickState.step == null ||
+      cherryPickState.step.kind !== CherryPickStepKind.CommitsChosen
+    ) {
+      log.warn('[cherryPick] - could not determine selected commits')
+      return
+    }
+
+    const { tip } = branchesState
+    let sourceBranch: Branch | null = null
+    if (tip.kind === TipState.Valid) {
+      sourceBranch = tip.branch
+    } else {
+      throw new Error(
+        'Tip is not in a valid state, which is required to start the cherry pick flow.'
+      )
+    }
+
+    const commits = cherryPickState.step.commits
+
+    this.showPopup({
+      type: PopupType.CherryPick,
+      repository,
+      commits,
+      sourceBranch,
+    })
+
+    this.startCherryPick(repository, targetBranch, commits)
   }
 }