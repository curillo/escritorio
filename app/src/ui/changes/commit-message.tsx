--- conflicted
+++ resolved
@@ -81,10 +81,7 @@
 
   public render() {
     const branchName = this.props.branch ? this.props.branch : 'master'
-<<<<<<< HEAD
-=======
     const disableButton = !this.props.anyFilesSelected
->>>>>>> 92c40131
 
     return (
       <form id='commit-message' onSubmit={event => event.stopPropagation()}>
