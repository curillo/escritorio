--- conflicted
+++ resolved
@@ -136,63 +136,13 @@
         ),
       })
     }
-<<<<<<< HEAD
 
     if (nextProps.focusCommitMessage) {
       this.focusSummary()
     }
-
-    // This is rather gnarly. We want to persist the commit message (summary,
-    // and description) in the dispatcher on a per-repository level (git-store).
-    //
-    // Our dispatcher is asynchronous and only emits and update on animation
-    // frames. This is a great thing for performance but it gets real messy
-    // when you throw text boxes into the mix. If we went for a traditional
-    // approach of persisting the textbox values in the dispatcher and updating
-    // the virtual dom when we get new props there's an interim state which
-    // means that the browser can't keep track of the cursor for us, see:
-    //
-    //   http://stackoverflow.com/a/28922465
-    //
-    // So in order to work around that we keep the text values in the component
-    // state. Whenever they get updated we submit the update to the dispatcher
-    // but we disregard the message that flows to us on the subsequent animation
-    // frame unless we have switched repositories.
-    //
-    // Then there's the case when we're being mounted (think switching between
-    // history and changes tabs. In that case we have to rely on what's in the
-    // dispatcher since we don't have any state of our own.
-
-    const nextContextualCommitMessage = nextProps.contextualCommitMessage
-    const lastContextualCommitMessage = this.state.lastContextualCommitMessage
-    // If the contextual commit message changed, we'll use it as our commit
-    // message.
-    if (
-      nextContextualCommitMessage &&
-      (!lastContextualCommitMessage ||
-        !structuralEquals(
-          nextContextualCommitMessage,
-          lastContextualCommitMessage
-        ))
-    ) {
-      this.setState({
-        summary: nextContextualCommitMessage.summary,
-        description: nextContextualCommitMessage.description,
-        lastContextualCommitMessage: nextContextualCommitMessage,
-      })
-    } else if (
-      initializing ||
-      this.props.repository.id !== nextProps.repository.id
-    ) {
-      // We're either initializing (ie being mounted) or someone has switched
-      // repositories. If we receive a message we'll take it
-      if (nextProps.commitMessage) {
-        // Don't update dispatcher here, we're receiving it, could cause never-
-        // ending loop.
-=======
+    
     if (!shallowEquals(prevProps.commitMessage, this.props.commitMessage)) {
       if (this.props.commitMessage) {
->>>>>>> 6fb599fb
         this.setState({
           summary: this.props.commitMessage.summary,
           description: this.props.commitMessage.description,
