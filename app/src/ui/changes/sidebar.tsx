import * as Path from 'path'
import * as React from 'react'

import { ChangesList } from './changes-list'
import { DiffSelectionType } from '../../models/diff'
import {
  IChangesState,
  RebaseConflictState,
  isRebaseConflictState,
  ChangesSelectionKind,
} from '../../lib/app-state'
import { Repository } from '../../models/repository'
import { Dispatcher } from '../dispatcher'
import { IGitHubUser } from '../../lib/databases'
import { IssuesStore, GitHubUserStore } from '../../lib/stores'
import { CommitIdentity } from '../../models/commit-identity'
import { Commit, ICommitContext } from '../../models/commit'
import { UndoCommit } from './undo-commit'
import {
  IAutocompletionProvider,
  EmojiAutocompletionProvider,
  IssuesAutocompletionProvider,
  UserAutocompletionProvider,
} from '../autocompletion'
import { ClickSource } from '../lib/list'
import { WorkingDirectoryFileChange } from '../../models/status'
import { CSSTransitionGroup } from 'react-transition-group'
import { openFile } from '../lib/open-file'
import { Account } from '../../models/account'
import { PopupType } from '../../models/popup'
import { filesNotTrackedByLFS } from '../../lib/git/lfs'
import { getLargeFilePaths } from '../../lib/large-files'
import { isConflictedFile, hasUnresolvedConflicts } from '../../lib/status'

/**
 * The timeout for the animation of the enter/leave animation for Undo.
 *
 * Note that this *must* match the duration specified for the `undo` transitions
 * in `_changes-list.scss`.
 */
const UndoCommitAnimationTimeout = 500

interface IChangesSidebarProps {
  readonly repository: Repository
  readonly changes: IChangesState
  readonly dispatcher: Dispatcher
  readonly commitAuthor: CommitIdentity | null
  readonly branch: string | null
  readonly gitHubUsers: Map<string, IGitHubUser>
  readonly emoji: Map<string, string>
  readonly mostRecentLocalCommit: Commit | null
  readonly issuesStore: IssuesStore
  readonly availableWidth: number
  readonly isCommitting: boolean
  readonly isPushPullFetchInProgress: boolean
  readonly gitHubUserStore: GitHubUserStore
  readonly focusCommitMessage: boolean
  readonly askForConfirmationOnDiscardChanges: boolean
  readonly accounts: ReadonlyArray<Account>
  /** The name of the currently selected external editor */
  readonly externalEditorLabel?: string

  /**
   * Callback to open a selected file using the configured external editor
   *
   * @param fullPath The full path to the file on disk
   */
  readonly onOpenInExternalEditor: (fullPath: string) => void
  readonly onChangesListScrolled: (scrollTop: number) => void
<<<<<<< HEAD
  readonly changesListScrollTop?: number
=======
  readonly changesListScrollTop: number

  /**
   * Whether we should show the onboarding tutorial nudge
   * arrow pointing at the commit summary box
   */
  readonly shouldNudgeToCommit: boolean
>>>>>>> 48afaae9
}

export class ChangesSidebar extends React.Component<IChangesSidebarProps, {}> {
  private autocompletionProviders: ReadonlyArray<
    IAutocompletionProvider<any>
  > | null = null

  public constructor(props: IChangesSidebarProps) {
    super(props)

    this.receiveProps(props)
  }

  public componentWillReceiveProps(nextProps: IChangesSidebarProps) {
    this.receiveProps(nextProps)
  }

  private receiveProps(props: IChangesSidebarProps) {
    if (
      this.autocompletionProviders === null ||
      this.props.emoji.size === 0 ||
      props.repository.hash !== this.props.repository.hash ||
      props.accounts !== this.props.accounts
    ) {
      const autocompletionProviders: IAutocompletionProvider<any>[] = [
        new EmojiAutocompletionProvider(props.emoji),
      ]

      // Issues autocompletion is only available for GitHub repositories.
      const gitHubRepository = props.repository.gitHubRepository
      if (gitHubRepository) {
        autocompletionProviders.push(
          new IssuesAutocompletionProvider(
            props.issuesStore,
            gitHubRepository,
            props.dispatcher
          )
        )

        const account = this.props.accounts.find(
          a => a.endpoint === gitHubRepository.endpoint
        )

        autocompletionProviders.push(
          new UserAutocompletionProvider(
            props.gitHubUserStore,
            gitHubRepository,
            account
          )
        )
      }

      this.autocompletionProviders = autocompletionProviders
    }
  }

  private onCreateCommit = async (
    context: ICommitContext
  ): Promise<boolean> => {
    const { workingDirectory } = this.props.changes

    const overSizedFiles = await getLargeFilePaths(
      this.props.repository,
      workingDirectory,
      100
    )
    const filesIgnoredByLFS = await filesNotTrackedByLFS(
      this.props.repository,
      overSizedFiles
    )

    if (filesIgnoredByLFS.length !== 0) {
      this.props.dispatcher.showPopup({
        type: PopupType.OversizedFiles,
        oversizedFiles: filesIgnoredByLFS,
        context: context,
        repository: this.props.repository,
      })

      return false
    }

    // are any conflicted files left?
    const conflictedFilesLeft = workingDirectory.files.filter(
      f =>
        isConflictedFile(f.status) &&
        f.selection.getSelectionType() === DiffSelectionType.None
    )

    if (conflictedFilesLeft.length === 0) {
      this.props.dispatcher.clearBanner()
      this.props.dispatcher.recordUnguidedConflictedMergeCompletion()
    }

    // which of the files selected for committing are conflicted (with markers)?
    const conflictedFilesSelected = workingDirectory.files.filter(
      f =>
        isConflictedFile(f.status) &&
        hasUnresolvedConflicts(f.status) &&
        f.selection.getSelectionType() !== DiffSelectionType.None
    )

    if (conflictedFilesSelected.length > 0) {
      this.props.dispatcher.showPopup({
        type: PopupType.CommitConflictsWarning,
        files: conflictedFilesSelected,
        repository: this.props.repository,
        context,
      })
      return false
    }

    return this.props.dispatcher.commitIncludedChanges(
      this.props.repository,
      context
    )
  }

  private onFileSelectionChanged = (rows: ReadonlyArray<number>) => {
    const files = rows.map(i => this.props.changes.workingDirectory.files[i])
    this.props.dispatcher.selectWorkingDirectoryFiles(
      this.props.repository,
      files
    )
  }

  private onIncludeChanged = (path: string, include: boolean) => {
    const workingDirectory = this.props.changes.workingDirectory
    const file = workingDirectory.files.find(f => f.path === path)
    if (!file) {
      console.error(
        'unable to find working directory file to apply included change: ' +
          path
      )
      return
    }

    this.props.dispatcher.changeFileIncluded(
      this.props.repository,
      file,
      include
    )
  }

  private onSelectAll = (selectAll: boolean) => {
    this.props.dispatcher.changeIncludeAllFiles(
      this.props.repository,
      selectAll
    )
  }

  private onDiscardChanges = (file: WorkingDirectoryFileChange) => {
    if (!this.props.askForConfirmationOnDiscardChanges) {
      this.props.dispatcher.discardChanges(this.props.repository, [file])
    } else {
      this.props.dispatcher.showPopup({
        type: PopupType.ConfirmDiscardChanges,
        repository: this.props.repository,
        files: [file],
      })
    }
  }

  private onDiscardChangesFromFiles = (
    files: ReadonlyArray<WorkingDirectoryFileChange>,
    isDiscardingAllChanges: boolean
  ) => {
    this.props.dispatcher.showPopup({
      type: PopupType.ConfirmDiscardChanges,
      repository: this.props.repository,
      showDiscardChangesSetting: false,
      discardingAllChanges: isDiscardingAllChanges,
      files,
    })
  }

  private onIgnore = (pattern: string | string[]) => {
    this.props.dispatcher.appendIgnoreRule(this.props.repository, pattern)
  }

  /**
   * Open file with default application.
   * @param path The path of the file relative to the root of the repository
   */
  private onOpenItem = (path: string) => {
    const fullPath = Path.join(this.props.repository.path, path)
    openFile(fullPath, this.props.dispatcher)
  }

  /**
   * Toggles the selection of a given working directory file.
   * If the file is partially selected it the selection is cleared
   * in order to match the behavior of clicking on an indeterminate
   * checkbox.
   */
  private onToggleInclude(row: number) {
    const workingDirectory = this.props.changes.workingDirectory
    const file = workingDirectory.files[row]

    if (!file) {
      console.error('keyboard selection toggle despite no file - what?')
      return
    }

    const currentSelection = file.selection.getSelectionType()

    this.props.dispatcher.changeFileIncluded(
      this.props.repository,
      file,
      currentSelection === DiffSelectionType.None
    )
  }

  /**
   * Handles click events from the List item container, note that this is
   * Not the same thing as the element returned by the row renderer in ChangesList
   */
  private onChangedItemClick = (
    rows: number | number[],
    source: ClickSource
  ) => {
    // Toggle selection when user presses the spacebar or enter while focused
    // on a list item or on the list's container
    if (source.kind === 'keyboard') {
      if (rows instanceof Array) {
        rows.forEach(row => this.onToggleInclude(row))
      } else {
        this.onToggleInclude(rows)
      }
    }
  }

  private onUndo = () => {
    const commit = this.props.mostRecentLocalCommit

    if (commit) {
      this.props.dispatcher.undoCommit(this.props.repository, commit)
    }
  }

  private renderMostRecentLocalCommit() {
    const commit = this.props.mostRecentLocalCommit
    let child: JSX.Element | null = null
    if (commit) {
      child = (
        <UndoCommit
          isPushPullFetchInProgress={this.props.isPushPullFetchInProgress}
          commit={commit}
          onUndo={this.onUndo}
          emoji={this.props.emoji}
          isCommitting={this.props.isCommitting}
        />
      )
    }

    return (
      <CSSTransitionGroup
        transitionName="undo"
        transitionAppear={true}
        transitionAppearTimeout={UndoCommitAnimationTimeout}
        transitionEnterTimeout={UndoCommitAnimationTimeout}
        transitionLeaveTimeout={UndoCommitAnimationTimeout}
      >
        {child}
      </CSSTransitionGroup>
    )
  }

  private renderUndoCommit = (
    rebaseConflictState: RebaseConflictState | null
  ): JSX.Element | null => {
    if (rebaseConflictState !== null) {
      return null
    }

    return this.renderMostRecentLocalCommit()
  }

  public render() {
    const {
      workingDirectory,
      commitMessage,
      showCoAuthoredBy,
      coAuthors,
      conflictState,
      selection,
      currentBranchProtected,
    } = this.props.changes

    // TODO: I think user will expect the avatar to match that which
    // they have configured in GitHub.com as well as GHE so when we add
    // support for GHE we should revisit this and try to update the logic
    // to look up based on email _and_ host.
    const email = this.props.commitAuthor ? this.props.commitAuthor.email : null
    let user: IGitHubUser | null = null
    if (email) {
      user = this.props.gitHubUsers.get(email.toLowerCase()) || null
    }

    let rebaseConflictState: RebaseConflictState | null = null
    if (conflictState !== null) {
      rebaseConflictState = isRebaseConflictState(conflictState)
        ? conflictState
        : null
    }

    const selectedFileIDs =
      selection.kind === ChangesSelectionKind.WorkingDirectory
        ? selection.selectedFileIDs
        : []

    const isShowingStashEntry = selection.kind === ChangesSelectionKind.Stash

    return (
      <div className="panel">
        <ChangesList
          dispatcher={this.props.dispatcher}
          repository={this.props.repository}
          workingDirectory={workingDirectory}
          rebaseConflictState={rebaseConflictState}
          selectedFileIDs={selectedFileIDs}
          onFileSelectionChanged={this.onFileSelectionChanged}
          onCreateCommit={this.onCreateCommit}
          onIncludeChanged={this.onIncludeChanged}
          onSelectAll={this.onSelectAll}
          onDiscardChanges={this.onDiscardChanges}
          askForConfirmationOnDiscardChanges={
            this.props.askForConfirmationOnDiscardChanges
          }
          onDiscardChangesFromFiles={this.onDiscardChangesFromFiles}
          onOpenItem={this.onOpenItem}
          onRowClick={this.onChangedItemClick}
          commitAuthor={this.props.commitAuthor}
          branch={this.props.branch}
          gitHubUser={user}
          commitMessage={commitMessage}
          focusCommitMessage={this.props.focusCommitMessage}
          autocompletionProviders={this.autocompletionProviders!}
          availableWidth={this.props.availableWidth}
          onIgnore={this.onIgnore}
          isCommitting={this.props.isCommitting}
          showCoAuthoredBy={showCoAuthoredBy}
          coAuthors={coAuthors}
          externalEditorLabel={this.props.externalEditorLabel}
          onOpenInExternalEditor={this.props.onOpenInExternalEditor}
          onChangesListScrolled={this.props.onChangesListScrolled}
          changesListScrollTop={this.props.changesListScrollTop}
          stashEntry={this.props.changes.stashEntry}
          isShowingStashEntry={isShowingStashEntry}
          currentBranchProtected={currentBranchProtected}
          shouldNudgeToCommit={this.props.shouldNudgeToCommit}
        />
        {this.renderUndoCommit(rebaseConflictState)}
      </div>
    )
  }
}<|MERGE_RESOLUTION|>--- conflicted
+++ resolved
@@ -67,17 +67,13 @@
    */
   readonly onOpenInExternalEditor: (fullPath: string) => void
   readonly onChangesListScrolled: (scrollTop: number) => void
-<<<<<<< HEAD
   readonly changesListScrollTop?: number
-=======
-  readonly changesListScrollTop: number
 
   /**
    * Whether we should show the onboarding tutorial nudge
    * arrow pointing at the commit summary box
    */
   readonly shouldNudgeToCommit: boolean
->>>>>>> 48afaae9
 }
 
 export class ChangesSidebar extends React.Component<IChangesSidebarProps, {}> {
