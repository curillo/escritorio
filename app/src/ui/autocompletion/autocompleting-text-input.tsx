import * as React from 'react'
import {
  List,
  SelectionSource,
  findNextSelectableRow,
  SelectionDirection,
} from '../lib/list'
import { IAutocompletionProvider } from './index'
import { fatalError } from '../../lib/fatal-error'
import classNames from 'classnames'
import getCaretCoordinates from 'textarea-caret'
import { showContextualMenu } from '../../lib/menu-item'
import { AriaLiveContainer } from '../accessibility/aria-live-container'
import { createUniqueId, releaseUniqueId } from '../lib/id-pool'
import {
  Popover,
  PopoverAnchorPosition,
  PopoverDecoration,
} from '../lib/popover'

interface IRange {
  readonly start: number
  readonly length: number
}

interface IAutocompletingTextInputProps<ElementType, AutocompleteItemType> {
  /**
   * An optional className to be applied to the rendered
   * top level element of the component.
   */
  readonly className?: string

  /** Element ID for the input field. */
  readonly elementId?: string

  /** Content of an optional invisible label element for screen readers. */
  readonly screenReaderLabel?: string

  /** The placeholder for the input field. */
  readonly placeholder?: string

  /** The current value of the input field. */
  readonly value?: string

  /** Disabled state for input field. */
  readonly disabled?: boolean

  /** Indicates if input field should be required */
  readonly required?: boolean

  /** Indicates if input field applies spellcheck */
  readonly spellcheck?: boolean

  /** Indicates if it should always try to autocomplete. Optional (defaults to false) */
  readonly alwaysAutocomplete?: boolean

  /** Filter for autocomplete items */
  readonly autocompleteItemFilter?: (item: AutocompleteItemType) => boolean

  /**
   * Called when the user changes the value in the input field.
   */
  readonly onValueChanged?: (value: string) => void

  /** Called on key down. */
  readonly onKeyDown?: (event: React.KeyboardEvent<ElementType>) => void

  /** Called when an autocomplete item has been selected. */
  readonly onAutocompleteItemSelected?: (value: AutocompleteItemType) => void

  /**
   * A list of autocompletion providers that should be enabled for this
   * input.
   */
  readonly autocompletionProviders: ReadonlyArray<IAutocompletionProvider<any>>

  /**
   * A method that's called when the internal input or textarea element
   * is mounted or unmounted.
   */
  readonly onElementRef?: (elem: ElementType | null) => void

  /**
   * Optional callback to override the default edit context menu
   * in the input field.
   */
  readonly onContextMenu?: (event: React.MouseEvent<any>) => void

  /** Called when the input field receives focus. */
  readonly onFocus?: (event: React.FocusEvent<ElementType>) => void
}

interface IAutocompletionState<T> {
  readonly provider: IAutocompletionProvider<T>
  readonly items: ReadonlyArray<T>
  readonly range: IRange
  readonly rangeText: string
  readonly selectedItem: T | null
  readonly selectedRowId: string | undefined
  readonly itemListRowIdPrefix: string
}

/**
 * The height of the autocompletion result rows.
 */
const RowHeight = 29

/**
 * The amount to offset on the Y axis so that the popup is displayed below the
 * current line.
 */
const YOffset = 20

/**
 * The default height for the popup. Note that the actual height may be
 * smaller in order to fit the popup within the window.
 */
const DefaultPopupHeight = 100

interface IAutocompletingTextInputState<T> {
  /**
   * All of the state about autocompletion. Will be null if there are no
   * matching autocompletion providers.
   */
  readonly autocompletionState: IAutocompletionState<T> | null

  /** Coordinates of the caret in the input/textarea element */
  readonly caretCoordinates: ReturnType<typeof getCaretCoordinates> | null

  /**
   * An automatically generated id for the text element used to reference
   * it from the label element. This is generated once via the id pool when the
   * component is mounted and then released once the component unmounts.
   */
  readonly uniqueInternalElementId?: string

  /**
   * An automatically generated id for the autocomplete container element used
   * to reference it from the ARIA autocomplete-related attributes. This is
   * generated once via the id pool when the component is mounted and then
   * released once the component unmounts.
   */
  readonly autocompleteContainerId?: string
}

/** A text area which provides autocompletions as the user types. */
export abstract class AutocompletingTextInput<
  ElementType extends HTMLInputElement | HTMLTextAreaElement,
  AutocompleteItemType extends Object
> extends React.Component<
  IAutocompletingTextInputProps<ElementType, AutocompleteItemType>,
  IAutocompletingTextInputState<AutocompleteItemType>
> {
  private element: ElementType | null = null
  private invisibleCaretRef = React.createRef<HTMLDivElement>()

  /** The identifier for each autocompletion request. */
  private autocompletionRequestID = 0

  /**
   * To be implemented by subclasses. It must return the element tag name which
   * should correspond to the ElementType over which it is parameterized.
   */
  protected abstract getElementTagName(): 'textarea' | 'input'

  public constructor(
    props: IAutocompletingTextInputProps<ElementType, AutocompleteItemType>
  ) {
    super(props)

    this.state = {
      autocompletionState: null,
      caretCoordinates: null,
    }
  }

  public componentWillMount() {
    const elementId = createUniqueId('autocompleting-text-input')
    const autocompleteContainerId = createUniqueId('autocomplete-container')

    this.setState({
      uniqueInternalElementId: elementId,
      autocompleteContainerId,
    })
  }

  public componentWillUnmount() {
    if (this.state.uniqueInternalElementId) {
      releaseUniqueId(this.state.uniqueInternalElementId)
    }

    if (this.state.autocompleteContainerId) {
      releaseUniqueId(this.state.autocompleteContainerId)
    }
  }

  public componentDidUpdate(
    prevProps: IAutocompletingTextInputProps<ElementType, AutocompleteItemType>
  ) {
    if (
      this.props.autocompleteItemFilter !== prevProps.autocompleteItemFilter &&
      this.state.autocompletionState !== null
    ) {
      this.open(this.element?.value ?? '')
    }
  }

  private get elementId() {
    return this.props.elementId ?? this.state.uniqueInternalElementId
  }

  private renderItem = (row: number): JSX.Element | null => {
    const state = this.state.autocompletionState
    if (!state) {
      return null
    }

    const item = state.items[row]
    const selected = item === state.selectedItem ? 'selected' : ''
    return (
      <div className={`autocompletion-item ${selected}`}>
        {state.provider.renderItem(item)}
      </div>
    )
  }

  private renderAutocompletions() {
    const state = this.state.autocompletionState
    if (!state) {
      return null
    }

    const items = state.items
    if (!items.length) {
      return null
    }

<<<<<<< HEAD
    const element = this.element!
    let coordinates = getCaretCoordinates(element, state.range.start)
    coordinates = {
      ...coordinates,
      top: coordinates.top - element.scrollTop,
      left: coordinates.left - element.scrollLeft,
    }

    const rect = element.getBoundingClientRect()
    const popupAbsoluteTop = rect.top + coordinates.top
    const popupAbsoluteLeft = rect.left + coordinates.left
    const left = popupAbsoluteLeft
    const selectedRow = state.selectedItem
      ? items.indexOf(state.selectedItem)
      : -1

    // The maximum height we can use for the popup without it extending beyond
    // the Window bounds.
    let maxHeight: number
    let belowElement: boolean = true
    if (
      element.ownerDocument !== null &&
      element.ownerDocument.defaultView !== null
    ) {
      const windowHeight = element.ownerDocument.defaultView.innerHeight
      const spaceToBottomOfWindow = windowHeight - popupAbsoluteTop - YOffset
      if (
        spaceToBottomOfWindow < DefaultPopupHeight &&
        popupAbsoluteTop >= DefaultPopupHeight
      ) {
        maxHeight = DefaultPopupHeight
        belowElement = false
      } else {
        maxHeight = Math.min(DefaultPopupHeight, spaceToBottomOfWindow)
      }
    } else {
      maxHeight = DefaultPopupHeight
    }
=======
    const selectedRow = state.selectedItem
      ? items.indexOf(state.selectedItem)
      : -1
>>>>>>> 742b4c44

    // The height needed to accommodate all the matched items without overflowing
    //
    // Magic number warning! The autocompletion-popup container adds a border
    // which we have to account for in case we want to show N number of items
    // without overflowing and triggering the scrollbar.
    const noOverflowItemHeight = RowHeight * items.length

<<<<<<< HEAD
    const height = Math.min(noOverflowItemHeight, maxHeight)
    const top = popupAbsoluteTop + (belowElement ? YOffset + 1 : -height)
=======
    const minHeight = RowHeight * Math.min(items.length, 3)
>>>>>>> 742b4c44

    // Use the completion text as invalidation props so that highlighting
    // will update as you type even though the number of items matched
    // remains the same. Additionally we need to be aware that different
    // providers can use different sorting behaviors which also might affect
    // rendering.
    const searchText = state.rangeText

    const className = classNames('autocompletion-popup', state.provider.kind)

    return (
<<<<<<< HEAD
      <div className={className} style={{ top, left, height }}>
=======
      <Popover
        anchor={this.invisibleCaretRef.current}
        anchorPosition={PopoverAnchorPosition.BottomLeft}
        decoration={PopoverDecoration.None}
        maxHeight={Math.min(DefaultPopupHeight, noOverflowItemHeight)}
        minHeight={minHeight}
        trapFocus={false}
        className={className}
      >
>>>>>>> 742b4c44
        <List
          accessibleListId={this.state.autocompleteContainerId}
          ref={this.onAutocompletionListRef}
          rowCount={items.length}
          rowHeight={RowHeight}
          rowId={this.getRowId}
          selectedRows={[selectedRow]}
          rowRenderer={this.renderItem}
          scrollToRow={selectedRow}
          onRowMouseDown={this.onRowMouseDown}
          onRowClick={this.insertCompletionOnClick}
          onSelectedRowChanged={this.onSelectedRowChanged}
          invalidationProps={searchText}
        />
      </Popover>
    )
  }

  private getRowId: (row: number) => string = row => {
    const state = this.state.autocompletionState
    if (!state) {
      return ''
    }

    return `autocomplete-item-row-${state.itemListRowIdPrefix}-${row}`
  }

  private onAutocompletionListRef = (ref: List | null) => {
    const { autocompletionState } = this.state
    if (ref && autocompletionState && autocompletionState.selectedItem) {
      const { items, selectedItem } = autocompletionState
      this.setState({
        autocompletionState: {
          ...autocompletionState,
          selectedRowId: this.getRowId(items.indexOf(selectedItem)),
        },
      })
    }
  }

  private onRowMouseDown = (row: number, event: React.MouseEvent<any>) => {
    const currentAutoCompletionState = this.state.autocompletionState

    if (!currentAutoCompletionState) {
      return
    }

    const item = currentAutoCompletionState.items[row]

    if (item) {
      this.insertCompletion(item, 'mouseclick')
    }
  }

  private onSelectedRowChanged = (row: number, source: SelectionSource) => {
    const currentAutoCompletionState = this.state.autocompletionState

    if (!currentAutoCompletionState) {
      return
    }

    const newSelectedItem = currentAutoCompletionState.items[row]

    const newAutoCompletionState = {
      ...currentAutoCompletionState,
      selectedItem: newSelectedItem,
      selectedRowId: newSelectedItem === null ? undefined : this.getRowId(row),
    }

    this.setState({ autocompletionState: newAutoCompletionState })
  }

  private insertCompletionOnClick = (row: number): void => {
    const state = this.state.autocompletionState
    if (!state) {
      return
    }

    const items = state.items
    if (!items.length) {
      return
    }

    const item = items[row]

    this.insertCompletion(item, 'mouseclick')
  }

  private onContextMenu = (event: React.MouseEvent<any>) => {
    if (this.props.onContextMenu) {
      this.props.onContextMenu(event)
    } else {
      event.preventDefault()
      showContextualMenu([{ role: 'editMenu' }])
    }
  }

  private getActiveAutocompleteItemId(): string | undefined {
    const { autocompletionState } = this.state

    if (autocompletionState === null) {
      return undefined
    }

    if (autocompletionState.selectedRowId) {
      return autocompletionState.selectedRowId
    }

    if (autocompletionState.selectedItem === null) {
      return undefined
    }

    const index = autocompletionState.items.indexOf(
      autocompletionState.selectedItem
    )

    return this.getRowId(index)
  }

  private renderTextInput() {
    const { autocompletionState } = this.state

    const autocompleteVisible =
      autocompletionState !== null && autocompletionState.items.length > 0

    const props = {
      type: 'text',
      id: this.elementId,
      role: 'combobox',
      placeholder: this.props.placeholder,
      value: this.props.value,
      ref: this.onRef,
      onChange: this.onChange,
      onKeyDown: this.onKeyDown,
      onFocus: this.onFocus,
      onBlur: this.onBlur,
      onContextMenu: this.onContextMenu,
      disabled: this.props.disabled,
      required: this.props.required ? true : false,
      spellCheck: this.props.spellcheck,
      autoComplete: 'off',
      'aria-expanded': autocompleteVisible,
      'aria-autocomplete': 'list' as const,
      'aria-haspopup': 'listbox' as const,
      'aria-controls': this.state.autocompleteContainerId,
      'aria-owns': this.state.autocompleteContainerId,
      'aria-activedescendant': this.getActiveAutocompleteItemId(),
    }

    return React.createElement<React.HTMLAttributes<ElementType>, ElementType>(
      this.getElementTagName(),
      props
    )
  }

  private updateCaretCoordinates = () => {
    const element = this.element
    if (!element) {
      this.setState({ caretCoordinates: null })
      return
    }

    const selectionEnd = element.selectionEnd
    if (selectionEnd === null) {
      this.setState({ caretCoordinates: null })
      return
    }

    const caretCoordinates = getCaretCoordinates(element, selectionEnd)

    this.setState({
      caretCoordinates: {
        top: caretCoordinates.top - element.scrollTop,
        left: caretCoordinates.left - element.scrollLeft,
        height: caretCoordinates.height,
      },
    })
  }

  private renderInvisibleCaret = () => {
    const { caretCoordinates } = this.state
    if (!caretCoordinates) {
      return null
    }

    return (
      <div
        style={{
          backgroundColor: 'transparent',
          width: 2,
          height: YOffset,
          position: 'absolute',
          left: caretCoordinates.left,
          top: caretCoordinates.top,
        }}
        ref={this.invisibleCaretRef}
      >
        &nbsp;
      </div>
    )
  }

  private onBlur = (e: React.FocusEvent<ElementType>) => {
    this.close()
  }

  private onFocus = (e: React.FocusEvent<ElementType>) => {
    if (!this.props.alwaysAutocomplete || this.element === null) {
      return
    }

    this.open(this.element.value)

    this.props.onFocus?.(e)
  }

  private onRef = (ref: ElementType | null) => {
    this.element = ref
    this.updateCaretCoordinates()
    if (this.props.onElementRef) {
      this.props.onElementRef(ref)
    }
  }

  public focus() {
    if (this.element) {
      this.element.focus()
    }
  }

  public render() {
    const tagName = this.getElementTagName()
    const className = classNames(
      'autocompletion-container',
      'no-invalid-state',
      this.props.className,
      {
        'text-box-component': tagName === 'input',
        'text-area-component': tagName === 'textarea',
      }
    )

    const autoCompleteItems = this.state.autocompletionState?.items ?? []

    const suggestionsMessage =
      autoCompleteItems.length === 1
        ? '1 suggestion'
        : `${autoCompleteItems.length} suggestions`

    return (
      <div className={className}>
        {this.renderAutocompletions()}
        {this.props.screenReaderLabel && (
          <label className="sr-only" htmlFor={this.elementId}>
            {this.props.screenReaderLabel}
          </label>
        )}
        {this.renderTextInput()}
        {this.renderInvisibleCaret()}
        <AriaLiveContainer
          trackedUserInput={this.state.autocompletionState?.rangeText}
        >
          {autoCompleteItems.length > 0 ? suggestionsMessage : ''}
        </AriaLiveContainer>
      </div>
    )
  }

  private setCursorPosition(newCaretPosition: number) {
    if (this.element == null) {
      log.warn('Unable to set cursor position when element is null')
      return
    }

    this.element.selectionStart = newCaretPosition
    this.element.selectionEnd = newCaretPosition
  }

  private insertCompletion(
    item: AutocompleteItemType,
    source: 'mouseclick' | 'keyboard'
  ) {
    const element = this.element!
    const autocompletionState = this.state.autocompletionState!
    const originalText = element.value
    const range = autocompletionState.range
    const autoCompleteText =
      autocompletionState.provider.getCompletionText(item)

    const textWithAutoCompleteText =
      originalText.substr(0, range.start - 1) + autoCompleteText + ' '

    const newText =
      textWithAutoCompleteText +
      originalText.substring(range.start + range.length)

    element.value = newText

    if (this.props.onValueChanged) {
      this.props.onValueChanged(newText)
    }

    const newCaretPosition = textWithAutoCompleteText.length

    if (source === 'mouseclick') {
      // we only need to re-focus on the text input when the autocomplete overlay
      // steals focus due to the user clicking on a selection in the autocomplete list
      window.setTimeout(() => {
        element.focus()
        this.setCursorPosition(newCaretPosition)
      }, 0)
    } else {
      this.setCursorPosition(newCaretPosition)
    }

    this.props.onAutocompleteItemSelected?.(item)

    this.close()
    if (this.props.alwaysAutocomplete) {
      this.open('')
    }
  }

  private getMovementDirection(
    event: React.KeyboardEvent<any>
  ): SelectionDirection | null {
    switch (event.key) {
      case 'ArrowUp':
        return 'up'
      case 'ArrowDown':
        return 'down'
    }

    return null
  }

  private onKeyDown = (event: React.KeyboardEvent<ElementType>) => {
    if (this.props.onKeyDown) {
      this.props.onKeyDown(event)
    }

    if (event.defaultPrevented) {
      return
    }

    const currentAutoCompletionState = this.state.autocompletionState

    if (
      !currentAutoCompletionState ||
      !currentAutoCompletionState.items.length
    ) {
      return
    }

    const selectedRow = currentAutoCompletionState.selectedItem
      ? currentAutoCompletionState.items.indexOf(
          currentAutoCompletionState.selectedItem
        )
      : -1

    const direction = this.getMovementDirection(event)
    if (direction) {
      event.preventDefault()
      const rowCount = currentAutoCompletionState.items.length

      const nextRow = findNextSelectableRow(rowCount, {
        direction,
        row: selectedRow,
      })

      if (nextRow !== null) {
        const newSelectedItem = currentAutoCompletionState.items[nextRow]

        const newAutoCompletionState = {
          ...currentAutoCompletionState,
          selectedItem: newSelectedItem,
          selectedRowId:
            newSelectedItem === null ? undefined : this.getRowId(nextRow),
        }

        this.setState({ autocompletionState: newAutoCompletionState })
      }
    } else if (
      event.key === 'Enter' ||
      (event.key === 'Tab' && !event.shiftKey)
    ) {
      const item = currentAutoCompletionState.selectedItem
      if (item) {
        event.preventDefault()

        this.insertCompletion(item, 'keyboard')
      }
    } else if (event.key === 'Escape') {
      this.close()
    }
  }

  private close() {
    this.setState({ autocompletionState: null })
  }

  private async attemptAutocompletion(
    str: string,
    caretPosition: number
  ): Promise<IAutocompletionState<AutocompleteItemType> | null> {
    for (const provider of this.props.autocompletionProviders) {
      // NB: RegExps are stateful (AAAAAAAAAAAAAAAAAA) so defensively copy the
      // regex we're given.
      const regex = new RegExp(provider.getRegExp())
      if (!regex.global) {
        fatalError(
          `The regex (${regex}) returned from ${provider} isn't global, but it should be!`
        )
      }

      let result: RegExpExecArray | null = null
      while ((result = regex.exec(str))) {
        const index = regex.lastIndex
        const text = result[1] || ''
        if (index === caretPosition || this.props.alwaysAutocomplete) {
          const range = { start: index - text.length, length: text.length }
          let items = await provider.getAutocompletionItems(text)

          if (this.props.autocompleteItemFilter) {
            items = items.filter(this.props.autocompleteItemFilter)
          }

          return {
            provider,
            items,
            range,
            selectedItem: null,
            selectedRowId: undefined,
            rangeText: text,
            itemListRowIdPrefix: this.buildAutocompleteListRowIdPrefix(),
          }
        }
      }
    }

    return null
  }

  private buildAutocompleteListRowIdPrefix() {
    return new Date().getTime().toString()
  }

  private onChange = async (event: React.FormEvent<ElementType>) => {
    const str = event.currentTarget.value

    if (this.props.onValueChanged) {
      this.props.onValueChanged(str)
    }

    this.updateCaretCoordinates()

    return this.open(str)
  }

  private async open(str: string) {
    const element = this.element

    if (element === null) {
      return
    }

    const caretPosition = element.selectionStart

    if (caretPosition === null) {
      return
    }

    const requestID = ++this.autocompletionRequestID
    const autocompletionState = await this.attemptAutocompletion(
      str,
      caretPosition
    )

    // If another autocompletion request is in flight, then ignore these
    // results.
    if (requestID !== this.autocompletionRequestID) {
      return
    }

    this.setState({ autocompletionState })
  }
}<|MERGE_RESOLUTION|>--- conflicted
+++ resolved
@@ -235,50 +235,9 @@
       return null
     }
 
-<<<<<<< HEAD
-    const element = this.element!
-    let coordinates = getCaretCoordinates(element, state.range.start)
-    coordinates = {
-      ...coordinates,
-      top: coordinates.top - element.scrollTop,
-      left: coordinates.left - element.scrollLeft,
-    }
-
-    const rect = element.getBoundingClientRect()
-    const popupAbsoluteTop = rect.top + coordinates.top
-    const popupAbsoluteLeft = rect.left + coordinates.left
-    const left = popupAbsoluteLeft
     const selectedRow = state.selectedItem
       ? items.indexOf(state.selectedItem)
       : -1
-
-    // The maximum height we can use for the popup without it extending beyond
-    // the Window bounds.
-    let maxHeight: number
-    let belowElement: boolean = true
-    if (
-      element.ownerDocument !== null &&
-      element.ownerDocument.defaultView !== null
-    ) {
-      const windowHeight = element.ownerDocument.defaultView.innerHeight
-      const spaceToBottomOfWindow = windowHeight - popupAbsoluteTop - YOffset
-      if (
-        spaceToBottomOfWindow < DefaultPopupHeight &&
-        popupAbsoluteTop >= DefaultPopupHeight
-      ) {
-        maxHeight = DefaultPopupHeight
-        belowElement = false
-      } else {
-        maxHeight = Math.min(DefaultPopupHeight, spaceToBottomOfWindow)
-      }
-    } else {
-      maxHeight = DefaultPopupHeight
-    }
-=======
-    const selectedRow = state.selectedItem
-      ? items.indexOf(state.selectedItem)
-      : -1
->>>>>>> 742b4c44
 
     // The height needed to accommodate all the matched items without overflowing
     //
@@ -287,12 +246,7 @@
     // without overflowing and triggering the scrollbar.
     const noOverflowItemHeight = RowHeight * items.length
 
-<<<<<<< HEAD
-    const height = Math.min(noOverflowItemHeight, maxHeight)
-    const top = popupAbsoluteTop + (belowElement ? YOffset + 1 : -height)
-=======
     const minHeight = RowHeight * Math.min(items.length, 3)
->>>>>>> 742b4c44
 
     // Use the completion text as invalidation props so that highlighting
     // will update as you type even though the number of items matched
@@ -304,9 +258,6 @@
     const className = classNames('autocompletion-popup', state.provider.kind)
 
     return (
-<<<<<<< HEAD
-      <div className={className} style={{ top, left, height }}>
-=======
       <Popover
         anchor={this.invisibleCaretRef.current}
         anchorPosition={PopoverAnchorPosition.BottomLeft}
@@ -316,7 +267,6 @@
         trapFocus={false}
         className={className}
       >
->>>>>>> 742b4c44
         <List
           accessibleListId={this.state.autocompleteContainerId}
           ref={this.onAutocompletionListRef}
