import * as React from 'react'
import { List } from '../list'
import { Dispatcher } from '../../lib/dispatcher'
import { Repository } from '../../models/repository'
import { Branch } from '../../models/branch'
import { groupedAndFilteredBranches, BranchListItemModel } from './grouped-and-filtered-branches'
import { BranchListItem } from './branch'
import { TextBox } from '../lib/text-box'
import { Row } from '../lib/row'
import { CreateBranch } from '../create-branch'
import { ExpandFoldoutButton } from '../lib/expand-foldout-button'

const RowHeight = 30

interface IBranchesProps {
  readonly defaultBranch: Branch | null
  readonly currentBranch: Branch | null
  readonly allBranches: ReadonlyArray<Branch>
  readonly recentBranches: ReadonlyArray<Branch>
  readonly dispatcher: Dispatcher
  readonly repository: Repository
  readonly expandCreateForm: boolean
}

interface IBranchesState {
  readonly filter: string
  readonly branchItems: ReadonlyArray<BranchListItemModel>
  readonly selectedRow: number
  readonly showCreateDialog: boolean
}

export class Branches extends React.Component<IBranchesProps, IBranchesState> {
  private list: List | null = null
  private filterInput: HTMLInputElement | null = null

  public constructor(props: IBranchesProps) {
    super(props)

    const expandCreateForm = props.expandCreateForm || false
    this.state = this.createState(props, '', -1, expandCreateForm)
  }

  private createState(props: IBranchesProps, newFilter: string, newSelectedRow: number, showCreateDialog: boolean): IBranchesState {
    const branchItems = groupedAndFilteredBranches(
      this.props.defaultBranch,
      this.props.currentBranch,
      this.props.allBranches,
      this.props.recentBranches,
      newFilter
    )

    const selectedRow = newSelectedRow < 0 || newSelectedRow >= branchItems.length
      ? branchItems.findIndex(item => item.kind === 'branch')
      : newSelectedRow

    const filter = newFilter

    return { filter, selectedRow, branchItems, showCreateDialog }
  }

  private receiveProps(nextProps: IBranchesProps) {
    const showCreateDialog = nextProps.expandCreateForm || this.state.showCreateDialog
    this.setState(this.createState(nextProps, this.state.filter, this.state.selectedRow, showCreateDialog))
  }

  public componentWillReceiveProps(nextProps: IBranchesProps) {
    this.receiveProps(nextProps)
  }

  private renderRow = (row: number) => {
    const item = this.state.branchItems[row]
    if (item.kind === 'branch') {
      const branch = item.branch
      const commit = branch.tip
      const currentBranchName = this.props.currentBranch ? this.props.currentBranch.name : null
      return <BranchListItem
        name={branch.name}
        isCurrentBranch={branch.name === currentBranchName}
        lastCommitDate={commit ? commit.author.date : null}/>
    } else {
      return <div className='branches-list-content branches-list-label'>{item.label}</div>
    }
  }

  private onRowClick = (row: number) => {
    const item = this.state.branchItems[row]
    if (item.kind !== 'branch') { return }

    const branch = item.branch
    this.props.dispatcher.closeFoldout()
    this.props.dispatcher.checkoutBranch(this.props.repository, branch.nameWithoutRemote)
  }

  private onRowKeyDown = (row: number, event: React.KeyboardEvent<any>) => {
    const list = this.list
    if (!list) { return }

    let focusInput = false
    const firstSelectableRow = list.nextSelectableRow('down', 0)
    const lastSelectableRow = list.nextSelectableRow('up', 0)
    if (event.key === 'ArrowUp' && row === firstSelectableRow) {
      focusInput = true
    } else if (event.key === 'ArrowDown' && row === lastSelectableRow) {
      focusInput = true
    }

    if (focusInput) {
      const input = this.filterInput
      if (input) {
        event.preventDefault()
        input.focus()
      }
    }
  }

  private canSelectRow = (row: number) => {
    const item = this.state.branchItems[row]
    return item.kind === 'branch'
  }

  private onFilterChanged = (event: React.FormEvent<HTMLInputElement>) => {
    const text = event.currentTarget.value
    this.setState(this.createState(this.props, text, this.state.selectedRow, this.state.showCreateDialog))
  }

  private onKeyDown = (event: React.KeyboardEvent<HTMLInputElement>) => {
    const list = this.list
    if (!list) { return }

    if (event.key === 'ArrowDown') {
      if (this.state.branchItems.length > 0) {
        this.setState(this.createState(this.props, this.state.filter, list.nextSelectableRow('down', 0), this.state.showCreateDialog), () => {
          list.focus()
        })
      }

      event.preventDefault()
    } else if (event.key === 'ArrowUp') {
      if (this.state.branchItems.length > 0) {
        this.setState(this.createState(this.props, this.state.filter, list.nextSelectableRow('up', 0), this.state.showCreateDialog), () => {
          list.focus()
        })
      }

      event.preventDefault()
    } else if (event.key === 'Escape') {
      if (this.state.filter.length === 0) {
        this.props.dispatcher.closeFoldout()
        event.preventDefault()
      }
    } else if (event.key === 'Enter') {
      this.onRowClick(list.nextSelectableRow('down', 0))
    }
  }

  private storeListRef = (ref: List) => {
    this.list = ref
  }

  private onInputRef = (instance: HTMLInputElement | null) => {
    this.filterInput = instance
  }

  private onSelectionChanged = (row: number) => {
    this.setState(this.createState(this.props, this.state.filter, row, this.state.showCreateDialog))
  }

  private onHideCreateBranch = () => {
    this.setState(this.createState(this.props, this.state.filter, this.state.selectedRow, false))
  }

  private onCreateBranchToggle = (isChecked: boolean) => {
    this.setState(this.createState(this.props, this.state.filter, this.state.selectedRow, isChecked))
  }

  private renderCreateBranch() {
    if (!this.state.showCreateDialog) {
      return null
    }

    return (
      <div id='new-branch'>
        <CreateBranch
          branches={this.props.allBranches}
          currentBranch={this.props.currentBranch}
          dispatcher={this.props.dispatcher}
          repository={this.props.repository}
          hideBranchPanel={this.onHideCreateBranch} />
      </div>
    )
  }

  public render() {
    return (
      <div id='branch-popover'>
<<<<<<< HEAD
        <div id='branches'>
          <ToggleButton
            className='create-branch'
=======
        <div>
          <ExpandFoldoutButton
>>>>>>> 0b8e05d8
            onClick={this.onCreateBranchToggle}
            expanded={this.state.showCreateDialog}>
            {__DARWIN__ ? 'Create New Branch' : 'Create new branch'}
          </ExpandFoldoutButton>

          <Row>
            <TextBox
              type='search'
              autoFocus={true}
              placeholder='Filter'
              onChange={this.onFilterChanged}
              onKeyDown={this.onKeyDown}
              onInputRef={this.onInputRef}/>
          </Row>

          <div className='branches-list-container'>
            <List
              rowCount={this.state.branchItems.length}
              rowRenderer={this.renderRow}
              rowHeight={RowHeight}
              selectedRow={this.state.selectedRow}
              onSelectionChanged={this.onSelectionChanged}
              onRowClick={this.onRowClick}
              onRowKeyDown={this.onRowKeyDown}
              canSelectRow={this.canSelectRow}
              ref={this.storeListRef}
              invalidationProps={this.props}/>
          </div>
        </div>

        {this.renderCreateBranch()}

      </div>
    )
  }
}<|MERGE_RESOLUTION|>--- conflicted
+++ resolved
@@ -193,14 +193,8 @@
   public render() {
     return (
       <div id='branch-popover'>
-<<<<<<< HEAD
         <div id='branches'>
-          <ToggleButton
-            className='create-branch'
-=======
-        <div>
           <ExpandFoldoutButton
->>>>>>> 0b8e05d8
             onClick={this.onCreateBranchToggle}
             expanded={this.state.showCreateDialog}>
             {__DARWIN__ ? 'Create New Branch' : 'Create new branch'}
