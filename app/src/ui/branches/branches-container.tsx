--- conflicted
+++ resolved
@@ -1,230 +1,131 @@
 import * as React from 'react'
-
-import { PullRequest } from '../../models/pull-request'
-import {
-  Repository,
-  isRepositoryWithGitHubRepository,
-} from '../../models/repository'
+import { Dispatcher } from '../../lib/dispatcher'
+import { FoldoutType, PopupType } from '../../lib/app-state'
+import { Repository } from '../../models/repository'
 import { Branch } from '../../models/branch'
+import { BranchList } from './branch-list'
+import { TabBar } from '../tab-bar'
 import { BranchesTab } from '../../models/branches-tab'
-import { PopupType } from '../../models/popup'
-
-import { Dispatcher } from '../dispatcher'
-import { FoldoutType } from '../../lib/app-state'
 import { assertNever } from '../../lib/fatal-error'
-<<<<<<< HEAD
-=======
 import { enablePRIntegration } from '../../lib/feature-flag'
 import { PullRequestList } from './pull-request-list'
 import { PullRequestsLoading } from './pull-requests-loading'
 import { NoPullRequests } from './no-pull-requests'
 import { PullRequest } from '../../models/pull-request'
 import { CSSTransition } from 'react-transition-group'
->>>>>>> d28da2ee
-
-import { TabBar } from '../tab-bar'
-
-import { Row } from '../lib/row'
-import { Octicon } from '../octicons'
-import * as OcticonSymbol from '../octicons/octicons.generated'
-import { Button } from '../lib/button'
-
-import { BranchList } from './branch-list'
-import { PullRequestList } from './pull-request-list'
-import { IBranchListItem } from './group-branches'
-import { renderDefaultBranch } from './branch-renderer'
-import { IMatches } from '../../lib/fuzzy-find'
-import { startTimer } from '../lib/timing'
-import { dragAndDropManager } from '../../lib/drag-and-drop-manager'
-import { DragType, DropTargetType } from '../../models/drag-drop'
-import { enablePullRequestQuickView } from '../../lib/feature-flag'
-import { PullRequestQuickView } from '../pull-request-quick-view'
-
-interface IBranchesContainerProps {
+
+const PullRequestsLoadingCrossFadeInTimeout = 300
+const PullRequestsLoadingCrossFadeOutTimeout = 200
+
+interface IBranchesProps {
+  readonly defaultBranch: Branch | null
+  readonly currentBranch: Branch | null
+  readonly allBranches: ReadonlyArray<Branch>
+  readonly recentBranches: ReadonlyArray<Branch>
   readonly dispatcher: Dispatcher
   readonly repository: Repository
   readonly selectedTab: BranchesTab
-  readonly allBranches: ReadonlyArray<Branch>
-  readonly defaultBranch: Branch | null
-  readonly currentBranch: Branch | null
-  readonly recentBranches: ReadonlyArray<Branch>
   readonly pullRequests: ReadonlyArray<PullRequest>
-  readonly onRenameBranch: (branchName: string) => void
-  readonly onDeleteBranch: (branchName: string) => void
 
   /** The pull request associated with the current branch. */
   readonly currentPullRequest: PullRequest | null
 
   /** Are we currently loading pull requests? */
   readonly isLoadingPullRequests: boolean
-
-  /** Map from the emoji shortcut (e.g., :+1:) to the image's local path. */
-  readonly emoji: Map<string, string>
 }
 
-interface IBranchesContainerState {
-  /**
-   * A copy of the last seen currentPullRequest property
-   * from props. Used in order to be able to detect when
-   * the selected PR in props changes in getDerivedStateFromProps
-   */
-  readonly currentPullRequest: PullRequest | null
+interface IBranchesState {
+  readonly selectedBranch: Branch | null
   readonly selectedPullRequest: PullRequest | null
-  readonly selectedBranch: Branch | null
-  readonly branchFilterText: string
-  readonly pullRequestBeingViewed: {
-    pr: PullRequest
-    prListItemTop: number
-  } | null
+  readonly filterText: string
 }
 
 /** The unified Branches and Pull Requests component. */
 export class BranchesContainer extends React.Component<
-  IBranchesContainerProps,
-  IBranchesContainerState
+  IBranchesProps,
+  IBranchesState
 > {
-  public static getDerivedStateFromProps(
-    props: IBranchesContainerProps,
-    state: IBranchesContainerProps
-  ): Partial<IBranchesContainerState> | null {
-    if (state.currentPullRequest !== props.currentPullRequest) {
-      return {
-        currentPullRequest: props.currentPullRequest,
-        selectedPullRequest: props.currentPullRequest,
-      }
-    }
-
-    return null
-  }
-
-  private pullRequestQuickViewTimerId: number | null = null
-
-  public constructor(props: IBranchesContainerProps) {
+  public constructor(props: IBranchesProps) {
     super(props)
 
     this.state = {
       selectedBranch: props.currentBranch,
       selectedPullRequest: props.currentPullRequest,
-      currentPullRequest: props.currentPullRequest,
-      branchFilterText: '',
-      pullRequestBeingViewed: null,
-    }
-  }
-
-  public componentWillUnmount = () => {
-    this.clearPullRequestQuickViewTimer()
-  }
-
-  public render() {
-    return (
-      <div className="branches-container">
-        {this.renderTabBar()}
-        {this.renderSelectedTab()}
-        {this.renderMergeButtonRow()}
-        {this.renderPullRequestQuickView()}
-      </div>
-    )
-  }
-
-  private renderPullRequestQuickView = (): JSX.Element | null => {
-    if (
-      !enablePullRequestQuickView() ||
-      this.state.pullRequestBeingViewed === null
-    ) {
-      return null
-    }
-
-    const { pr, prListItemTop } = this.state.pullRequestBeingViewed
-
-    return (
-      <PullRequestQuickView
-        dispatcher={this.props.dispatcher}
-        emoji={this.props.emoji}
-        pullRequest={pr}
-        pullRequestItemTop={prListItemTop}
-        onMouseEnter={this.onMouseEnterPullRequestQuickView}
-        onMouseLeave={this.onMouseLeavePullRequestQuickView}
-      />
-    )
-  }
-
-  private onMouseEnterPullRequestQuickView = () => {
-    this.clearPullRequestQuickViewTimer()
-  }
-
-  private onMouseLeavePullRequestQuickView = () => {
-    this.setState({
-      pullRequestBeingViewed: null,
-    })
-    this.clearPullRequestQuickViewTimer()
-  }
-
-  private renderMergeButtonRow() {
-    const { currentBranch } = this.props
-
-    // This could happen if HEAD is detached, in that
-    // case it's better to not render anything at all.
-    if (currentBranch === null) {
-      return null
-    }
-
-    return (
-      <Row className="merge-button-row">
-        <Button className="merge-button" onClick={this.onMergeClick}>
-          <Octicon className="icon" symbol={OcticonSymbol.gitMerge} />
-          <span title={`Merge a branch into ${currentBranch.name}`}>
-            Choose a branch to merge into <strong>{currentBranch.name}</strong>
-          </span>
-        </Button>
-      </Row>
-    )
-  }
-
-  private renderOpenPullRequestsBubble() {
-    const pullRequests = this.props.pullRequests
-
-    if (pullRequests.length > 0) {
-      return <span className="count">{pullRequests.length}</span>
-    }
-
-    return null
+      filterText: '',
+    }
+  }
+
+  private onItemClick = (item: Branch) => {
+    this.checkoutBranch(item.nameWithoutRemote)
+  }
+
+  private checkoutBranch(branch: string) {
+    this.props.dispatcher.closeFoldout(FoldoutType.Branch)
+
+    const currentBranch = this.props.currentBranch
+
+    if (!currentBranch || currentBranch.name !== branch) {
+      this.props.dispatcher.checkoutBranch(this.props.repository, branch)
+    }
+  }
+
+  private onFilterKeyDown = (event: React.KeyboardEvent<HTMLInputElement>) => {
+    if (event.key === 'Escape') {
+      if (this.state.filterText.length === 0) {
+        this.props.dispatcher.closeFoldout(FoldoutType.Branch)
+        event.preventDefault()
+      }
+    }
+  }
+
+  private onFilterTextChanged = (filterText: string) => {
+    this.setState({ filterText })
+  }
+
+  private onBranchSelectionChanged = (selectedBranch: Branch | null) => {
+    this.setState({ selectedBranch })
+  }
+
+  private onPullRequestSelectionChanged = (
+    selectedPullRequest: PullRequest | null
+  ) => {
+    this.setState({ selectedPullRequest })
   }
 
   private renderTabBar() {
     if (!this.props.repository.gitHubRepository) {
       return null
+    }
+
+    if (!enablePRIntegration()) {
+      return null
+    }
+
+    let countElement = null
+    if (this.props.pullRequests) {
+      countElement = (
+        <span className="count">{this.props.pullRequests.length}</span>
+      )
     }
 
     return (
       <TabBar
         onTabClicked={this.onTabClicked}
         selectedIndex={this.props.selectedTab}
-        allowDragOverSwitching={true}
       >
         <span>Branches</span>
         <span className="pull-request-tab">
           {__DARWIN__ ? 'Pull Requests' : 'Pull requests'}
-          {this.renderOpenPullRequestsBubble()}
+
+          {countElement}
         </span>
       </TabBar>
     )
   }
 
-  private renderBranch = (item: IBranchListItem, matches: IMatches) => {
-    return renderDefaultBranch(
-      item,
-      matches,
-      this.props.currentBranch,
-      this.props.onRenameBranch,
-      this.props.onDeleteBranch,
-      this.onDropOntoBranch,
-      this.onDropOntoCurrentBranch
-    )
-  }
-
   private renderSelectedTab() {
     let tab = this.props.selectedTab
-    if (!this.props.repository.gitHubRepository) {
+    if (!enablePRIntegration() || !this.props.repository.gitHubRepository) {
       tab = BranchesTab.Branches
     }
 
@@ -236,25 +137,18 @@
             currentBranch={this.props.currentBranch}
             allBranches={this.props.allBranches}
             recentBranches={this.props.recentBranches}
-            onItemClick={this.onBranchItemClick}
-            filterText={this.state.branchFilterText}
-            onFilterTextChanged={this.onBranchFilterTextChanged}
+            onItemClick={this.onItemClick}
+            filterText={this.state.filterText}
+            onFilterKeyDown={this.onFilterKeyDown}
+            onFilterTextChanged={this.onFilterTextChanged}
             selectedBranch={this.state.selectedBranch}
             onSelectionChanged={this.onBranchSelectionChanged}
             canCreateNewBranch={true}
             onCreateNewBranch={this.onCreateBranchWithName}
-            renderBranch={this.renderBranch}
-            hideFilterRow={dragAndDropManager.isDragOfTypeInProgress(
-              DragType.Commit
-            )}
-            renderPreList={this.renderPreList}
           />
         )
 
       case BranchesTab.PullRequests: {
-<<<<<<< HEAD
-        return this.renderPullRequests()
-=======
         return (
           <CSSTransition
             classNames="cross-fade"
@@ -268,40 +162,12 @@
             {this.renderPullRequests()}
           </CSSTransition>
         )
->>>>>>> d28da2ee
       }
-      default:
-        return assertNever(tab, `Unknown Branches tab: ${tab}`)
-    }
-  }
-
-  private renderPreList = () => {
-    if (!dragAndDropManager.isDragOfTypeInProgress(DragType.Commit)) {
-      return null
-    }
-
-    const label = __DARWIN__ ? 'New Branch' : 'New branch'
-
-    return (
-      // eslint-disable-next-line jsx-a11y/no-static-element-interactions
-      <div
-        className="branches-list-item new-branch-drop"
-        onMouseEnter={this.onMouseEnterNewBranchDrop}
-        onMouseLeave={this.onMouseLeaveNewBranchDrop}
-        onMouseUp={this.onMouseUpNewBranchDrop}
-      >
-        <Octicon className="icon" symbol={OcticonSymbol.plus} />
-        <div className="name">{label}</div>
-      </div>
-    )
-  }
-
-<<<<<<< HEAD
-  private onMouseUpNewBranchDrop = async () => {
-    const { dragData } = dragAndDropManager
-    if (dragData === null || dragData.type !== DragType.Commit) {
-      return
-=======
+    }
+
+    return assertNever(tab, `Unknown Branches tab: ${tab}`)
+  }
+
   private renderPullRequests(): JSX.Element {
     const pullRequests = this.props.pullRequests
     if (pullRequests.length) {
@@ -335,176 +201,67 @@
           onCreatePullRequest={this.onCreatePullRequest}
         />
       )
->>>>>>> d28da2ee
-    }
-
-    const { dispatcher, repository, currentBranch } = this.props
-
-    await dispatcher.setCherryPickCreateBranchFlowStep(
-      repository,
-      '',
-      dragData.commits,
-      currentBranch
+    }
+  }
+
+  public render() {
+    return (
+      <div className="branches-container">
+        {this.renderTabBar()}
+        {this.renderSelectedTab()}
+      </div>
     )
-
+  }
+
+  private onCreateBranchWithName = (name: string) => {
+    this.props.dispatcher.closeFoldout(FoldoutType.Branch)
     this.props.dispatcher.showPopup({
-      type: PopupType.MultiCommitOperation,
-      repository,
+      type: PopupType.CreateBranch,
+      repository: this.props.repository,
+      initialName: name,
     })
   }
 
-  private onMouseEnterNewBranchDrop = () => {
-    // This is just used for displaying on windows drag ghost.
-    // Thus, it doesn't have to be an actual branch name.
-    dragAndDropManager.emitEnterDropTarget({
-      type: DropTargetType.Branch,
-      branchName: 'a new branch',
-    })
-  }
-
-  private onMouseLeaveNewBranchDrop = () => {
-    dragAndDropManager.emitLeaveDropTarget()
-  }
-
-  private renderPullRequests() {
-    const repository = this.props.repository
-    if (!isRepositoryWithGitHubRepository(repository)) {
-      return null
-    }
-
-    const isOnDefaultBranch =
-      this.props.defaultBranch &&
-      this.props.currentBranch &&
-      this.props.defaultBranch.name === this.props.currentBranch.name
-
-    return (
-      <PullRequestList
-        key="pr-list"
-        pullRequests={this.props.pullRequests}
-        selectedPullRequest={this.state.selectedPullRequest}
-        isOnDefaultBranch={!!isOnDefaultBranch}
-        onSelectionChanged={this.onPullRequestSelectionChanged}
-        onCreateBranch={this.onCreateBranch}
-        onDismiss={this.onDismiss}
-        dispatcher={this.props.dispatcher}
-        repository={repository}
-        isLoadingPullRequests={this.props.isLoadingPullRequests}
-        onMouseEnterPullRequest={this.onMouseEnterPullRequestListItem}
-        onMouseLeavePullRequest={this.onMouseLeavePullRequestListItem}
-      />
-    )
-  }
-
-  private onMouseEnterPullRequestListItem = (
-    pr: PullRequest,
-    prListItemTop: number
-  ) => {
-    this.clearPullRequestQuickViewTimer()
-    this.setState({ pullRequestBeingViewed: null })
-    this.pullRequestQuickViewTimerId = window.setTimeout(
-      () => this.setState({ pullRequestBeingViewed: { pr, prListItemTop } }),
-      250
-    )
-  }
-
-  private onMouseLeavePullRequestListItem = async () => {
-    this.clearPullRequestQuickViewTimer()
-    this.pullRequestQuickViewTimerId = window.setTimeout(
-      () => this.setState({ pullRequestBeingViewed: null }),
-      500
-    )
+  private onCreateBranch = () => {
+    this.onCreateBranchWithName('')
+  }
+
+  private onCreatePullRequest = () => {
+    this.props.dispatcher.closeFoldout(FoldoutType.Branch)
+    this.props.dispatcher.createPullRequest(this.props.repository)
   }
 
   private onTabClicked = (tab: BranchesTab) => {
     this.props.dispatcher.changeBranchesTab(tab)
   }
 
+  private onPullRequestClicked = (pullRequest: PullRequest) => {
+    const gitHubRepository = this.props.repository.gitHubRepository
+    if (!gitHubRepository) {
+      return log.error(
+        `We shouldn't be checking out a PR on a repository that doesn't have a GitHub repository.`
+      )
+    }
+
+    const head = pullRequest.head
+    const isRefInThisRepo =
+      head.gitHubRepository &&
+      head.gitHubRepository.cloneURL === gitHubRepository.cloneURL
+    if (isRefInThisRepo) {
+      this.checkoutBranch(head.ref)
+    } else {
+      log.debug(
+        `onPullRequestClicked, but we can't checkout the branch: '${
+          head.ref
+        }' belongs to fork '${pullRequest.author}'`
+      )
+      // TODO: It's in a fork so we'll need to do ... something.
+    }
+
+    this.onPullRequestSelectionChanged(pullRequest)
+  }
+
   private onDismiss = () => {
     this.props.dispatcher.closeFoldout(FoldoutType.Branch)
   }
-
-  private onMergeClick = () => {
-    this.props.dispatcher.closeFoldout(FoldoutType.Branch)
-    this.props.dispatcher.startMergeBranchOperation(this.props.repository)
-  }
-
-  private onBranchItemClick = (branch: Branch) => {
-    const { repository, dispatcher } = this.props
-    dispatcher.closeFoldout(FoldoutType.Branch)
-
-    const timer = startTimer('checkout branch from list', repository)
-    dispatcher.checkoutBranch(repository, branch).then(() => timer.done())
-  }
-
-  private onBranchSelectionChanged = (selectedBranch: Branch | null) => {
-    this.setState({ selectedBranch })
-  }
-
-  private onBranchFilterTextChanged = (text: string) => {
-    this.setState({ branchFilterText: text })
-  }
-
-  private onCreateBranchWithName = (name: string) => {
-    const { repository, dispatcher } = this.props
-
-    dispatcher.closeFoldout(FoldoutType.Branch)
-    dispatcher.showPopup({
-      type: PopupType.CreateBranch,
-      repository,
-      initialName: name,
-    })
-  }
-
-  private onCreateBranch = () => {
-    this.onCreateBranchWithName('')
-  }
-
-  private onPullRequestSelectionChanged = (
-    selectedPullRequest: PullRequest | null
-  ) => {
-    this.setState({ selectedPullRequest })
-  }
-
-  /**
-   * Method is to handle when something is dragged and dropped onto a branch
-   * in the branch dropdown.
-   *
-   * Currently this is being implemented with cherry picking. But, this could be
-   * expanded if we ever dropped something else on a branch; in which case,
-   * we would likely have to check the app state to see what action is being
-   * performed. As this branch container is not being used anywhere except
-   * for the branch dropdown, we are not going to pass the repository state down
-   * during this implementation.
-   */
-  private onDropOntoBranch = (branchName: string) => {
-    const branch = this.props.allBranches.find(b => b.name === branchName)
-    if (branch === undefined) {
-      log.warn(
-        '[branches-container] - Branch name of branch dropped on does not exist.'
-      )
-      return
-    }
-
-    if (dragAndDropManager.isDragOfType(DragType.Commit)) {
-      this.props.dispatcher.startCherryPickWithBranch(
-        this.props.repository,
-        branch
-      )
-    }
-  }
-
-  private onDropOntoCurrentBranch = () => {
-    if (dragAndDropManager.isDragOfType(DragType.Commit)) {
-      this.props.dispatcher.recordDragStartedAndCanceled()
-    }
-  }
-
-  private clearPullRequestQuickViewTimer = () => {
-    if (this.pullRequestQuickViewTimerId === null) {
-      return
-    }
-
-    window.clearTimeout(this.pullRequestQuickViewTimerId)
-    this.pullRequestQuickViewTimerId = null
-  }
 }