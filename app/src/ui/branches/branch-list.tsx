import * as React from 'react'
import { Branch } from '../../models/branch'
import {
  groupBranches,
  IBranchListItem,
  BranchGroupIdentifier,
} from './group-branches'
import { BranchListItem } from './branch'
import {
  FilterList,
  IFilterListGroup,
  SelectionSource,
} from '../lib/filter-list'
import { assertNever } from '../../lib/fatal-error'
import { Button } from '../lib/button'
import { NoBranches } from './no-branches'

/**
 * TS can't parse generic specialization in JSX, so we have to alias it here
 * with the generic type. See https://github.com/Microsoft/TypeScript/issues/6395.
 */
const BranchesFilterList: new () => FilterList<
  IBranchListItem
> = FilterList as any

const RowHeight = 30

interface IBranchListProps {
  /**
   * See IBranchesState.defaultBranch
   */
  readonly defaultBranch: Branch | null

  /**
   * The currently checked out branch or null if HEAD is detached
   */
  readonly currentBranch: Branch | null

  /**
   * See IBranchesState.allBranches
   */
  readonly allBranches: ReadonlyArray<Branch>

  /**
   * See IBranchesState.recentBranches
   */
  readonly recentBranches: ReadonlyArray<Branch>

  /**
   * The currently selected branch in the list, see the onSelectionChanged prop.
   */
  readonly selectedBranch: Branch | null

  /**
   * Called when a key down happens in the filter field. Users have a chance to
   * respond or cancel the default behavior by calling `preventDefault`.
   */
  readonly onFilterKeyDown?: (
    event: React.KeyboardEvent<HTMLInputElement>
  ) => void

  /** Called when an item is clicked. */
  readonly onItemClick?: (item: Branch) => void

  /**
   * This function will be called when the selection changes as a result of a
   * user keyboard or mouse action (i.e. not when props change). This function
   * will not be invoked when an already selected row is clicked on.
   *
   * @param selectedItem - The Branch that was just selected
   * @param source       - The kind of user action that provoked the change,
   *                       either a pointer device press, or a keyboard event
   *                       (arrow up/down)
   */
  readonly onSelectionChanged?: (
    selectedItem: Branch | null,
    source: SelectionSource
  ) => void

  /** The current filter text to render */
  readonly filterText: string

  /** Callback to fire when the filter text is changed */
  readonly onFilterTextChanged: (filterText: string) => void

  /** Can users create a new branch? */
  readonly canCreateNewBranch: boolean

  /**
   * Called when the user wants to create a new branch. It will be given a name
   * to prepopulate the new branch name field.
   */
  readonly onCreateNewBranch?: (name: string) => void

  /** Can users perform operations on a branch in the list via a context menu? */
  readonly canShowBranchContextMenu: boolean

  readonly onCreateNewBranchFromStartPoint?: (branch: Branch) => void
  readonly onDeleteBranch?: (branch: Branch) => void
}

interface IBranchListState {
  /**
   * The grouped list of branches.
   *
   * Groups are currently defined as 'default branch', 'current branch',
   * 'recent branches' and all branches.
   */
  readonly groups: ReadonlyArray<IFilterListGroup<IBranchListItem>>

  /** The selected item in the filtered list */
  readonly selectedItem: IBranchListItem | null
}

function createState(props: IBranchListProps): IBranchListState {
  const groups = groupBranches(
    props.defaultBranch,
    props.currentBranch,
    props.allBranches,
    props.recentBranches
  )

  let selectedItem: IBranchListItem | null = null
  const selectedBranch = props.selectedBranch
  if (selectedBranch) {
    for (const group of groups) {
      selectedItem =
        group.items.find(i => {
          const branch = i.branch
          return branch.name === selectedBranch.name
        }) || null

      if (selectedItem) {
        break
      }
    }
  }

  return { groups, selectedItem }
}

/** The Branches list component. */
export class BranchList extends React.Component<
  IBranchListProps,
  IBranchListState
> {
  public constructor(props: IBranchListProps) {
    super(props)
    this.state = createState(props)
  }

  private renderItem = (item: IBranchListItem) => {
    const branch = item.branch
    const commit = branch.tip
    const currentBranchName = this.props.currentBranch
      ? this.props.currentBranch.name
      : null
    return (
      <BranchListItem
        name={branch.name}
        branch={branch}
        isCurrentBranch={branch.name === currentBranchName}
        lastCommitDate={commit ? commit.author.date : null}
<<<<<<< HEAD
        canShowBranchContextMenu={this.props.canShowBranchContextMenu}
        onCreateNewBranchFromStartPoint={
          this.props.onCreateNewBranchFromStartPoint
        }
        onDeleteBranch={this.props.onDeleteBranch}
=======
        filterText={this.props.filterText}
>>>>>>> d0fe1ec6
      />
    )
  }

  private getGroupLabel(identifier: BranchGroupIdentifier) {
    if (identifier === 'default') {
      return __DARWIN__ ? 'Default Branch' : 'Default branch'
    } else if (identifier === 'recent') {
      return __DARWIN__ ? 'Recent Branches' : 'Recent branches'
    } else if (identifier === 'other') {
      return __DARWIN__ ? 'Other Branches' : 'Other branches'
    } else {
      return assertNever(identifier, `Unknown identifier: ${identifier}`)
    }
  }

  private renderGroupHeader = (id: string) => {
    const identifier = id as BranchGroupIdentifier
    return (
      <div className="branches-list-content filter-list-group-header">
        {this.getGroupLabel(identifier)}
      </div>
    )
  }

  private onItemClick = (item: IBranchListItem) => {
    if (this.props.onItemClick) {
      this.props.onItemClick(item.branch)
    }
  }

  private onSelectionChanged = (
    selectedItem: IBranchListItem | null,
    source: SelectionSource
  ) => {
    if (this.props.onSelectionChanged) {
      this.props.onSelectionChanged(
        selectedItem ? selectedItem.branch : null,
        source
      )
    }
  }

  public componentWillReceiveProps(nextProps: IBranchListProps) {
    this.setState(createState(nextProps))
  }

  public render() {
    return (
      <BranchesFilterList
        className="branches-list"
        rowHeight={RowHeight}
        filterText={this.props.filterText}
        onFilterTextChanged={this.props.onFilterTextChanged}
        selectedItem={this.state.selectedItem}
        renderItem={this.renderItem}
        renderGroupHeader={this.renderGroupHeader}
        onItemClick={this.onItemClick}
        onFilterKeyDown={this.props.onFilterKeyDown}
        onSelectionChanged={this.onSelectionChanged}
        groups={this.state.groups}
        invalidationProps={this.props.allBranches}
        renderPostFilter={this.renderNewButton}
        renderNoItems={this.renderNoItems}
      />
    )
  }

  private renderNoItems = () => {
    return <NoBranches onCreateNewBranch={this.onCreateNewBranch} />
  }

  private renderNewButton = () => {
    if (this.props.canCreateNewBranch) {
      return (
        <Button className="new-branch-button" onClick={this.onCreateNewBranch}>
          New
        </Button>
      )
    } else {
      return null
    }
  }

  private onCreateNewBranch = () => {
    if (this.props.onCreateNewBranch) {
      this.props.onCreateNewBranch(this.props.filterText)
    }
  }
}<|MERGE_RESOLUTION|>--- conflicted
+++ resolved
@@ -161,15 +161,12 @@
         branch={branch}
         isCurrentBranch={branch.name === currentBranchName}
         lastCommitDate={commit ? commit.author.date : null}
-<<<<<<< HEAD
         canShowBranchContextMenu={this.props.canShowBranchContextMenu}
         onCreateNewBranchFromStartPoint={
           this.props.onCreateNewBranchFromStartPoint
         }
         onDeleteBranch={this.props.onDeleteBranch}
-=======
         filterText={this.props.filterText}
->>>>>>> d0fe1ec6
       />
     )
   }
