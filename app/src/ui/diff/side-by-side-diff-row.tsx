--- conflicted
+++ resolved
@@ -15,10 +15,7 @@
 import { shallowEquals, structuralEquals } from '../../lib/equality'
 import { DiffHunkExpansionType } from '../../models/diff'
 import { DiffExpansionKind } from './text-diff-expansion'
-<<<<<<< HEAD
-=======
 import { HideWhitespaceWarning } from './hide-whitespace-warning'
->>>>>>> cfd0e21f
 
 interface ISideBySideDiffRowProps {
   /**
