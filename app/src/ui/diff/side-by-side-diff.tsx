import * as React from 'react'

import {
  ITextDiff,
  DiffLineType,
  DiffHunk,
  DiffLine,
  DiffSelection,
  DiffHunkExpansionType,
  DiffSelectionType,
} from '../../models/diff'
import {
  getLineFilters,
  highlightContents,
  IFileContents,
} from './syntax-highlighting'
import { ITokens, ILineTokens, IToken } from '../../lib/highlighter/types'
import {
  assertNever,
  assertNonNullable,
  forceUnwrap,
} from '../../lib/fatal-error'
import classNames from 'classnames'
import {
  List,
  AutoSizer,
  CellMeasurerCache,
  CellMeasurer,
  ListRowProps,
  OverscanIndicesGetterParams,
  defaultOverscanIndicesGetter,
} from 'react-virtualized'
import {
  CheckBoxIdentifier,
  IRowSelectableGroup,
  IRowSelectableGroupStaticData,
  SideBySideDiffRow,
} from './side-by-side-diff-row'
import memoize from 'memoize-one'
import {
  findInteractiveOriginalDiffRange,
  DiffRangeType,
} from './diff-explorer'
import {
  ChangedFile,
  DiffRow,
  DiffRowType,
  canSelect,
  getDiffTokens,
  SimplifiedDiffRowData,
  SimplifiedDiffRow,
  IDiffRowData,
  DiffColumn,
  getLineWidthFromDigitCount,
  getNumberOfDigits,
  MaxIntraLineDiffStringLength,
  getFirstAndLastClassesSideBySide,
  textDiffEquals,
  isRowChanged,
} from './diff-helpers'
import { showContextualMenu } from '../../lib/menu-item'
import { getTokens } from './diff-syntax-mode'
import { DiffSearchInput } from './diff-search-input'
import {
  expandTextDiffHunk,
  DiffExpansionKind,
  expandWholeTextDiff,
} from './text-diff-expansion'
import { IMenuItem } from '../../lib/menu-item'
import { DiffContentsWarning } from './diff-contents-warning'
import { findDOMNode } from 'react-dom'
import escapeRegExp from 'lodash/escapeRegExp'
import ReactDOM from 'react-dom'

const DefaultRowHeight = 20

export interface ISelection {
  /// Initial diff line number in the selection
  readonly from: number

  /// Last diff line number in the selection
  readonly to: number

  readonly isSelected: boolean
}

type ModifiedLine = { line: DiffLine; diffLineNumber: number }

const isElement = (n: Node): n is Element => n.nodeType === Node.ELEMENT_NODE
const closestElement = (n: Node): Element | null =>
  isElement(n) ? n : n.parentElement

const closestRow = (n: Node, container: Element) => {
  const row = closestElement(n)?.closest('div[role=row]')
  if (row && container.contains(row)) {
    const rowIndex =
      row.ariaRowIndex !== null ? parseInt(row.ariaRowIndex, 10) : NaN
    return isNaN(rowIndex) ? undefined : rowIndex
  }

  return undefined
}

interface ISideBySideDiffProps {
  /** The file whose diff should be displayed. */
  readonly file: ChangedFile

  /** The initial diff */
  readonly diff: ITextDiff

  /**
   * Contents of the old and new files related to the current text diff.
   */
  readonly fileContents: IFileContents | null

  /**
   * Called when the includedness of lines or a range of lines has changed.
   * Only applicable when readOnly is false.
   */
  readonly onIncludeChanged?: (diffSelection: DiffSelection) => void

  /**
   * Called when the user wants to discard a selection of the diff.
   * Only applicable when readOnly is false.
   */
  readonly onDiscardChanges?: (
    diff: ITextDiff,
    diffSelection: DiffSelection
  ) => void

  /** Whether or not whitespace changes are hidden. */
  readonly hideWhitespaceInDiff: boolean

  /**
   * Whether we'll show a confirmation dialog when the user
   * discards changes.
   */
  readonly askForConfirmationOnDiscardChanges?: boolean

  /**
   * Whether we'll show the diff in a side-by-side layout.
   */
  readonly showSideBySideDiff: boolean

  /** Whether or not to show the diff check marks indicating inclusion in a commit */
  readonly showDiffCheckMarks: boolean

  /** Called when the user changes the hide whitespace in diffs setting. */
  readonly onHideWhitespaceInDiffChanged: (checked: boolean) => void
}

interface ISideBySideDiffState {
  /** The diff that should be rendered */
  readonly diff: ITextDiff

  /**
   * The list of syntax highlighting tokens corresponding to
   * the previous contents of the file.
   */
  readonly beforeTokens?: ITokens
  /**
   * The list of syntax highlighting tokens corresponding to
   * the next contents of the file.
   */
  readonly afterTokens?: ITokens

  /**
   * Indicates whether the user is doing a text selection and in which
   * column is doing it. This allows us to limit text selection to that
   * specific column via CSS.
   */
  readonly selectingTextInRow: 'before' | 'after'

  /**
   * The current diff selection. This is used while
   * dragging the mouse over different lines to know where the user started
   * dragging and whether the selection is to add or remove lines from the
   * selection.
   **/
  readonly temporarySelection?: ISelection

  /**
   * Indicates the hunk that the user is currently hovering via the gutter.
   *
   * In this context, a hunk is not exactly equivalent to a diff hunk, but
   * instead marks a group of consecutive added/deleted lines.
   *
   * As an example, the following diff will contain a single diff hunk
   * (marked by the line starting with @@) but in this context we'll have two
   * hunks:
   *
   * |  @@ -1,4 +1,4 @@
   * |  line 1
   * |  -line 2
   * |  +line 2a
   * |  line 3
   * |  -line 4
   * |  +line 4a
   *
   * This differentiation makes selecting multiple lines by clicking on the
   * gutter more user friendly, since only consecutive modified lines get selected.
   */
  readonly hoveredHunk?: number

  readonly isSearching: boolean

  readonly searchQuery?: string

  readonly searchResults?: SearchResults

  readonly selectedSearchResult: number | undefined

  /** This tracks the last expanded hunk index so that we can refocus the expander after rerender */
  readonly lastExpandedHunk: {
    hunkIndex: number
    expansionType: DiffHunkExpansionType
  } | null
}

const listRowsHeightCache = new CellMeasurerCache({
  defaultHeight: DefaultRowHeight,
  fixedWidth: true,
})

export class SideBySideDiff extends React.Component<
  ISideBySideDiffProps,
  ISideBySideDiffState
> {
  private virtualListRef = React.createRef<List>()
  private diffContainer: HTMLDivElement | null = null

  /** Diff to restore when "Collapse all expanded lines" option is used */
  private diffToRestore: ITextDiff | null = null

  private textSelectionStartRow: number | undefined = undefined
  private textSelectionEndRow: number | undefined = undefined

  private renderedStartIndex: number = 0
  private renderedStopIndex: number | undefined = undefined

  private readonly hunkExpansionRefs = new Map<string, HTMLButtonElement>()

  /**
   * Caches a group of selectable row's information that does not change on row
   * rerender like line numbers using the row's hunkStartLline as the key.
   */
  private readonly rowSelectableGroupStaticDataCache = new Map<
    number,
    IRowSelectableGroupStaticData
  >()

  public constructor(props: ISideBySideDiffProps) {
    super(props)

    this.state = {
      diff: props.diff,
      isSearching: false,
      selectedSearchResult: undefined,
      selectingTextInRow: 'before',
      lastExpandedHunk: null,
    }
  }

  public componentDidMount() {
    this.initDiffSyntaxMode()

    window.addEventListener('keydown', this.onWindowKeyDown)

    // Listen for the custom event find-text (see app.tsx)
    // and trigger the search plugin if we see it.
    document.addEventListener('find-text', this.showSearch)

    document.addEventListener('cut', this.onCutOrCopy)
    document.addEventListener('copy', this.onCutOrCopy)

    document.addEventListener('selectionchange', this.onDocumentSelectionChange)
  }

  private onCutOrCopy = (ev: ClipboardEvent) => {
    if (ev.defaultPrevented || !this.isEntireDiffSelected()) {
      return
    }

    const exclude = this.props.showSideBySideDiff
      ? this.state.selectingTextInRow === 'before'
        ? DiffLineType.Add
        : DiffLineType.Delete
      : false

    const contents = this.state.diff.hunks
      .flatMap(h => h.lines.filter(l => l.type !== exclude).map(l => l.content))
      .join('\n')

    ev.preventDefault()
    ev.clipboardData?.setData('text/plain', contents)
  }

  private onDocumentSelectionChange = (ev: Event) => {
    if (!this.diffContainer) {
      return
    }

    const selection = document.getSelection()

    this.textSelectionStartRow = undefined
    this.textSelectionEndRow = undefined

    if (!selection || selection.isCollapsed) {
      return
    }

    // Check to see if there's at least a partial selection within the
    // diff container. If there isn't then we want to get out of here as
    // quickly as possible.
    if (!selection.containsNode(this.diffContainer, true)) {
      return
    }

    if (this.isEntireDiffSelected(selection)) {
      return
    }

    // Get the range to coerce uniform direction (i.e we don't want to have to
    // care about whether the user is selecting right to left or left to right)
    const range = selection.getRangeAt(0)
    const { startContainer, endContainer } = range

    // The (relative) happy path is when the user is currently selecting within
    // the diff. That means that the start container will very likely be a text
    // node somewhere within a row.
    let startRow = closestRow(startContainer, this.diffContainer)

    // If we couldn't find the row by walking upwards it's likely that the user
    // has moved their selection to the container itself or beyond (i.e dragged
    // their selection all the way up to the point where they're now selecting
    // inside the commit details).
    //
    // If so we attempt to check if the first row we're currently rendering is
    // encompassed in the selection
    if (startRow === undefined) {
      const firstRow = this.diffContainer.querySelector(
        'div[role=row]:first-child'
      )

      if (firstRow && range.intersectsNode(firstRow)) {
        startRow = closestRow(firstRow, this.diffContainer)
      }
    }

    // If we don't have  starting row there's no point in us trying to find
    // the end row.
    if (startRow === undefined) {
      return
    }

    let endRow = closestRow(endContainer, this.diffContainer)

    if (endRow === undefined) {
      const lastRow = this.diffContainer.querySelector(
        'div[role=row]:last-child'
      )

      if (lastRow && range.intersectsNode(lastRow)) {
        endRow = closestRow(lastRow, this.diffContainer)
      }
    }

    this.textSelectionStartRow = startRow
    this.textSelectionEndRow = endRow
  }

  private isEntireDiffSelected(selection = document.getSelection()) {
    const { diffContainer } = this

    if (selection?.rangeCount === 0) {
      return false
    }

    const ancestor = selection?.getRangeAt(0).commonAncestorContainer

    // This is an artefact of the selectAllChildren call in the onSelectAll
    // handler. We can get away with checking for this since we're handling
    // the select-all event coupled with the fact that we have CSS rules which
    // prevents text selection within the diff unless focus resides within the
    // diff container.
    return ancestor === diffContainer
  }

  public componentWillUnmount() {
    window.removeEventListener('keydown', this.onWindowKeyDown)
    document.removeEventListener('mouseup', this.onEndSelection)
    document.removeEventListener('find-text', this.showSearch)
    document.removeEventListener(
      'selectionchange',
      this.onDocumentSelectionChange
    )
    document.removeEventListener('mousemove', this.onUpdateSelection)
  }

  public componentDidUpdate(
    prevProps: ISideBySideDiffProps,
    prevState: ISideBySideDiffState
  ) {
    if (
      !highlightParametersEqual(this.props, prevProps, this.state, prevState)
    ) {
      this.initDiffSyntaxMode()
      this.clearListRowsHeightCache()
    }

    if (!textDiffEquals(this.props.diff, prevProps.diff)) {
      this.diffToRestore = null
      this.setState({ diff: this.props.diff, lastExpandedHunk: null })
    }

    // Scroll to top if we switched to a new file
    if (
      this.virtualListRef.current !== null &&
      this.props.file.id !== prevProps.file.id
    ) {
      this.virtualListRef.current.scrollToPosition(0)

      // Reset selection
      this.textSelectionStartRow = undefined
      this.textSelectionEndRow = undefined

      if (this.diffContainer) {
        const selection = document.getSelection()
        if (selection?.containsNode(this.diffContainer, true)) {
          selection.empty()
        }
      }

      this.rowSelectableGroupStaticDataCache.clear()
    }

    if (prevProps.showSideBySideDiff !== this.props.showSideBySideDiff) {
      this.rowSelectableGroupStaticDataCache.clear()
    }

    if (this.state.lastExpandedHunk !== prevState.lastExpandedHunk) {
      this.focusAfterLastExpandedHunkChange()
    }
  }

  private focusListElement = () => {
    const diffNode = findDOMNode(this.virtualListRef.current)
    const diff = diffNode instanceof HTMLElement ? diffNode : null
    diff?.focus()
  }

  /**
   * This handles app focus after a user has clicked on an diff expansion
   * button. With the exception of the top expand up button, the expansion
   * buttons disappear after clicking and by default the focus moves to the app
   * body. This is not ideal for accessibilty as a keyboard user must then tab
   * all the way back to the diff to continut to interact with it.
   *
   * If an expansion button of the type clicked is available, we focus it.
   * Otherwise, we try to find the next closest expansion button and focus that.
   * If no expansion buttons available, we focus the diff container. This makes
   * it so if a user expands down and can expand down further, they will
   * automatically be focused on the next expand down.
   *
   * Other context:
   * - When a user clicks on a diff expansion button, the
   * lastExpandedHunk state is updated. In the componentDidUpdate, we detect
   * that change in order to call this after the new expansion buttons have
   * rendered. The rendered expansion buttons are stored in a map.
   * - A hunk index may have multiple expansion buttons (up and down) so it does
   *   not uniquely identify a button.
   */
  private focusAfterLastExpandedHunkChange() {
    if (this.state.lastExpandedHunk === null) {
      return
    }

    // No expansion buttons? Focus the diff
    if (this.hunkExpansionRefs.size === 0) {
      this.focusListElement()
      return
    }

    const expansionHunkKeys = Array.from(this.hunkExpansionRefs.keys()).sort()
    const { hunkIndex, expansionType } = this.state.lastExpandedHunk
    const lastExpandedKey = `${hunkIndex}-${expansionType}`

    // If there is a new hunk expansion button of same type in same place as the
    // last, focus it
    const lastExpandedHunkButton = this.hunkExpansionRefs.get(lastExpandedKey)
    if (lastExpandedHunkButton) {
      lastExpandedHunkButton.focus()
      return
    }

    function getHunkKeyIndex(key: string) {
      return parseInt(key.split('-').at(0) || '', 10)
    }

    // No?, Then try to focus the next closest hunk in tab order
    const closestInTabOrder = expansionHunkKeys.find(
      key => getHunkKeyIndex(key) >= hunkIndex
    )

    if (closestInTabOrder) {
      const closetHunkButton = this.hunkExpansionRefs.get(closestInTabOrder)
      closetHunkButton?.focus()
      return
    }

    // No? Then try to focus the next closest hunk in reverse tab order
    const closestInReverseTabOrder = expansionHunkKeys
      .reverse()
      .find(key => getHunkKeyIndex(key) <= hunkIndex)

    if (closestInReverseTabOrder) {
      const closetHunkButton = this.hunkExpansionRefs.get(
        closestInReverseTabOrder
      )
      closetHunkButton?.focus()
      return
    }

    // We should never get here, but just in case focus something!
    this.focusListElement()
  }

  private canExpandDiff() {
    const contents = this.props.fileContents
    return (
      contents !== null &&
      contents.canBeExpanded &&
      contents.newContents.length > 0
    )
  }

  private onDiffContainerRef = (ref: HTMLDivElement | null) => {
    if (ref === null) {
      this.diffContainer?.removeEventListener('select-all', this.onSelectAll)
    } else {
      ref.addEventListener('select-all', this.onSelectAll)
    }
    this.diffContainer = ref
  }

  private getCurrentDiffRows() {
    const { diff } = this.state

    return getDiffRows(
      diff,
      this.props.showSideBySideDiff,
      this.canExpandDiff()
    )
  }

  private onRowsRendered = (info: {
    startIndex: number
    stopIndex: number
  }) => {
    this.renderedStartIndex = info.startIndex
    this.renderedStopIndex = info.stopIndex
  }

  public render() {
    const { diff } = this.state

    const rows = this.getCurrentDiffRows()
    const containerClassName = classNames('side-by-side-diff-container', {
      'unified-diff': !this.props.showSideBySideDiff,
      [`selecting-${this.state.selectingTextInRow}`]:
        this.props.showSideBySideDiff &&
        this.state.selectingTextInRow !== undefined,
      editable: canSelect(this.props.file),
    })

    return (
      // eslint-disable-next-line jsx-a11y/no-static-element-interactions
      <div
        className={containerClassName}
        onMouseDown={this.onMouseDown}
        onKeyDown={this.onKeyDown}
      >
        <DiffContentsWarning diff={diff} />
        {this.state.isSearching && (
          <DiffSearchInput
            onSearch={this.onSearch}
            onClose={this.onSearchCancel}
          />
        )}
        <div
          className="side-by-side-diff cm-s-default"
          ref={this.onDiffContainerRef}
        >
          <AutoSizer onResize={this.clearListRowsHeightCache}>
            {({ height, width }) => (
              <List
                deferredMeasurementCache={listRowsHeightCache}
                width={width}
                height={height}
                rowCount={rows.length}
                rowHeight={this.getRowHeight}
                rowRenderer={this.renderRow}
                onRowsRendered={this.onRowsRendered}
                ref={this.virtualListRef}
                overscanIndicesGetter={this.overscanIndicesGetter}
                // The following properties are passed to the list
                // to make sure that it gets re-rendered when any of
                // them change.
                isSearching={this.state.isSearching}
                selectedSearchResult={this.state.selectedSearchResult}
                searchQuery={this.state.searchQuery}
                showSideBySideDiff={this.props.showSideBySideDiff}
                beforeTokens={this.state.beforeTokens}
                afterTokens={this.state.afterTokens}
                temporarySelection={this.state.temporarySelection}
                hoveredHunk={this.state.hoveredHunk}
                showDiffCheckMarks={this.props.showDiffCheckMarks}
                isSelectable={canSelect(this.props.file)}
                fileSelection={this.getSelection()}
                // rows are memoized and include things like the
                // noNewlineIndicator
                rows={rows}
              />
            )}
          </AutoSizer>
        </div>
      </div>
    )
  }

  private overscanIndicesGetter = (params: OverscanIndicesGetterParams) => {
    const [start, end] = [this.textSelectionStartRow, this.textSelectionEndRow]

    if (start === undefined || end === undefined) {
      return defaultOverscanIndicesGetter(params)
    }

    const startIndex = Math.min(start, params.startIndex)
    const stopIndex = Math.max(
      params.stopIndex,
      Math.min(params.cellCount - 1, end)
    )

    return defaultOverscanIndicesGetter({ ...params, startIndex, stopIndex })
  }

  /**
   * Gathers information about if the row is in a selectable group. This
   * information is used to facilitate the use of check all feature for the
   * selectable group.
   *
   * This will return null if the row is not in a selectable group. A group is
   * more than one row.
   */
  private getRowSelectableGroupDetails(
    rowIndex: number
  ): IRowSelectableGroup | null {
    const { diff, hoveredHunk } = this.state

    const rows = getDiffRows(
      diff,
      this.props.showSideBySideDiff,
      this.canExpandDiff()
    )
    const row = rows[rowIndex]

    if (row === undefined || !isRowChanged(row)) {
      return null
    }

    const { hunkStartLine } = row
    const staticData = this.getRowSelectableGroupStaticData(hunkStartLine, rows)
    const { diffRowStartIndex, diffRowStopIndex } = staticData

    const isFirst = diffRowStartIndex === rowIndex
    const isCheckAllRenderedInRow =
      isFirst ||
      (diffRowStartIndex < this.renderedStartIndex &&
        rowIndex === this.renderedStartIndex)

    return {
      isFirst,
      isCheckAllRenderedInRow,
      isHovered: hoveredHunk === hunkStartLine,
      selectionState: this.getSelectableGroupSelectionState(
        diff.hunks,
        hunkStartLine
      ),
      height: this.getRowSelectableGroupHeight(
        diffRowStartIndex,
        diffRowStopIndex
      ),
      staticData,
    }
  }

  private getSelectableGroupSelectionState(
    hunks: ReadonlyArray<DiffHunk>,
    hunkStartLine: number
  ): DiffSelectionType {
    const selection = this.getSelection()
    if (selection === undefined) {
      return DiffSelectionType.None
    }

    const range = findInteractiveOriginalDiffRange(hunks, hunkStartLine)
    if (range === null) {
      //Shouldn't happen, but if it does, we can't do anything with it
      return DiffSelectionType.None
    }

    const { from, to } = range

<<<<<<< HEAD
    return selection.isRangeSelected(from, to - from + 1)
  }

  private getRowSelectableGroupHeight = (from: number, to: number) => {
    const start =
      from > this.renderedStartIndex ? from : this.renderedStartIndex

    const stop =
      this.renderedStopIndex !== undefined && to > this.renderedStopIndex + 10
        ? this.renderedStopIndex + 10
        : to

    let height = 0
    for (let i = start; i <= stop; i++) {
      height += this.getRowHeight({ index: i })
=======
    const { lineNumbers, lineNumbersIdentifiers, diffType } =
      this.getRowGroupLineNumberData(row.hunkStartLine)
    return {
      isFirst: prev === undefined || !selectableType.includes(prev.type),
      isLast: next === undefined || !selectableType.includes(next.type),
      isHovered: hoveredHunk === row.hunkStartLine,
      selectionState: selection.isRangeSelected(from, to - from + 1),
      height: this.getRowSelectableGroupHeight(row.hunkStartLine),
      lineNumbers: Array.from(lineNumbers),
      lineNumbersIdentifiers,
      diffType,
>>>>>>> fa6504c5
    }

    return height
  }

  private getSelectableGroupRowIndexRange(
    hunkStartLine: number,
    rows: ReadonlyArray<SimplifiedDiffRow>
  ) {
    const diffRowStartIndex = rows.findIndex(
      r => isRowChanged(r) && r.hunkStartLine === hunkStartLine
    )

    let diffRowStopIndex = diffRowStartIndex

    while (
      rows[diffRowStopIndex + 1] !== undefined &&
      isRowChanged(rows[diffRowStopIndex + 1])
    ) {
      diffRowStopIndex++
    }

    return {
      diffRowStartIndex,
      diffRowStopIndex,
    }
  }

  private getRowSelectableGroupStaticData = (
    hunkStartLine: number,
    rows: ReadonlyArray<SimplifiedDiffRow>
  ): IRowSelectableGroupStaticData => {
    const cachedStaticData =
      this.rowSelectableGroupStaticDataCache.get(hunkStartLine)
    if (cachedStaticData !== undefined) {
      return cachedStaticData
    }

    const { diffRowStartIndex, diffRowStopIndex } =
      this.getSelectableGroupRowIndexRange(hunkStartLine, rows)

    const lineNumbers = new Set<number>()
    let hasAfter = false
    let hasBefore = false

    const groupRows = rows.slice(diffRowStartIndex, diffRowStopIndex + 1)

    const lineNumbersIdentifiers: Array<CheckBoxIdentifier> = []

    for (const r of groupRows) {
      if (r.type === DiffRowType.Added) {
        lineNumbers.add(r.data.lineNumber)
        hasAfter = true
        lineNumbersIdentifiers.push(`${r.data.lineNumber}-after`)
      }

      if (r.type === DiffRowType.Deleted) {
        lineNumbers.add(r.data.lineNumber)
        hasBefore = true
        lineNumbersIdentifiers.push(`${r.data.lineNumber}-before`)
      }

      if (r.type === DiffRowType.Modified) {
        hasAfter = true
        hasBefore = true
        lineNumbers.add(r.beforeData.lineNumber)
        lineNumbers.add(r.afterData.lineNumber)
        lineNumbersIdentifiers.push(
          `${r.beforeData.lineNumber}-before`,
          `${r.afterData.lineNumber}-after`
        )
      }
    }

    const diffType =
      hasAfter && hasBefore
        ? DiffRowType.Modified
        : hasAfter
        ? DiffRowType.Added
        : DiffRowType.Deleted

    const data: IRowSelectableGroupStaticData = {
      diffRowStartIndex,
      diffRowStopIndex,
      diffType,
      lineNumbers: Array.from(lineNumbers).sort(),
      lineNumbersIdentifiers,
    }

    this.rowSelectableGroupStaticDataCache.set(hunkStartLine, data)
    return data
  }

  private renderRow = ({ index, parent, style, key }: ListRowProps) => {
    const { diff } = this.state
    const rows = getDiffRows(
      diff,
      this.props.showSideBySideDiff,
      this.canExpandDiff()
    )

    const row = rows[index]
    if (row === undefined) {
      return null
    }

    const prev = rows[index - 1]
    const next = rows[index + 1]

    const beforeClassNames = getFirstAndLastClassesSideBySide(
      row,
      prev,
      next,
      DiffRowType.Deleted
    )
    const afterClassNames = getFirstAndLastClassesSideBySide(
      row,
      prev,
      next,
      DiffRowType.Added
    )

    const lineNumberWidth = getLineWidthFromDigitCount(
      getNumberOfDigits(diff.maxLineNumber)
    )

    const rowWithTokens = this.createFullRow(row, index)

    const rowSelectableGroupDetails = this.getRowSelectableGroupDetails(index)

    return (
      <CellMeasurer
        cache={listRowsHeightCache}
        columnIndex={0}
        key={key}
        parent={parent}
        rowIndex={index}
      >
        <div key={key} style={style} role="row" aria-rowindex={index}>
          <SideBySideDiffRow
            row={rowWithTokens}
            lineNumberWidth={lineNumberWidth}
            numRow={index}
            isDiffSelectable={canSelect(this.props.file)}
            rowSelectableGroup={rowSelectableGroupDetails}
            showSideBySideDiff={this.props.showSideBySideDiff}
            hideWhitespaceInDiff={this.props.hideWhitespaceInDiff}
            showDiffCheckMarks={this.props.showDiffCheckMarks}
            onStartSelection={this.onStartSelection}
            onMouseEnterHunk={this.onMouseEnterHunk}
            onMouseLeaveHunk={this.onMouseLeaveHunk}
            onExpandHunk={this.onExpandHunk}
            onClickHunk={this.onClickHunk}
            onContextMenuLine={this.onContextMenuLine}
            onContextMenuHunk={this.onContextMenuHunk}
            onContextMenuExpandHunk={this.onContextMenuExpandHunk}
            onContextMenuText={this.onContextMenuText}
            onHideWhitespaceInDiffChanged={
              this.props.onHideWhitespaceInDiffChanged
            }
            beforeClassNames={beforeClassNames}
            afterClassNames={afterClassNames}
            onHunkExpansionRef={this.onHunkExpansionRef}
            onLineNumberCheckedChanged={this.onLineNumberCheckedChanged}
          />
        </div>
      </CellMeasurer>
    )
  }

  private onLineNumberCheckedChanged = (
    row: number,
    column: DiffColumn,
    isSelected: boolean
  ) => {
    if (this.props.onIncludeChanged === undefined) {
      return
    }

    let selection = this.getSelection()
    if (selection === undefined) {
      return
    }

    const lineBefore = this.getDiffLineNumber(row, column)
    const lineAfter = this.getDiffLineNumber(row, column)

    if (lineBefore !== null) {
      selection = selection.withLineSelection(lineBefore, isSelected)
    }

    if (lineAfter !== null) {
      selection = selection.withLineSelection(lineAfter, isSelected)
    }

    this.props.onIncludeChanged(selection)
  }

  private onHunkExpansionRef = (
    hunkIndex: number,
    expansionType: DiffHunkExpansionType,
    button: HTMLButtonElement | null
  ) => {
    const key = `${hunkIndex}-${expansionType}`
    if (button === null) {
      this.hunkExpansionRefs.delete(key)
    } else {
      this.hunkExpansionRefs.set(key, button)
    }
  }

  private getRowHeight = (row: { index: number }) => {
    return listRowsHeightCache.rowHeight(row) ?? DefaultRowHeight
  }

  private clearListRowsHeightCache = () => {
    listRowsHeightCache.clearAll()
  }

  private async initDiffSyntaxMode() {
    const contents = this.props.fileContents

    if (contents === null) {
      return
    }

    const { diff: currentDiff } = this.state

    // Store the current props and state so that we can see if anything
    // changes from underneath us as we're making asynchronous
    // operations that makes our data stale or useless.
    const propsSnapshot = this.props
    const stateSnapshot = this.state

    const lineFilters = getLineFilters(currentDiff.hunks)
    const tabSize = 4

    const tokens = await highlightContents(contents, tabSize, lineFilters)

    if (
      !highlightParametersEqual(
        this.props,
        propsSnapshot,
        this.state,
        stateSnapshot
      )
    ) {
      return
    }

    this.setState({
      beforeTokens: tokens.oldTokens,
      afterTokens: tokens.newTokens,
    })
  }

  private getSelection(): DiffSelection | undefined {
    return canSelect(this.props.file) ? this.props.file.selection : undefined
  }

  private createFullRow(row: SimplifiedDiffRow, numRow: number): DiffRow {
    if (row.type === DiffRowType.Added) {
      return {
        ...row,
        data: this.getRowDataPopulated(
          row.data,
          numRow,
          DiffColumn.After,
          this.state.afterTokens
        ),
      }
    }

    if (row.type === DiffRowType.Deleted) {
      return {
        ...row,
        data: this.getRowDataPopulated(
          row.data,
          numRow,
          DiffColumn.Before,
          this.state.beforeTokens
        ),
      }
    }

    if (row.type === DiffRowType.Modified) {
      return {
        ...row,
        beforeData: this.getRowDataPopulated(
          row.beforeData,
          numRow,
          DiffColumn.Before,
          this.state.beforeTokens
        ),
        afterData: this.getRowDataPopulated(
          row.afterData,
          numRow,
          DiffColumn.After,
          this.state.afterTokens
        ),
      }
    }

    if (row.type === DiffRowType.Context) {
      const lineTokens =
        getTokens(row.beforeLineNumber, this.state.beforeTokens) ??
        getTokens(row.afterLineNumber, this.state.afterTokens)

      const beforeTokens = [...row.beforeTokens]
      const afterTokens = [...row.afterTokens]

      if (lineTokens !== null) {
        beforeTokens.push(lineTokens)
        afterTokens.push(lineTokens)
      }

      const beforeSearchTokens = this.getSearchTokens(numRow, DiffColumn.Before)
      if (beforeSearchTokens !== undefined) {
        beforeSearchTokens.forEach(x => beforeTokens.push(x))
      }

      const afterSearchTokens = this.getSearchTokens(numRow, DiffColumn.After)
      if (afterSearchTokens !== undefined) {
        afterSearchTokens.forEach(x => afterTokens.push(x))
      }

      return { ...row, beforeTokens, afterTokens }
    }

    return row
  }

  private getRowDataPopulated(
    data: SimplifiedDiffRowData,
    row: number,
    column: DiffColumn,
    tokens: ITokens | undefined
  ): IDiffRowData {
    const searchTokens = this.getSearchTokens(row, column)
    const lineTokens = getTokens(data.lineNumber, tokens)
    const finalTokens = [...data.tokens]

    if (searchTokens !== undefined) {
      searchTokens.forEach(x => finalTokens.push(x))
    }
    if (lineTokens !== null) {
      finalTokens.push(lineTokens)
    }

    return {
      ...data,
      tokens: finalTokens,
      isSelected:
        data.diffLineNumber !== null &&
        isInSelection(
          data.diffLineNumber,
          this.getSelection(),
          this.state.temporarySelection
        ),
    }
  }

  private getSearchTokens(row: number, column: DiffColumn) {
    const { searchResults: searchTokens, selectedSearchResult } = this.state

    if (searchTokens === undefined) {
      return undefined
    }

    const lineTokens = searchTokens.getLineTokens(row, column)

    if (lineTokens === undefined) {
      return undefined
    }

    if (lineTokens !== undefined && selectedSearchResult !== undefined) {
      const selected = searchTokens.get(selectedSearchResult)

      if (row === selected?.row && column === selected.column) {
        if (lineTokens[selected.offset] !== undefined) {
          const selectedToken = {
            [selected.offset]: { length: selected.length, token: 'selected' },
          }

          return [lineTokens, selectedToken]
        }
      }
    }

    return [lineTokens]
  }

  private getDiffLineNumber(
    rowNumber: number,
    column: DiffColumn
  ): number | null {
    const { diff } = this.state
    const rows = getDiffRows(
      diff,
      this.props.showSideBySideDiff,
      this.canExpandDiff()
    )
    const row = rows[rowNumber]

    if (row === undefined) {
      return null
    }

    return this.getDiffRowLineNumber(row, column)
  }

  private getDiffRowLineNumber(row: SimplifiedDiffRow, column: DiffColumn) {
    if (row.type === DiffRowType.Added || row.type === DiffRowType.Deleted) {
      return row.data.diffLineNumber
    }

    if (row.type === DiffRowType.Modified) {
      return column === DiffColumn.After
        ? row.afterData.diffLineNumber
        : row.beforeData.diffLineNumber
    }

    return null
  }

  /**
   * This handler is used to limit text selection to a single column.
   * To do so, we store the last column where the user clicked and use
   * that information to add a CSS class on the container div
   * (e.g `selecting-before`).
   *
   * Then, via CSS we can disable text selection on the column that is
   * not being selected.
   */
  private onMouseDown = (event: React.MouseEvent<HTMLDivElement>) => {
    if (!this.props.showSideBySideDiff) {
      return
    }

    if (!(event.target instanceof HTMLElement)) {
      return
    }

    // We need to use the event target since the current target will
    // always point to the container.
    const isSelectingBeforeText = event.target.closest('.before')
    const isSelectingAfterText = event.target.closest('.after')

    if (isSelectingBeforeText !== null) {
      this.setState({ selectingTextInRow: 'before' })
    } else if (isSelectingAfterText !== null) {
      this.setState({ selectingTextInRow: 'after' })
    }
  }

  private onKeyDown = (event: React.KeyboardEvent<HTMLDivElement>) => {
    const modifiers = event.altKey || event.metaKey || event.shiftKey

    if (!__DARWIN__ && event.key === 'a' && event.ctrlKey && !modifiers) {
      this.onSelectAll(event)
    }
  }

  /**
   * Called when the user presses CtrlOrCmd+A while focused within the diff
   * container or when the user triggers the select-all event. Note that this
   * deals with text-selection whereas several other methods in this component
   * named similarly deals with selection within the gutter.
   */
  private onSelectAll = (ev?: Event | React.SyntheticEvent<unknown>) => {
    if (this.diffContainer) {
      ev?.preventDefault()
      document.getSelection()?.selectAllChildren(this.diffContainer)
    }
  }

  private onStartSelection = (
    row: number,
    column: DiffColumn,
    isSelected: boolean
  ) => {
    const line = this.getDiffLineNumber(row, column)
    if (line === null) {
      return
    }
    const temporarySelection = { from: line, to: line, isSelected }
    this.setState({ temporarySelection })

    document.addEventListener('mouseup', this.onEndSelection, { once: true })
    document.addEventListener('mousemove', this.onUpdateSelection)
  }

  private onUpdateSelection = (ev: MouseEvent) => {
    const { temporarySelection } = this.state
    const list = this.virtualListRef.current
    if (!temporarySelection || !list) {
      return
    }

    const listNode = ReactDOM.findDOMNode(list)
    if (!(listNode instanceof Element)) {
      return
    }

    const rect = listNode.getBoundingClientRect()
    const offsetInList = ev.clientY - rect.top
    const offsetInListScroll = offsetInList + listNode.scrollTop

    const rows = this.getCurrentDiffRows()
    const totalRows = rows.length

    let rowOffset = 0

    // I haven't found an easy way to calculate which row the mouse is over,
    // especially since react-virtualized's `getOffsetForRow` is buggy (see
    // https://github.com/bvaughn/react-virtualized/issues/1422).
    // Instead, the approach here is to iterate over all rows and sum their
    // heights to calculate the offset of each row. Once we find the row that
    // contains the mouse, we scroll to it and update the temporary selection.
    for (let index = 0; index < totalRows; index++) {
      // Use row height cache in order to do the math faster
      let height = listRowsHeightCache.getHeight(index, 0)
      if (height === undefined) {
        list.recomputeRowHeights(index)
        height = listRowsHeightCache.getHeight(index, 0) ?? DefaultRowHeight
      }

      if (
        offsetInListScroll >= rowOffset &&
        offsetInListScroll < rowOffset + height
      ) {
        const row = rows[index]
        let column = DiffColumn.Before

        if (this.props.showSideBySideDiff) {
          column =
            ev.clientX <= rect.left + rect.width / 2
              ? DiffColumn.Before
              : DiffColumn.After
        } else {
          // `column` is irrelevant in unified diff because there aren't rows of
          // type Modified (see `getModifiedRows`)
        }
        const diffLineNumber = this.getDiffRowLineNumber(row, column)

        // Always scroll to the row that contains the mouse, to ease range-based
        // selection with it
        list.scrollToRow(index)

        if (diffLineNumber !== null) {
          this.setState({
            temporarySelection: {
              ...temporarySelection,
              to: diffLineNumber,
            },
          })
        }

        return
      }

      rowOffset += height
    }
  }

  private onEndSelection = () => {
    let selection = this.getSelection()
    const { temporarySelection } = this.state

    if (selection === undefined || temporarySelection === undefined) {
      return
    }

    const { from: tmpFrom, to: tmpTo, isSelected } = temporarySelection

    const fromLine = Math.min(tmpFrom, tmpTo)
    const toLine = Math.max(tmpFrom, tmpTo)

    for (let line = fromLine; line <= toLine; line++) {
      selection = selection.withLineSelection(line, isSelected)
    }

    this.props.onIncludeChanged?.(selection)
    this.setState({ temporarySelection: undefined })
  }

  private onMouseEnterHunk = (hunkStartLine: number) => {
    if (this.state.temporarySelection === undefined) {
      this.setState({ hoveredHunk: hunkStartLine })
    }
  }

  private onMouseLeaveHunk = () => {
    this.setState({ hoveredHunk: undefined })
  }

  private onExpandHunk = (
    hunkIndex: number,
    expansionType: DiffHunkExpansionType
  ) => {
    const { diff } = this.state

    if (hunkIndex === -1 || hunkIndex >= diff.hunks.length) {
      return
    }

    this.setState({ lastExpandedHunk: { hunkIndex, expansionType } })

    const kind = expansionType === DiffHunkExpansionType.Down ? 'down' : 'up'

    this.expandHunk(diff.hunks[hunkIndex], kind)
  }

  private onClickHunk = (hunkStartLine: number, select: boolean) => {
    if (this.props.onIncludeChanged === undefined) {
      return
    }

    const { diff } = this.state
    const selection = this.getSelection()

    if (selection !== undefined) {
      const range = findInteractiveOriginalDiffRange(diff.hunks, hunkStartLine)
      if (range !== null) {
        const { from, to } = range
        const sel = selection.withRangeSelection(from, to - from + 1, select)
        this.props.onIncludeChanged(sel)
      }
    }
  }

  /**
   * Handler to show a context menu when the user right-clicks on the diff text.
   */
  private onContextMenuText = () => {
    const selectionLength = window.getSelection()?.toString().length ?? 0

    const items: IMenuItem[] = [
      {
        label: 'Copy',
        // When using role="copy", the enabled attribute is not taken into account.
        role: selectionLength > 0 ? 'copy' : undefined,
        enabled: selectionLength > 0,
      },
      {
        label: __DARWIN__ ? 'Select All' : 'Select all',
        action: () => this.onSelectAll(),
      },
    ]

    const expandMenuItem = this.buildExpandMenuItem()
    if (expandMenuItem !== null) {
      items.push({ type: 'separator' }, expandMenuItem)
    }

    showContextualMenu(items)
  }

  /**
   * Handler to show a context menu when the user right-clicks on a line number.
   *
   * @param diffLineNumber the line number the diff where the user clicked
   */
  private onContextMenuLine = (diffLineNumber: number) => {
    const { file, hideWhitespaceInDiff } = this.props
    const { diff } = this.state

    if (!canSelect(file)) {
      return
    }

    if (hideWhitespaceInDiff) {
      return
    }

    if (this.props.onDiscardChanges === undefined) {
      return
    }

    const range = findInteractiveOriginalDiffRange(diff.hunks, diffLineNumber)
    if (range === null || range.type === null) {
      return
    }

    showContextualMenu([
      {
        label: this.getDiscardLabel(range.type, 1),
        action: () => this.onDiscardChanges(diffLineNumber),
      },
    ])
  }

  private buildExpandMenuItem(): IMenuItem | null {
    const { diff } = this.state
    if (!this.canExpandDiff()) {
      return null
    }

    return this.diffToRestore === null
      ? {
          label: __DARWIN__ ? 'Expand Whole File' : 'Expand whole file',
          action: this.onExpandWholeFile,
          // If there is only one hunk that can't be expanded, disable this item
          enabled:
            diff.hunks.length !== 1 ||
            diff.hunks[0].expansionType !== DiffHunkExpansionType.None,
        }
      : {
          label: __DARWIN__
            ? 'Collapse Expanded Lines'
            : 'Collapse expanded lines',
          action: this.onCollapseExpandedLines,
        }
  }

  private onExpandWholeFile = () => {
    const contents = this.props.fileContents
    const { diff } = this.state

    if (contents === null || !this.canExpandDiff()) {
      return
    }

    const updatedDiff = expandWholeTextDiff(diff, contents.newContents)

    if (updatedDiff === undefined) {
      return
    }

    this.diffToRestore = diff

    this.setState({ diff: updatedDiff })
  }

  private onCollapseExpandedLines = () => {
    if (this.diffToRestore === null) {
      return
    }

    this.setState({ diff: this.diffToRestore })

    this.diffToRestore = null
  }

  /**
   * Handler to show a context menu when the user right-clicks on the gutter hunk handler.
   *
   * @param hunkStartLine The start line of the hunk where the user clicked.
   */
  private onContextMenuHunk = (hunkStartLine: number) => {
    if (!canSelect(this.props.file)) {
      return
    }

    if (this.props.onDiscardChanges === undefined) {
      return
    }

    const range = findInteractiveOriginalDiffRange(
      this.state.diff.hunks,
      hunkStartLine
    )
    if (range === null || range.type === null) {
      return
    }

    showContextualMenu([
      {
        label: this.getDiscardLabel(range.type, range.to - range.from + 1),
        action: () => this.onDiscardChanges(range.from, range.to),
      },
    ])
  }

  private onContextMenuExpandHunk = () => {
    const expandMenuItem = this.buildExpandMenuItem()
    if (expandMenuItem === null) {
      return
    }

    showContextualMenu([expandMenuItem])
  }

  private getDiscardLabel(rangeType: DiffRangeType, numLines: number): string {
    const suffix = this.props.askForConfirmationOnDiscardChanges ? '…' : ''
    let type = ''

    if (rangeType === DiffRangeType.Additions) {
      type = __DARWIN__ ? 'Added' : 'added'
    } else if (rangeType === DiffRangeType.Deletions) {
      type = __DARWIN__ ? 'Removed' : 'removed'
    } else if (rangeType === DiffRangeType.Mixed) {
      type = __DARWIN__ ? 'Modified' : 'modified'
    } else {
      assertNever(rangeType, `Invalid range type: ${rangeType}`)
    }

    const plural = numLines > 1 ? 's' : ''
    return __DARWIN__
      ? `Discard ${type} Line${plural}${suffix}`
      : `Discard ${type} line${plural}${suffix}`
  }

  private onDiscardChanges(startLine: number, endLine: number = startLine) {
    const selection = this.getSelection()
    if (selection === undefined) {
      return
    }

    if (this.props.onDiscardChanges === undefined) {
      return
    }

    const newSelection = selection
      .withSelectNone()
      .withRangeSelection(startLine, endLine - startLine + 1, true)

    // Pass the original diff (from props) instead of the (potentially)
    // expanded one.
    this.props.onDiscardChanges(this.props.diff, newSelection)
  }

  private onWindowKeyDown = (event: KeyboardEvent) => {
    if (event.defaultPrevented) {
      return
    }

    const isCmdOrCtrl = __DARWIN__
      ? event.metaKey && !event.ctrlKey
      : event.ctrlKey

    if (isCmdOrCtrl && !event.shiftKey && !event.altKey && event.key === 'f') {
      event.preventDefault()
      this.showSearch()
    }
  }

  private showSearch = () => {
    if (!this.state.isSearching) {
      this.resetSearch(true)
    }
  }

  private onSearch = (searchQuery: string, direction: 'next' | 'previous') => {
    let { selectedSearchResult, searchResults: searchResults } = this.state
    const { showSideBySideDiff } = this.props
    const { diff } = this.state

    // If the query is unchanged and we've got tokens we'll continue, else we'll restart
    if (searchQuery === this.state.searchQuery && searchResults !== undefined) {
      if (selectedSearchResult === undefined) {
        selectedSearchResult = 0
      } else {
        const delta = direction === 'next' ? 1 : -1

        // http://javascript.about.com/od/problemsolving/a/modulobug.htm
        selectedSearchResult =
          (selectedSearchResult + delta + searchResults.length) %
          searchResults.length
      }
    } else {
      searchResults = calcSearchTokens(
        diff,
        showSideBySideDiff,
        searchQuery,
        this.canExpandDiff()
      )
      selectedSearchResult = 0

      if (searchResults === undefined || searchResults.length === 0) {
        this.resetSearch(true)
        return
      }
    }

    const scrollToRow = searchResults.get(selectedSearchResult)?.row

    if (scrollToRow !== undefined) {
      this.virtualListRef.current?.scrollToRow(scrollToRow)
    }

    this.setState({ searchQuery, searchResults, selectedSearchResult })
  }

  private onSearchCancel = () => {
    this.resetSearch(false)
  }

  private resetSearch(isSearching: boolean) {
    this.setState({
      selectedSearchResult: undefined,
      searchQuery: undefined,
      searchResults: undefined,
      isSearching,
    })
  }

  /** Expand a selected hunk. */
  private expandHunk(hunk: DiffHunk, kind: DiffExpansionKind) {
    const contents = this.props.fileContents
    const { diff } = this.state

    if (contents === null || !this.canExpandDiff()) {
      return
    }

    const updatedDiff = expandTextDiffHunk(
      diff,
      hunk,
      kind,
      contents.newContents
    )

    if (updatedDiff === undefined) {
      return
    }

    this.setState({ diff: updatedDiff })
  }
}

/**
 * Checks to see if any key parameters in the props object that are used
 * when performing highlighting has changed. This is used to determine
 * whether highlighting should abort in between asynchronous operations
 * due to some factor (like which file is currently selected) have changed
 * and thus rendering the in-flight highlighting data useless.
 */
function highlightParametersEqual(
  newProps: ISideBySideDiffProps,
  prevProps: ISideBySideDiffProps,
  newState: ISideBySideDiffState,
  prevState: ISideBySideDiffState
) {
  return (
    (newProps === prevProps ||
      (newProps.file.id === prevProps.file.id &&
        newProps.showSideBySideDiff === prevProps.showSideBySideDiff)) &&
    newState.diff.text === prevState.diff.text &&
    prevProps.fileContents?.file.id === newProps.fileContents?.file.id
  )
}

/**
 * Memoized function to calculate the actual rows to display side by side
 * as a diff.
 *
 * @param diff                The diff to use to calculate the rows.
 * @param showSideBySideDiff  Whether or not show the diff in side by side mode.
 */
const getDiffRows = memoize(function (
  diff: ITextDiff,
  showSideBySideDiff: boolean,
  enableDiffExpansion: boolean
): ReadonlyArray<SimplifiedDiffRow> {
  const outputRows = new Array<SimplifiedDiffRow>()

  diff.hunks.forEach((hunk, index) => {
    for (const row of getDiffRowsFromHunk(
      index,
      hunk,
      showSideBySideDiff,
      enableDiffExpansion
    )) {
      outputRows.push(row)
    }
  })

  return outputRows
})

/**
 * Returns an array of rows with the needed data to render a side-by-side diff
 * with them.
 *
 * In some situations it will merge a deleted an added row into a single
 * modified row, in order to display them side by side (This happens when there
 * are consecutive added and deleted rows).
 *
 * @param hunk                The hunk to use to extract the rows data
 * @param showSideBySideDiff  Whether or not show the diff in side by side mode.
 */
function getDiffRowsFromHunk(
  hunkIndex: number,
  hunk: DiffHunk,
  showSideBySideDiff: boolean,
  enableDiffExpansion: boolean
): ReadonlyArray<SimplifiedDiffRow> {
  const rows = new Array<SimplifiedDiffRow>()

  /**
   * Array containing multiple consecutive added/deleted lines. This
   * is used to be able to merge them into modified rows.
   */
  let modifiedLines = new Array<ModifiedLine>()

  for (const [num, line] of hunk.lines.entries()) {
    const diffLineNumber = hunk.unifiedDiffStart + num

    if (line.type === DiffLineType.Delete || line.type === DiffLineType.Add) {
      modifiedLines.push({ line, diffLineNumber })
      continue
    }

    if (modifiedLines.length > 0) {
      // If the current line is not added/deleted and we have any added/deleted
      // line stored, we need to process them.
      for (const row of getModifiedRows(modifiedLines, showSideBySideDiff)) {
        rows.push(row)
      }
      modifiedLines = []
    }

    if (line.type === DiffLineType.Hunk) {
      rows.push({
        type: DiffRowType.Hunk,
        content: line.text,
        expansionType: enableDiffExpansion
          ? hunk.expansionType
          : DiffHunkExpansionType.None,
        hunkIndex,
      })
      continue
    }

    if (line.type === DiffLineType.Context) {
      assertNonNullable(
        line.oldLineNumber,
        `No oldLineNumber for ${diffLineNumber}`
      )
      assertNonNullable(
        line.newLineNumber,
        `No newLineNumber for ${diffLineNumber}`
      )

      rows.push({
        type: DiffRowType.Context,
        content: line.content,
        beforeLineNumber: line.oldLineNumber,
        afterLineNumber: line.newLineNumber,
        beforeTokens: [],
        afterTokens: [],
      })
      continue
    }

    assertNever(line.type, `Invalid line type: ${line.type}`)
  }

  // Do one more pass to process the remaining list of modified lines.
  if (modifiedLines.length > 0) {
    for (const row of getModifiedRows(modifiedLines, showSideBySideDiff)) {
      rows.push(row)
    }
  }

  return rows
}

function getModifiedRows(
  addedOrDeletedLines: ReadonlyArray<ModifiedLine>,
  showSideBySideDiff: boolean
): ReadonlyArray<SimplifiedDiffRow> {
  if (addedOrDeletedLines.length === 0) {
    return []
  }
  const hunkStartLine = addedOrDeletedLines[0].diffLineNumber
  const addedLines = new Array<ModifiedLine>()
  const deletedLines = new Array<ModifiedLine>()

  for (const line of addedOrDeletedLines) {
    if (line.line.type === DiffLineType.Add) {
      addedLines.push(line)
    } else if (line.line.type === DiffLineType.Delete) {
      deletedLines.push(line)
    }
  }

  const output = new Array<SimplifiedDiffRow>()

  const diffTokensBefore = new Array<ILineTokens | undefined>()
  const diffTokensAfter = new Array<ILineTokens | undefined>()

  // To match the behavior of github.com, we only highlight differences between
  // lines on hunks that have the same number of added and deleted lines.
  const shouldDisplayDiffInChunk = addedLines.length === deletedLines.length

  if (shouldDisplayDiffInChunk) {
    for (let i = 0; i < deletedLines.length; i++) {
      const addedLine = addedLines[i]
      const deletedLine = deletedLines[i]

      if (
        addedLine.line.content.length < MaxIntraLineDiffStringLength &&
        deletedLine.line.content.length < MaxIntraLineDiffStringLength
      ) {
        const { before, after } = getDiffTokens(
          deletedLine.line.content,
          addedLine.line.content
        )
        diffTokensBefore[i] = before
        diffTokensAfter[i] = after
      }
    }
  }

  let indexModifiedRow = 0

  while (
    showSideBySideDiff &&
    indexModifiedRow < addedLines.length &&
    indexModifiedRow < deletedLines.length
  ) {
    const addedLine = forceUnwrap(
      'Unexpected null line',
      addedLines[indexModifiedRow]
    )
    const deletedLine = forceUnwrap(
      'Unexpected null line',
      deletedLines[indexModifiedRow]
    )

    // Modified lines
    output.push({
      type: DiffRowType.Modified,
      beforeData: getDataFromLine(
        deletedLine,
        'oldLineNumber',
        diffTokensBefore.shift()
      ),
      afterData: getDataFromLine(
        addedLine,
        'newLineNumber',
        diffTokensAfter.shift()
      ),
      hunkStartLine,
    })

    indexModifiedRow++
  }

  for (let i = indexModifiedRow; i < deletedLines.length; i++) {
    const line = forceUnwrap('Unexpected null line', deletedLines[i])

    output.push({
      type: DiffRowType.Deleted,
      data: getDataFromLine(line, 'oldLineNumber', diffTokensBefore.shift()),
      hunkStartLine,
    })
  }

  for (let i = indexModifiedRow; i < addedLines.length; i++) {
    const line = forceUnwrap('Unexpected null line', addedLines[i])

    // Added line
    output.push({
      type: DiffRowType.Added,
      data: getDataFromLine(line, 'newLineNumber', diffTokensAfter.shift()),
      hunkStartLine,
    })
  }

  return output
}

function getDataFromLine(
  { line, diffLineNumber }: { line: DiffLine; diffLineNumber: number },
  lineToUse: 'oldLineNumber' | 'newLineNumber',
  diffTokens: ILineTokens | undefined
): SimplifiedDiffRowData {
  const lineNumber = forceUnwrap(
    `Expecting ${lineToUse} value for ${line}`,
    line[lineToUse]
  )

  const tokens = new Array<ILineTokens>()

  if (diffTokens !== undefined) {
    tokens.push(diffTokens)
  }

  return {
    content: line.content,
    lineNumber,
    diffLineNumber: line.originalLineNumber,
    noNewLineIndicator: line.noTrailingNewLine,
    tokens,
  }
}

/**
 * Helper class that lets us index search results both by their row
 * and column for fast lookup durig the render phase but also by their
 * relative order (index) allowing us to efficiently perform backwards search.
 */
class SearchResults {
  private readonly lookup = new Map<string, ILineTokens>()
  private readonly hits = new Array<[number, DiffColumn, number, number]>()

  private getKey(row: number, column: DiffColumn) {
    return `${row}.${column}`
  }

  public add(row: number, column: DiffColumn, offset: number, length: number) {
    const key = this.getKey(row, column)
    const existing = this.lookup.get(key)
    const token: IToken = { length, token: 'search-result' }

    if (existing !== undefined) {
      existing[offset] = token
    } else {
      this.lookup.set(key, { [offset]: token })
    }

    this.hits.push([row, column, offset, length])
  }

  public get length() {
    return this.hits.length
  }

  public get(index: number) {
    const hit = this.hits[index]
    return hit === undefined
      ? undefined
      : { row: hit[0], column: hit[1], offset: hit[2], length: hit[3] }
  }

  public getLineTokens(row: number, column: DiffColumn) {
    return this.lookup.get(this.getKey(row, column))
  }
}

function calcSearchTokens(
  diff: ITextDiff,
  showSideBySideDiffs: boolean,
  searchQuery: string,
  enableDiffExpansion: boolean
): SearchResults | undefined {
  if (searchQuery.length === 0) {
    return undefined
  }

  const hits = new SearchResults()
  const searchRe = new RegExp(escapeRegExp(searchQuery), 'gi')
  const rows = getDiffRows(diff, showSideBySideDiffs, enableDiffExpansion)

  for (const [rowNumber, row] of rows.entries()) {
    if (row.type === DiffRowType.Hunk) {
      continue
    }

    for (const column of enumerateColumnContents(row, showSideBySideDiffs)) {
      for (const match of column.content.matchAll(searchRe)) {
        if (match.index !== undefined) {
          hits.add(rowNumber, column.type, match.index, match[0].length)
        }
      }
    }
  }

  return hits
}

function* enumerateColumnContents(
  row: SimplifiedDiffRow,
  showSideBySideDiffs: boolean
): IterableIterator<{ type: DiffColumn; content: string }> {
  if (row.type === DiffRowType.Hunk) {
    yield { type: DiffColumn.Before, content: row.content }
  } else if (row.type === DiffRowType.Added) {
    const type = showSideBySideDiffs ? DiffColumn.After : DiffColumn.Before
    yield { type, content: row.data.content }
  } else if (row.type === DiffRowType.Deleted) {
    yield { type: DiffColumn.Before, content: row.data.content }
  } else if (row.type === DiffRowType.Context) {
    yield { type: DiffColumn.Before, content: row.content }
    if (showSideBySideDiffs) {
      yield { type: DiffColumn.After, content: row.content }
    }
  } else if (row.type === DiffRowType.Modified) {
    yield { type: DiffColumn.Before, content: row.beforeData.content }
    yield { type: DiffColumn.After, content: row.afterData.content }
  } else {
    assertNever(row, `Unknown row type ${row}`)
  }
}

function isInSelection(
  diffLineNumber: number,
  selection: DiffSelection | undefined,
  temporarySelection: ISelection | undefined
) {
  const isInStoredSelection = selection?.isSelected(diffLineNumber) ?? false

  if (temporarySelection === undefined) {
    return isInStoredSelection
  }

  const isInTemporary = isInTemporarySelection(
    diffLineNumber,
    temporarySelection
  )

  if (temporarySelection.isSelected) {
    return isInStoredSelection || isInTemporary
  } else {
    return isInStoredSelection && !isInTemporary
  }
}

function isInTemporarySelection(
  diffLineNumber: number,
  selection: ISelection | undefined
): selection is ISelection {
  if (selection === undefined) {
    return false
  }

  if (
    diffLineNumber >= Math.min(selection.from, selection.to) &&
    diffLineNumber <= Math.max(selection.to, selection.from)
  ) {
    return true
  }

  return false
}<|MERGE_RESOLUTION|>--- conflicted
+++ resolved
@@ -711,7 +711,6 @@
 
     const { from, to } = range
 
-<<<<<<< HEAD
     return selection.isRangeSelected(from, to - from + 1)
   }
 
@@ -727,19 +726,6 @@
     let height = 0
     for (let i = start; i <= stop; i++) {
       height += this.getRowHeight({ index: i })
-=======
-    const { lineNumbers, lineNumbersIdentifiers, diffType } =
-      this.getRowGroupLineNumberData(row.hunkStartLine)
-    return {
-      isFirst: prev === undefined || !selectableType.includes(prev.type),
-      isLast: next === undefined || !selectableType.includes(next.type),
-      isHovered: hoveredHunk === row.hunkStartLine,
-      selectionState: selection.isRangeSelected(from, to - from + 1),
-      height: this.getRowSelectableGroupHeight(row.hunkStartLine),
-      lineNumbers: Array.from(lineNumbers),
-      lineNumbersIdentifiers,
-      diffType,
->>>>>>> fa6504c5
     }
 
     return height
