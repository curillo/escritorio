--- conflicted
+++ resolved
@@ -31,12 +31,9 @@
   require('codemirror/addon/scroll/simplescrollbars')
 }
 
-<<<<<<< HEAD
 // Required for us to be able to customize the foreground color of selected text
 require('codemirror/addon/selection/mark-selection')
 
-=======
->>>>>>> 5a80486d
 /**
  * normalize the line endings in the diff so that the CodeMirror editor
  * will display the unified diff correctly
