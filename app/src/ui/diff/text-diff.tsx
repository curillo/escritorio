--- conflicted
+++ resolved
@@ -675,11 +675,7 @@
   }
 
   private buildExpandMenuItem(event: Event): IMenuItem | null {
-<<<<<<< HEAD
-    if (!enableTextDiffExpansion()) {
-=======
     if (!enableTextDiffExpansion() || this.newContentLines === null) {
->>>>>>> cfd0e21f
       return null
     }
 
