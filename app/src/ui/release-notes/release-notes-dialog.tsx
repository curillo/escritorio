import * as React from 'react'

import { encodePathAsUrl } from '../../lib/path'

import { ReleaseNote, ReleaseSummary } from '../../models/release-notes'

import { updateStore } from '../lib/update-store'
import { LinkButton } from '../lib/link-button'

import { Dialog, DialogContent, DialogFooter } from '../dialog'

import { RichText } from '../lib/rich-text'
import { Repository } from '../../models/repository'
import { getDotComAPIEndpoint } from '../../lib/api'
import { shell } from '../../lib/app-shell'
import { ReleaseNotesUri } from '../lib/releases'
import { OkCancelButtonGroup } from '../dialog/ok-cancel-button-group'
import { GitHubRepository } from '../../models/github-repository'
import { Owner } from '../../models/owner'

// HACK: This is needed because the `Rich`Text` component
// needs to know what repo to link issues against.
// Since release notes are Desktop specific, we can't
// rely on the repo info we keep in state, so we've
// stubbed out this repo
<<<<<<< HEAD
const desktopOwner = new Owner('desktop', getDotComAPIEndpoint(), null)
=======
const desktopOwner = new Owner('desktop', getDotComAPIEndpoint(), -1)
>>>>>>> 3cef97f3
const desktopUrl = 'https://github.com/desktop/desktop'
const desktopRepository = new Repository(
  '',
  -1,
<<<<<<< HEAD
  new GitHubRepository('desktop', desktopOwner, null, false, desktopUrl),
=======
  new GitHubRepository('desktop', desktopOwner, -1, false, desktopUrl),
>>>>>>> 3cef97f3
  true
)

const ReleaseNoteHeaderLeftUri = encodePathAsUrl(
  __dirname,
  'static/release-note-header-left.svg'
)
const ReleaseNoteHeaderRightUri = encodePathAsUrl(
  __dirname,
  'static/release-note-header-right.svg'
)

interface IReleaseNotesProps {
  readonly onDismissed: () => void
  readonly emoji: Map<string, string>
  readonly newRelease: ReleaseSummary
}

/**
 * The dialog to show with details about the newest release
 */
export class ReleaseNotes extends React.Component<IReleaseNotesProps, {}> {
  private renderList(
    releaseEntries: ReadonlyArray<ReleaseNote>,
    header: string
  ): JSX.Element | null {
    if (releaseEntries.length === 0) {
      return null
    }

    const options = new Array<JSX.Element>()

    for (const [i, entry] of releaseEntries.entries()) {
      options.push(
        <li key={i}>
          <RichText
            text={entry.message}
            emoji={this.props.emoji}
            renderUrlsAsLinks={true}
            repository={desktopRepository}
          />
        </li>
      )
    }

    return (
      <div className="section">
        <p className="header">
          <strong>{header}</strong>
        </p>
        <ul className="entries">{options}</ul>
      </div>
    )
  }

  private drawSingleColumnLayout(release: ReleaseSummary): JSX.Element {
    return (
      <div className="container">
        <div className="column">
          {this.renderList(release.bugfixes, 'Bugfixes')}
          {this.renderList(release.enhancements, 'Enhancements')}
          {this.renderList(release.other, 'Other')}
        </div>
      </div>
    )
  }

  private drawTwoColumnLayout(release: ReleaseSummary): JSX.Element {
    return (
      <div className="container">
        <div className="column">
          {this.renderList(release.enhancements, 'Enhancements')}
          {this.renderList(release.other, 'Other')}
        </div>
        <div className="column">
          {this.renderList(release.bugfixes, 'Bugfixes')}
        </div>
      </div>
    )
  }

  public render() {
    const release = this.props.newRelease

    const contents =
      release.enhancements.length > 0 && release.bugfixes.length > 0
        ? this.drawTwoColumnLayout(release)
        : this.drawSingleColumnLayout(release)

    const dialogHeader = (
      <div className="release-notes-header">
        <img
          className="release-note-graphic-left"
          src={ReleaseNoteHeaderLeftUri}
        />
        <div className="title">
          <p className="version">Version {release.latestVersion}</p>
          <p className="date">{release.datePublished}</p>
        </div>
        <img
          className="release-note-graphic-right"
          src={ReleaseNoteHeaderRightUri}
        />
      </div>
    )

    return (
      <Dialog
        id="release-notes"
        onDismissed={this.props.onDismissed}
        onSubmit={this.updateNow}
        title={dialogHeader}
      >
        <DialogContent>{contents}</DialogContent>
        <DialogFooter>
          <LinkButton onClick={this.showAllReleaseNotes}>
            View all release notes
          </LinkButton>
          <OkCancelButtonGroup
            destructive={true}
            okButtonText={
              __DARWIN__ ? 'Install and Restart' : 'Install and restart'
            }
            cancelButtonText="Close"
          />
        </DialogFooter>
      </Dialog>
    )
  }

  private updateNow = () => {
    updateStore.quitAndInstallUpdate()
  }

  private showAllReleaseNotes = () => {
    shell.openExternal(ReleaseNotesUri)
  }
}<|MERGE_RESOLUTION|>--- conflicted
+++ resolved
@@ -23,20 +23,12 @@
 // Since release notes are Desktop specific, we can't
 // rely on the repo info we keep in state, so we've
 // stubbed out this repo
-<<<<<<< HEAD
-const desktopOwner = new Owner('desktop', getDotComAPIEndpoint(), null)
-=======
 const desktopOwner = new Owner('desktop', getDotComAPIEndpoint(), -1)
->>>>>>> 3cef97f3
 const desktopUrl = 'https://github.com/desktop/desktop'
 const desktopRepository = new Repository(
   '',
   -1,
-<<<<<<< HEAD
-  new GitHubRepository('desktop', desktopOwner, null, false, desktopUrl),
-=======
   new GitHubRepository('desktop', desktopOwner, -1, false, desktopUrl),
->>>>>>> 3cef97f3
   true
 )
 
