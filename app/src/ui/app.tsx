--- conflicted
+++ resolved
@@ -94,11 +94,8 @@
 import { UsageStatsChange } from './usage-stats-change'
 import { PushNeedsPullWarning } from './push-needs-pull'
 import { LocalChangesOverwrittenWarning } from './local-changes-overwritten'
-<<<<<<< HEAD
 import { NoExistingRemoteBranchWarning } from './no-existing-remote-branch'
-=======
 import { RebaseConflictsDialog } from './rebase'
->>>>>>> c00061fb
 
 const MinuteInMilliseconds = 1000 * 60
 const HourInMilliseconds = MinuteInMilliseconds * 60
@@ -1542,7 +1539,7 @@
             onDismissed={this.onPopupDismissed}
           />
         )
-<<<<<<< HEAD
+      }
       case PopupType.NoExistingRemoteBranch:
         return (
           <NoExistingRemoteBranchWarning
@@ -1552,8 +1549,6 @@
             onDismissed={this.onPopupDismissed}
           />
         )
-=======
-      }
       case PopupType.RebaseConflicts: {
         const { selectedState } = this.state
 
@@ -1588,7 +1583,6 @@
           />
         )
       }
->>>>>>> c00061fb
       default:
         return assertNever(popup, `Unknown popup type: ${popup}`)
     }
