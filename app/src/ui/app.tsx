import * as React from 'react'
import { TransitionGroup, CSSTransition } from 'react-transition-group'
import {
  IAppState,
  RepositorySectionTab,
  FoldoutType,
  SelectionType,
  HistoryTabMode,
  IRepositoryState,
} from '../lib/app-state'
import { defaultErrorHandler, Dispatcher } from './dispatcher'
import { AppStore, GitHubUserStore, IssuesStore } from '../lib/stores'
import { assertNever } from '../lib/fatal-error'
import { shell } from '../lib/app-shell'
import { updateStore, UpdateStatus } from './lib/update-store'
import { FetchType } from '../models/fetch'
import { shouldRenderApplicationMenu } from './lib/features'
import { matchExistingRepository } from '../lib/repository-matching'
import { getDotComAPIEndpoint } from '../lib/api'
import { getVersion } from './lib/app-proxy'
import { getOS } from '../lib/get-os'
import { MenuEvent } from '../main-process/menu'
import {
  Repository,
  getGitHubHtmlUrl,
  isRepositoryWithGitHubRepository,
} from '../models/repository'
import { Branch } from '../models/branch'
import { findItemByAccessKey, itemIsSelectable } from '../models/app-menu'
import { Account } from '../models/account'
import { TipState } from '../models/tip'
import { CloneRepositoryTab } from '../models/clone-repository-tab'
import { CloningRepository } from '../models/cloning-repository'

import { TitleBar, ZoomInfo, FullScreenInfo } from './window'

import { RepositoriesList } from './repositories-list'
import { RepositoryView } from './repository'
import { CloningRepositoryView } from './cloning-repository'
import {
  Toolbar,
  ToolbarDropdown,
  DropdownState,
  PushPullButton,
  BranchDropdown,
  RevertProgress,
} from './toolbar'
import { iconForRepository, OcticonSymbolType } from './octicons'
import * as OcticonSymbol from './octicons/octicons.generated'
import {
  sendReady,
  isInApplicationFolder,
  selectAllWindowContents,
} from './main-process-proxy'
import { Welcome } from './welcome'
import { AppMenuBar } from './app-menu'
import { UpdateAvailable, renderBanner } from './banners'
import { MissingRepository } from './missing-repository'
import { NoRepositoriesView } from './no-repositories'
import { AppTheme } from './app-theme'
import { ApplicationTheme } from './lib/application-theme'
import { RepositoryStateCache } from '../lib/stores/repository-state-cache'
import { PopupType, Popup } from '../models/popup'
import {
  ForcePushBranchState,
  getCurrentBranchForcePushState,
} from '../lib/rebase'
import { Banner, BannerType } from '../models/banner'
import { TutorialStep, isValidTutorialStep } from '../models/tutorial-step'
import { findContributionTargetDefaultBranch } from '../lib/branch'
import { AheadBehindStore } from '../lib/stores/ahead-behind-store'
import { CommitOneLine } from '../models/commit'
import { CommitDragElement } from './drag-elements/commit-drag-element'
import classNames from 'classnames'
import {
  getUserContributions,
  hasUserAlreadyBeenCheckedOrThanked,
  updateLastThankYou,
} from '../lib/thank-you'
import { ReleaseNote } from '../models/release-notes'
import { DragType, DropTargetSelector } from '../models/drag-drop'
import { dragAndDropManager } from '../lib/drag-and-drop-manager'
import { MultiCommitOperationKind } from '../models/multi-commit-operation'
import { getMultiCommitOperationChooseBranchStep } from '../lib/multi-commit-operation'
import { clamp } from '../lib/clamp'
import { generateRepositoryListContextMenu } from './repositories-list/repository-list-item-context-menu'
import * as ipcRenderer from '../lib/ipc-renderer'
import { showNotification } from '../lib/notifications/show-notification'
import { generateDevReleaseSummary } from '../lib/release-notes'
import { getPullRequestCommitRef } from '../models/pull-request'
import { getRepositoryType } from '../lib/git'
import { showContextualMenu } from '../lib/menu-item'
import { createCommitURL } from '../lib/commit-url'
import { uuid } from '../lib/uuid'
import { AppPopup } from './dialog/app-popup'
import { buildAutocompletionProviders } from './autocompletion'

const MinuteInMilliseconds = 1000 * 60
const HourInMilliseconds = MinuteInMilliseconds * 60

/**
 * Check for updates every 4 hours
 */
const UpdateCheckInterval = 4 * HourInMilliseconds

/**
 * Send usage stats every 4 hours
 */
const SendStatsInterval = 4 * HourInMilliseconds

interface IAppProps {
  readonly dispatcher: Dispatcher
  readonly repositoryStateManager: RepositoryStateCache
  readonly appStore: AppStore
  readonly issuesStore: IssuesStore
  readonly gitHubUserStore: GitHubUserStore
  readonly aheadBehindStore: AheadBehindStore
  readonly startTime: number
}

export const dialogTransitionTimeout = {
  enter: 250,
  exit: 100,
}

export const bannerTransitionTimeout = { enter: 500, exit: 400 }

/**
 * The time to delay (in ms) from when we've loaded the initial state to showing
 * the window. This is try to give Chromium enough time to flush our latest DOM
 * changes. See https://github.com/desktop/desktop/issues/1398.
 */
const ReadyDelay = 100
export class App extends React.Component<IAppProps, IAppState> {
  private loading = true

  /**
   * Used on non-macOS platforms to support the Alt key behavior for
   * the custom application menu. See the event handlers for window
   * keyup and keydown.
   */
  private lastKeyPressed: string | null = null

  private updateIntervalHandle?: number

  private repositoryViewRef = React.createRef<RepositoryView>()

  /**
   * Gets a value indicating whether or not we're currently showing a
   * modal dialog such as the preferences, or an error dialog.
   */
  private get isShowingModal() {
    return this.state.currentPopup !== null
  }

  public constructor(props: IAppProps) {
    super(props)

    props.dispatcher.loadInitialState().then(() => {
      this.loading = false
      this.forceUpdate()

      requestIdleCallback(
        () => {
          const now = performance.now()
          sendReady(now - props.startTime)

          requestIdleCallback(() => {
            this.performDeferredLaunchActions()
          })
        },
        { timeout: ReadyDelay }
      )
    })

    this.state = props.appStore.getState()
    props.appStore.onDidUpdate(state => {
      this.setState(state)
    })

    props.appStore.onDidError(error => {
      props.dispatcher.postError(error)
    })

    ipcRenderer.on('menu-event', (_, name) => this.onMenuEvent(name))

    updateStore.onDidChange(async state => {
      const status = state.status

      if (
        !(__RELEASE_CHANNEL__ === 'development') &&
        status === UpdateStatus.UpdateReady
      ) {
        this.props.dispatcher.setUpdateBannerVisibility(true)
      }

      if (
        status !== UpdateStatus.UpdateReady &&
        (await updateStore.isUpdateShowcase())
      ) {
        this.props.dispatcher.setUpdateShowCaseVisibility(true)
      }
    })

    updateStore.onError(error => {
      log.error(`Error checking for updates`, error)

      // It is possible to obtain an error with no message. This was found to be
      // the case on a windows instance where there was not space on the hard
      // drive to download the installer. In this case, we want to override the
      // error message so the user is not given a blank dialog.
      const hasErrorMsg = error.message.trim().length > 0
      this.props.dispatcher.postError(
        hasErrorMsg ? error : new Error('Checking for updates failed.')
      )
    })

    ipcRenderer.on('launch-timing-stats', (_, stats) => {
      console.info(`App ready time: ${stats.mainReadyTime}ms`)
      console.info(`Load time: ${stats.loadTime}ms`)
      console.info(`Renderer ready time: ${stats.rendererReadyTime}ms`)

      this.props.dispatcher.recordLaunchStats(stats)
    })

    ipcRenderer.on('certificate-error', (_, certificate, error, url) => {
      this.props.dispatcher.showPopup({
        type: PopupType.UntrustedCertificate,
        certificate,
        url,
      })
    })

    dragAndDropManager.onDragEnded(this.onDragEnd)
  }

  public componentWillUnmount() {
    window.clearInterval(this.updateIntervalHandle)
  }

  private async performDeferredLaunchActions() {
    // Loading emoji is super important but maybe less important that loading
    // the app. So defer it until we have some breathing space.
    this.props.appStore.loadEmoji()

    this.props.dispatcher.reportStats()
    setInterval(() => this.props.dispatcher.reportStats(), SendStatsInterval)

    this.props.dispatcher.installGlobalLFSFilters(false)

    // We only want to automatically check for updates on beta and prod
    if (
      __RELEASE_CHANNEL__ !== 'development' &&
      __RELEASE_CHANNEL__ !== 'test'
    ) {
      setInterval(() => this.checkForUpdates(true), UpdateCheckInterval)
      this.checkForUpdates(true)
    } else if (await updateStore.isUpdateShowcase()) {
      // The only purpose of this call is so we can see the showcase on dev/test
      // env. Prod and beta environment will trigger this during automatic check
      // for updates.
      this.props.dispatcher.setUpdateShowCaseVisibility(true)
    }

    log.info(`launching: ${getVersion()} (${getOS()})`)
    log.info(`execPath: '${process.execPath}'`)

    // Only show the popup in beta/production releases and mac machines
    if (
      __DEV__ === false &&
      this.state.askToMoveToApplicationsFolderSetting &&
      __DARWIN__ &&
      (await isInApplicationFolder()) === false
    ) {
      this.showPopup({ type: PopupType.MoveToApplicationsFolder })
    }

    this.checkIfThankYouIsInOrder()
  }

  private onMenuEvent(name: MenuEvent): any {
    // Don't react to menu events when an error dialog is shown.
    if (name !== 'show-app-error' && this.state.errorCount > 1) {
      return
    }

    switch (name) {
      case 'push':
        return this.push()
      case 'force-push':
        return this.push({ forceWithLease: true })
      case 'pull':
        return this.pull()
      case 'fetch':
        return this.fetch()
      case 'show-changes':
        return this.showChanges()
      case 'show-history':
        return this.showHistory()
      case 'choose-repository':
        return this.chooseRepository()
      case 'add-local-repository':
        return this.showAddLocalRepo()
      case 'create-branch':
        return this.showCreateBranch()
      case 'show-branches':
        return this.showBranches()
      case 'remove-repository':
        return this.removeRepository(this.getRepository())
      case 'create-repository':
        return this.showCreateRepository()
      case 'rename-branch':
        return this.renameBranch()
      case 'delete-branch':
        return this.deleteBranch()
      case 'discard-all-changes':
        return this.discardAllChanges()
      case 'stash-all-changes':
        return this.stashAllChanges()
      case 'show-preferences':
        return this.props.dispatcher.showPopup({ type: PopupType.Preferences })
      case 'open-working-directory':
        return this.openCurrentRepositoryWorkingDirectory()
      case 'update-branch-with-contribution-target-branch':
        this.props.dispatcher.recordMenuInitiatedUpdate()
        return this.updateBranchWithContributionTargetBranch()
      case 'compare-to-branch':
        return this.showHistory(true)
      case 'merge-branch':
        this.props.dispatcher.recordMenuInitiatedMerge()
        return this.mergeBranch()
      case 'squash-and-merge-branch':
        this.props.dispatcher.recordMenuInitiatedMerge(true)
        return this.mergeBranch(true)
      case 'rebase-branch':
        this.props.dispatcher.recordMenuInitiatedRebase()
        return this.showRebaseDialog()
      case 'show-repository-settings':
        return this.showRepositorySettings()
      case 'view-repository-on-github':
        return this.viewRepositoryOnGitHub()
      case 'compare-on-github':
        return this.openBranchOnGitub('compare')
      case 'branch-on-github':
        return this.openBranchOnGitub('tree')
      case 'create-issue-in-repository-on-github':
        return this.openIssueCreationOnGitHub()
      case 'open-in-shell':
        return this.openCurrentRepositoryInShell()
      case 'clone-repository':
        return this.showCloneRepo()
      case 'show-about':
        return this.showAbout()
      case 'boomtown':
        return this.boomtown()
      case 'go-to-commit-message':
        return this.goToCommitMessage()
      case 'open-pull-request':
        return this.openPullRequest()
      case 'preview-pull-request':
        return this.startPullRequest()
      case 'install-cli':
        return this.props.dispatcher.installCLI()
      case 'open-external-editor':
        return this.openCurrentRepositoryInExternalEditor()
      case 'select-all':
        return this.selectAll()
      case 'show-release-notes-popup':
        return this.showFakeReleaseNotesPopup()
      case 'show-stashed-changes':
        return this.showStashedChanges()
      case 'hide-stashed-changes':
        return this.hideStashedChanges()
      case 'test-show-notification':
        return this.testShowNotification()
      case 'test-prune-branches':
        return this.testPruneBranches()
      case 'find-text':
        return this.findText()
      case 'pull-request-check-run-failed':
        return this.testPullRequestCheckRunFailed()
      case 'show-app-error':
        return this.props.dispatcher.postError(
          new Error('Test Error - to use default error handler' + uuid())
        )
      default:
        return assertNever(name, `Unknown menu event name: ${name}`)
    }
  }

  /**
   * Show a release notes popup for a fake release, intended only to
   * make it easier to verify changes to the popup. Has no meaning
   * about a new release being available.
   */
  private async showFakeReleaseNotesPopup() {
    if (__DEV__) {
      this.props.dispatcher.showPopup({
        type: PopupType.ReleaseNotes,
        newReleases: await generateDevReleaseSummary(),
      })
    }
  }

  private testShowNotification() {
    if (
      __RELEASE_CHANNEL__ !== 'development' &&
      __RELEASE_CHANNEL__ !== 'test'
    ) {
      return
    }

    showNotification({
      title: 'Test notification',
      body: 'Click here! This is a test notification',
      onClick: () => this.props.dispatcher.showPopup({ type: PopupType.About }),
    })
  }

  private testPullRequestCheckRunFailed() {
    if (
      __RELEASE_CHANNEL__ !== 'development' &&
      __RELEASE_CHANNEL__ !== 'test'
    ) {
      return
    }

    const { selectedState } = this.state
    if (
      selectedState == null ||
      selectedState.type !== SelectionType.Repository
    ) {
      defaultErrorHandler(
        new Error(
          'You must be in a GitHub repo, on a pull request branch, and your branch tip must be in a valid state.'
        ),
        this.props.dispatcher
      )
      return
    }

    const {
      repository,
      state: {
        branchesState: { currentPullRequest: pullRequest, tip },
      },
    } = selectedState

    const currentBranchName =
      tip.kind === TipState.Valid
        ? tip.branch.upstreamWithoutRemote ?? tip.branch.name
        : ''

    if (
      !isRepositoryWithGitHubRepository(repository) ||
      pullRequest === null ||
      currentBranchName === ''
    ) {
      defaultErrorHandler(
        new Error(
          'You must be in a GitHub repo, on a pull request branch, and your branch tip must be in a valid state.'
        ),
        this.props.dispatcher
      )
      return
    }

    const cachedStatus = this.props.dispatcher.tryGetCommitStatus(
      repository.gitHubRepository,
      getPullRequestCommitRef(pullRequest.pullRequestNumber)
    )

    if (cachedStatus?.checks === undefined) {
      // Probably be hard for this to happen as the checks start loading in the background for pr statuses
      defaultErrorHandler(
        new Error(
          'Your pull request must have cached checks. Try opening the checks popover and then try again.'
        ),
        this.props.dispatcher
      )
      return
    }

    const { checks } = cachedStatus

    const popup: Popup = {
      type: PopupType.PullRequestChecksFailed,
      pullRequest,
      repository,
      shouldChangeRepository: true,
      commitMessage: 'Adding this feature',
      commitSha: pullRequest.head.sha,
      checks,
    }

    this.showPopup(popup)
  }

  private testPruneBranches() {
    if (!__DEV__) {
      return
    }

    this.props.appStore._testPruneBranches()
  }

  /**
   * Handler for the 'select-all' menu event, dispatches
   * a custom DOM event originating from the element which
   * currently has keyboard focus. Components have a chance
   * to intercept this event and implement their own 'select
   * all' logic.
   */
  private selectAll() {
    const event = new CustomEvent('select-all', {
      bubbles: true,
      cancelable: true,
    })

    if (
      document.activeElement != null &&
      document.activeElement.dispatchEvent(event)
    ) {
      selectAllWindowContents()
    }
  }

  /**
   * Handler for the 'find-text' menu event, dispatches
   * a custom DOM event originating from the element which
   * currently has keyboard focus (or the document if no element
   * has focus). Components have a chance to intercept this
   * event and implement their own 'find-text' logic. One
   * example of this custom event is the text diff which
   * will trigger a search dialog when seeing this event.
   */
  private findText() {
    const event = new CustomEvent('find-text', {
      bubbles: true,
      cancelable: true,
    })

    if (document.activeElement != null) {
      document.activeElement.dispatchEvent(event)
    } else {
      document.dispatchEvent(event)
    }
  }

  private boomtown() {
    setImmediate(() => {
      throw new Error('Boomtown!')
    })
  }

  private async goToCommitMessage() {
    await this.showChanges()
    this.props.dispatcher.setCommitMessageFocus(true)
  }

  private checkForUpdates(
    inBackground: boolean,
    skipGuidCheck: boolean = false
  ) {
    if (__LINUX__ || __RELEASE_CHANNEL__ === 'development') {
      return
    }

    updateStore.checkForUpdates(inBackground, skipGuidCheck)
  }

  private getDotComAccount(): Account | null {
    const dotComAccount = this.state.accounts.find(
      a => a.endpoint === getDotComAPIEndpoint()
    )
    return dotComAccount || null
  }

  private getEnterpriseAccount(): Account | null {
    const enterpriseAccount = this.state.accounts.find(
      a => a.endpoint !== getDotComAPIEndpoint()
    )
    return enterpriseAccount || null
  }

  private updateBranchWithContributionTargetBranch() {
    const { selectedState } = this.state
    if (
      selectedState == null ||
      selectedState.type !== SelectionType.Repository
    ) {
      return
    }

    const { state, repository } = selectedState

    const contributionTargetDefaultBranch = findContributionTargetDefaultBranch(
      repository,
      state.branchesState
    )
    if (!contributionTargetDefaultBranch) {
      return
    }

    this.props.dispatcher.initializeMergeOperation(
      repository,
      false,
      contributionTargetDefaultBranch
    )

    const { mergeStatus } = state.compareState
    this.props.dispatcher.mergeBranch(
      repository,
      contributionTargetDefaultBranch,
      mergeStatus
    )
  }

  private mergeBranch(isSquash: boolean = false) {
    const selectedState = this.state.selectedState
    if (
      selectedState == null ||
      selectedState.type !== SelectionType.Repository
    ) {
      return
    }
    const { repository } = selectedState
    this.props.dispatcher.startMergeBranchOperation(repository, isSquash)
  }

  private openBranchOnGitub(view: 'tree' | 'compare') {
    const htmlURL = this.getCurrentRepositoryGitHubURL()
    if (!htmlURL) {
      return
    }

    const state = this.state.selectedState
    if (state == null || state.type !== SelectionType.Repository) {
      return
    }

    const branchTip = state.state.branchesState.tip
    if (
      branchTip.kind !== TipState.Valid ||
      !branchTip.branch.upstreamWithoutRemote
    ) {
      return
    }

    const urlEncodedBranchName = encodeURIComponent(
      branchTip.branch.upstreamWithoutRemote
    )

    const url = `${htmlURL}/${view}/${urlEncodedBranchName}`
    this.props.dispatcher.openInBrowser(url)
  }

  private openCurrentRepositoryWorkingDirectory() {
    const state = this.state.selectedState
    if (state == null || state.type !== SelectionType.Repository) {
      return
    }

    this.showRepository(state.repository)
  }

  private renameBranch() {
    const state = this.state.selectedState
    if (state == null || state.type !== SelectionType.Repository) {
      return
    }

    const tip = state.state.branchesState.tip
    if (tip.kind === TipState.Valid) {
      this.props.dispatcher.showPopup({
        type: PopupType.RenameBranch,
        repository: state.repository,
        branch: tip.branch,
      })
    }
  }

  private deleteBranch() {
    const state = this.state.selectedState
    if (state === null || state.type !== SelectionType.Repository) {
      return
    }

    const tip = state.state.branchesState.tip

    if (tip.kind === TipState.Valid) {
      const currentPullRequest = state.state.branchesState.currentPullRequest
      if (currentPullRequest !== null) {
        this.props.dispatcher.showPopup({
          type: PopupType.DeletePullRequest,
          repository: state.repository,
          branch: tip.branch,
          pullRequest: currentPullRequest,
        })
      } else {
        const existsOnRemote = state.state.aheadBehind !== null

        this.props.dispatcher.showPopup({
          type: PopupType.DeleteBranch,
          repository: state.repository,
          branch: tip.branch,
          existsOnRemote: existsOnRemote,
        })
      }
    }
  }

  private discardAllChanges() {
    const state = this.state.selectedState

    if (state == null || state.type !== SelectionType.Repository) {
      return
    }

    const { workingDirectory } = state.state.changesState

    this.props.dispatcher.showPopup({
      type: PopupType.ConfirmDiscardChanges,
      repository: state.repository,
      files: workingDirectory.files,
      showDiscardChangesSetting: false,
      discardingAllChanges: true,
    })
  }

  private stashAllChanges() {
    const repository = this.getRepository()

    if (repository !== null && repository instanceof Repository) {
      this.props.dispatcher.createStashForCurrentBranch(repository)
    }
  }

  private showAddLocalRepo = () => {
    return this.props.dispatcher.showPopup({ type: PopupType.AddRepository })
  }

  private showCreateRepository = () => {
    this.props.dispatcher.showPopup({
      type: PopupType.CreateRepository,
    })
  }

  private showCloneRepo = (cloneUrl?: string) => {
    let initialURL: string | null = null

    if (cloneUrl !== undefined) {
      this.props.dispatcher.changeCloneRepositoriesTab(
        CloneRepositoryTab.Generic
      )
      initialURL = cloneUrl
    }

    return this.props.dispatcher.showPopup({
      type: PopupType.CloneRepository,
      initialURL,
    })
  }

  private showCreateTutorialRepositoryPopup = () => {
    const account = this.getDotComAccount() || this.getEnterpriseAccount()

    if (account === null) {
      return
    }

    this.props.dispatcher.showPopup({
      type: PopupType.CreateTutorialRepository,
      account,
    })
  }

  private onResumeTutorialRepository = () => {
    const tutorialRepository = this.getSelectedTutorialRepository()
    if (!tutorialRepository) {
      return
    }

    this.props.dispatcher.resumeTutorial(tutorialRepository)
  }

  private getSelectedTutorialRepository() {
    const { selectedState } = this.state
    const selectedRepository =
      selectedState && selectedState.type === SelectionType.Repository
        ? selectedState.repository
        : null

    const isTutorialRepository =
      selectedRepository && selectedRepository.isTutorialRepository

    return isTutorialRepository ? selectedRepository : null
  }

  private showAbout() {
    this.props.dispatcher.showPopup({ type: PopupType.About })
  }

  private async showHistory(showBranchList: boolean = false) {
    const state = this.state.selectedState
    if (state == null || state.type !== SelectionType.Repository) {
      return
    }

    await this.props.dispatcher.closeCurrentFoldout()

    await this.props.dispatcher.initializeCompare(state.repository, {
      kind: HistoryTabMode.History,
    })

    await this.props.dispatcher.changeRepositorySection(
      state.repository,
      RepositorySectionTab.History
    )

    await this.props.dispatcher.updateCompareForm(state.repository, {
      filterText: '',
      showBranchList,
    })
  }

  private showChanges() {
    const state = this.state.selectedState
    if (state == null || state.type !== SelectionType.Repository) {
      return
    }

    this.props.dispatcher.closeCurrentFoldout()
    return this.props.dispatcher.changeRepositorySection(
      state.repository,
      RepositorySectionTab.Changes
    )
  }

  private chooseRepository() {
    if (
      this.state.currentFoldout &&
      this.state.currentFoldout.type === FoldoutType.Repository
    ) {
      return this.props.dispatcher.closeFoldout(FoldoutType.Repository)
    }

    return this.props.dispatcher.showFoldout({
      type: FoldoutType.Repository,
    })
  }

  private showBranches() {
    const state = this.state.selectedState
    if (state == null || state.type !== SelectionType.Repository) {
      return
    }

    if (
      this.state.currentFoldout &&
      this.state.currentFoldout.type === FoldoutType.Branch
    ) {
      return this.props.dispatcher.closeFoldout(FoldoutType.Branch)
    }

    return this.props.dispatcher.showFoldout({ type: FoldoutType.Branch })
  }

  private push(options?: { forceWithLease: boolean }) {
    const state = this.state.selectedState
    if (state == null || state.type !== SelectionType.Repository) {
      return
    }

    if (options && options.forceWithLease) {
      this.props.dispatcher.confirmOrForcePush(state.repository)
    } else {
      this.props.dispatcher.push(state.repository)
    }
  }

  private async pull() {
    const state = this.state.selectedState
    if (state == null || state.type !== SelectionType.Repository) {
      return
    }

    this.props.dispatcher.pull(state.repository)
  }

  private async fetch() {
    const state = this.state.selectedState
    if (state == null || state.type !== SelectionType.Repository) {
      return
    }

    this.props.dispatcher.fetch(state.repository, FetchType.UserInitiatedTask)
  }

  private showStashedChanges() {
    const state = this.state.selectedState
    if (state == null || state.type !== SelectionType.Repository) {
      return
    }

    this.props.dispatcher.selectStashedFile(state.repository)
  }

  private hideStashedChanges() {
    const state = this.state.selectedState
    if (state == null || state.type !== SelectionType.Repository) {
      return
    }

    this.props.dispatcher.hideStashedChanges(state.repository)
  }

  public componentDidMount() {
    document.ondragover = e => {
      if (e.dataTransfer != null) {
        if (this.isShowingModal) {
          e.dataTransfer.dropEffect = 'none'
        } else {
          e.dataTransfer.dropEffect = 'copy'
        }
      }

      e.preventDefault()
    }

    document.ondrop = e => {
      e.preventDefault()
    }

    document.body.ondrop = e => {
      if (this.isShowingModal) {
        return
      }
      if (e.dataTransfer != null) {
        const files = e.dataTransfer.files
        this.handleDragAndDrop(files)
      }
      e.preventDefault()
    }

    if (shouldRenderApplicationMenu()) {
      window.addEventListener('keydown', this.onWindowKeyDown)
      window.addEventListener('keyup', this.onWindowKeyUp)
    }
  }

  /**
   * On Windows pressing the Alt key and holding it down should
   * highlight the application menu.
   *
   * This method in conjunction with the onWindowKeyUp sets the
   * appMenuToolbarHighlight state when the Alt key (and only the
   * Alt key) is pressed.
   */
  private onWindowKeyDown = (event: KeyboardEvent) => {
    if (event.defaultPrevented) {
      return
    }

    if (this.isShowingModal) {
      return
    }

    if (shouldRenderApplicationMenu()) {
      if (event.key === 'Shift' && event.altKey) {
        this.props.dispatcher.setAccessKeyHighlightState(false)
      } else if (event.key === 'Alt') {
        if (event.shiftKey) {
          return
        }
        // Immediately close the menu if open and the user hits Alt. This is
        // a Windows convention.
        if (
          this.state.currentFoldout &&
          this.state.currentFoldout.type === FoldoutType.AppMenu
        ) {
          // Only close it the menu when the key is pressed if there's an open
          // menu. If there isn't we should close it when the key is released
          // instead and that's taken care of in the onWindowKeyUp function.
          if (this.state.appMenuState.length > 1) {
            this.props.dispatcher.setAppMenuState(menu => menu.withReset())
            this.props.dispatcher.closeFoldout(FoldoutType.AppMenu)
          }
        }

        this.props.dispatcher.setAccessKeyHighlightState(true)
      } else if (event.altKey && !event.ctrlKey && !event.metaKey) {
        if (this.state.appMenuState.length) {
          const candidates = this.state.appMenuState[0].items
          const menuItemForAccessKey = findItemByAccessKey(
            event.key,
            candidates
          )

          if (menuItemForAccessKey && itemIsSelectable(menuItemForAccessKey)) {
            if (menuItemForAccessKey.type === 'submenuItem') {
              this.props.dispatcher.setAppMenuState(menu =>
                menu
                  .withReset()
                  .withSelectedItem(menuItemForAccessKey)
                  .withOpenedMenu(menuItemForAccessKey, true)
              )

              this.props.dispatcher.showFoldout({
                type: FoldoutType.AppMenu,
                enableAccessKeyNavigation: true,
                openedWithAccessKey: true,
              })
            } else {
              this.props.dispatcher.executeMenuItem(menuItemForAccessKey)
            }

            event.preventDefault()
          }
        }
      } else if (!event.altKey) {
        this.props.dispatcher.setAccessKeyHighlightState(false)
      }
    }

    this.lastKeyPressed = event.key
  }

  /**
   * Open the application menu foldout when the Alt key is pressed.
   *
   * See onWindowKeyDown for more information.
   */
  private onWindowKeyUp = (event: KeyboardEvent) => {
    if (event.defaultPrevented) {
      return
    }

    if (shouldRenderApplicationMenu()) {
      if (event.key === 'Alt') {
        this.props.dispatcher.setAccessKeyHighlightState(false)

        if (this.lastKeyPressed === 'Alt') {
          if (
            this.state.currentFoldout &&
            this.state.currentFoldout.type === FoldoutType.AppMenu
          ) {
            this.props.dispatcher.setAppMenuState(menu => menu.withReset())
            this.props.dispatcher.closeFoldout(FoldoutType.AppMenu)
          } else {
            this.props.dispatcher.showFoldout({
              type: FoldoutType.AppMenu,
              enableAccessKeyNavigation: true,
              openedWithAccessKey: false,
            })
          }
        }
      }
    }
  }

  private async handleDragAndDrop(fileList: FileList) {
    const paths = [...fileList].map(x => x.path)
    const { dispatcher } = this.props

    // If they're bulk adding repositories then just blindly try to add them.
    // But if they just dragged one, use the dialog so that they can initialize
    // it if needed.
    if (paths.length > 1) {
      const addedRepositories = await dispatcher.addRepositories(paths)

      if (addedRepositories.length > 0) {
        dispatcher.recordAddExistingRepository()
        await dispatcher.selectRepository(addedRepositories[0])
      }
    } else if (paths.length === 1) {
      // user may accidentally provide a folder within the repository
      // this ensures we use the repository root, if it is actually a repository
      // otherwise we consider it an untracked repository
      const path = await getRepositoryType(paths[0])
        .then(t =>
          t.kind === 'regular' ? t.topLevelWorkingDirectory : paths[0]
        )
        .catch(e => {
          log.error('Could not determine repository type', e)
          return paths[0]
        })

      const { repositories } = this.state
      const existingRepository = matchExistingRepository(repositories, path)

      if (existingRepository) {
        await dispatcher.selectRepository(existingRepository)
      } else {
        await this.showPopup({ type: PopupType.AddRepository, path })
      }
    }
  }

  private removeRepository = (
    repository: Repository | CloningRepository | null
  ) => {
    if (!repository) {
      return
    }

    if (repository instanceof CloningRepository || repository.missing) {
      this.props.dispatcher.removeRepository(repository, false)
      return
    }

    if (this.state.askForConfirmationOnRepositoryRemoval) {
      this.props.dispatcher.showPopup({
        type: PopupType.RemoveRepository,
        repository,
      })
    } else {
      this.props.dispatcher.removeRepository(repository, false)
    }
  }

  private getRepository(): Repository | CloningRepository | null {
    const state = this.state.selectedState
    if (state == null) {
      return null
    }

    return state.repository
  }

  private getRepositoryState(): IRepositoryState | null {
    const { selectedState } = this.state
    if (
      selectedState === null ||
      selectedState.type !== SelectionType.Repository
    ) {
      return null
    }

    return selectedState.state
  }

  private showRebaseDialog() {
    const repository = this.getRepository()

    if (!repository || repository instanceof CloningRepository) {
      return
    }

    this.props.dispatcher.showRebaseDialog(repository)
  }

  private showRepositorySettings() {
    const repository = this.getRepository()

    if (!repository || repository instanceof CloningRepository) {
      return
    }
    this.props.dispatcher.showPopup({
      type: PopupType.RepositorySettings,
      repository,
    })
  }

  /**
   * Opens a browser to the issue creation page
   * of the current GitHub repository.
   */
  private openIssueCreationOnGitHub() {
    const repository = this.getRepository()
    // this will likely never be null since we disable the
    // issue creation menu item for non-GitHub repositories
    if (repository instanceof Repository) {
      this.props.dispatcher.openIssueCreationPage(repository)
    }
  }

  private viewRepositoryOnGitHub() {
    const repository = this.getRepository()

    this.viewOnGitHub(repository)
  }

  /** Returns the URL to the current repository if hosted on GitHub */
  private getCurrentRepositoryGitHubURL() {
    const repository = this.getRepository()

    if (
      !repository ||
      repository instanceof CloningRepository ||
      !repository.gitHubRepository
    ) {
      return null
    }

    return repository.gitHubRepository.htmlURL
  }

  private openCurrentRepositoryInShell = () => {
    const repository = this.getRepository()
    if (!repository) {
      return
    }

    this.openInShell(repository)
  }

  private openCurrentRepositoryInExternalEditor() {
    const repository = this.getRepository()
    if (!repository) {
      return
    }

    this.openInExternalEditor(repository)
  }

  /**
   * Conditionally renders a menu bar. The menu bar is currently only rendered
   * on Windows.
   */
  private renderAppMenuBar() {
    // We only render the app menu bar on Windows
    if (!__WIN32__) {
      return null
    }

    // Have we received an app menu from the main process yet?
    if (!this.state.appMenuState.length) {
      return null
    }

    // Don't render the menu bar during the welcome flow
    if (this.state.showWelcomeFlow) {
      return null
    }

    const currentFoldout = this.state.currentFoldout

    // AppMenuBar requires us to pass a strongly typed AppMenuFoldout state or
    // null if the AppMenu foldout is not currently active.
    const foldoutState =
      currentFoldout && currentFoldout.type === FoldoutType.AppMenu
        ? currentFoldout
        : null

    return (
      <AppMenuBar
        appMenu={this.state.appMenuState}
        dispatcher={this.props.dispatcher}
        highlightAppMenuAccessKeys={this.state.highlightAccessKeys}
        foldoutState={foldoutState}
        onLostFocus={this.onMenuBarLostFocus}
      />
    )
  }

  private onMenuBarLostFocus = () => {
    // Note: This event is emitted in an animation frame separate from
    // that of the AppStore. See onLostFocusWithin inside of the AppMenuBar
    // for more details. This means that it's possible that the current
    // app state in this component's state might be out of date so take
    // caution when considering app state in this method.
    this.props.dispatcher.closeFoldout(FoldoutType.AppMenu)
    this.props.dispatcher.setAppMenuState(menu => menu.withReset())
  }

  private renderTitlebar() {
    const inFullScreen = this.state.windowState === 'full-screen'

    const menuBarActive =
      this.state.currentFoldout &&
      this.state.currentFoldout.type === FoldoutType.AppMenu

    // When we're in full-screen mode on Windows we only need to render
    // the title bar when the menu bar is active. On other platforms we
    // never render the title bar while in full-screen mode.
    if (inFullScreen) {
      if (!__WIN32__ || !menuBarActive) {
        return null
      }
    }

    const showAppIcon = __WIN32__ && !this.state.showWelcomeFlow
    const inWelcomeFlow = this.state.showWelcomeFlow
    const inNoRepositoriesView = this.inNoRepositoriesViewState()

    // The light title bar style should only be used while we're in
    // the welcome flow as well as the no-repositories blank slate
    // on macOS. The latter case has to do with the application menu
    // being part of the title bar on Windows. We need to render
    // the app menu in the no-repositories blank slate on Windows but
    // the menu doesn't support the light style at the moment so we're
    // forcing it to use the dark style.
    const titleBarStyle =
      inWelcomeFlow || (__DARWIN__ && inNoRepositoriesView) ? 'light' : 'dark'

    return (
      <TitleBar
        showAppIcon={showAppIcon}
        titleBarStyle={titleBarStyle}
        windowState={this.state.windowState}
        windowZoomFactor={this.state.windowZoomFactor}
      >
        {this.renderAppMenuBar()}
      </TitleBar>
    )
  }

  private onUpdateAvailableDismissed = () =>
    this.props.dispatcher.setUpdateBannerVisibility(false)

<<<<<<< HEAD
=======
  private currentPopupContent(): JSX.Element | null {
    const popup = this.state.currentPopup

    if (!popup) {
      return null
    }

    if (popup.id === undefined) {
      // Should not be possible... but if it does we want to know about it.
      sendNonFatalException(
        'PopupNoId',
        new Error(
          `Attempted to open a popup of type '${popup.type}' without an Id`
        )
      )
      return null
    }

    const onPopupDismissedFn = this.getOnPopupDismissedFn(popup.id)

    switch (popup.type) {
      case PopupType.RenameBranch:
        const stash =
          this.state.selectedState !== null &&
          this.state.selectedState.type === SelectionType.Repository
            ? this.state.selectedState.state.changesState.stashEntry
            : null
        return (
          <RenameBranch
            key="rename-branch"
            dispatcher={this.props.dispatcher}
            repository={popup.repository}
            branch={popup.branch}
            stash={stash}
            onDismissed={onPopupDismissedFn}
          />
        )
      case PopupType.DeleteBranch:
        return (
          <DeleteBranch
            key="delete-branch"
            dispatcher={this.props.dispatcher}
            repository={popup.repository}
            branch={popup.branch}
            existsOnRemote={popup.existsOnRemote}
            onDismissed={onPopupDismissedFn}
            onDeleted={this.onBranchDeleted}
          />
        )
      case PopupType.DeleteRemoteBranch:
        return (
          <DeleteRemoteBranch
            key="delete-remote-branch"
            dispatcher={this.props.dispatcher}
            repository={popup.repository}
            branch={popup.branch}
            onDismissed={onPopupDismissedFn}
            onDeleted={this.onBranchDeleted}
          />
        )
      case PopupType.ConfirmDiscardChanges:
        const showSetting =
          popup.showDiscardChangesSetting === undefined
            ? true
            : popup.showDiscardChangesSetting
        const discardingAllChanges =
          popup.discardingAllChanges === undefined
            ? false
            : popup.discardingAllChanges

        return (
          <DiscardChanges
            key="discard-changes"
            repository={popup.repository}
            dispatcher={this.props.dispatcher}
            files={popup.files}
            confirmDiscardChanges={
              this.state.askForConfirmationOnDiscardChanges
            }
            showDiscardChangesSetting={showSetting}
            discardingAllChanges={discardingAllChanges}
            onDismissed={onPopupDismissedFn}
            onConfirmDiscardChangesChanged={this.onConfirmDiscardChangesChanged}
          />
        )
      case PopupType.ConfirmDiscardSelection:
        return (
          <DiscardSelection
            key="discard-selection"
            repository={popup.repository}
            dispatcher={this.props.dispatcher}
            file={popup.file}
            diff={popup.diff}
            selection={popup.selection}
            onDismissed={onPopupDismissedFn}
          />
        )
      case PopupType.Preferences:
        let repository = this.getRepository()

        if (repository instanceof CloningRepository) {
          repository = null
        }

        return (
          <Preferences
            key="preferences"
            initialSelectedTab={popup.initialSelectedTab}
            dispatcher={this.props.dispatcher}
            dotComAccount={this.getDotComAccount()}
            confirmRepositoryRemoval={
              this.state.askForConfirmationOnRepositoryRemoval
            }
            confirmDiscardChanges={
              this.state.askForConfirmationOnDiscardChanges
            }
            confirmDiscardChangesPermanently={
              this.state.askForConfirmationOnDiscardChangesPermanently
            }
            confirmDiscardStash={this.state.askForConfirmationOnDiscardStash}
            confirmForcePush={this.state.askForConfirmationOnForcePush}
            confirmUndoCommit={this.state.askForConfirmationOnUndoCommit}
            uncommittedChangesStrategy={this.state.uncommittedChangesStrategy}
            selectedExternalEditor={this.state.selectedExternalEditor}
            useWindowsOpenSSH={this.state.useWindowsOpenSSH}
            notificationsEnabled={this.state.notificationsEnabled}
            optOutOfUsageTracking={this.state.optOutOfUsageTracking}
            enterpriseAccount={this.getEnterpriseAccount()}
            repository={repository}
            onDismissed={onPopupDismissedFn}
            selectedShell={this.state.selectedShell}
            selectedTheme={this.state.selectedTheme}
            customTheme={this.state.customTheme}
            repositoryIndicatorsEnabled={this.state.repositoryIndicatorsEnabled}
          />
        )
      case PopupType.RepositorySettings: {
        const repository = popup.repository
        const state = this.props.repositoryStateManager.get(repository)
        const repositoryAccount = getAccountForRepository(
          this.state.accounts,
          repository
        )

        return (
          <RepositorySettings
            key={`repository-settings-${repository.hash}`}
            initialSelectedTab={popup.initialSelectedTab}
            remote={state.remote}
            dispatcher={this.props.dispatcher}
            repository={repository}
            repositoryAccount={repositoryAccount}
            onDismissed={onPopupDismissedFn}
          />
        )
      }
      case PopupType.SignIn:
        return (
          <SignIn
            key="sign-in"
            signInState={this.state.signInState}
            dispatcher={this.props.dispatcher}
            onDismissed={onPopupDismissedFn}
          />
        )
      case PopupType.AddRepository:
        return (
          <AddExistingRepository
            key="add-existing-repository"
            onDismissed={onPopupDismissedFn}
            dispatcher={this.props.dispatcher}
            path={popup.path}
          />
        )
      case PopupType.CreateRepository:
        return (
          <CreateRepository
            key="create-repository"
            onDismissed={onPopupDismissedFn}
            dispatcher={this.props.dispatcher}
            initialPath={popup.path}
          />
        )
      case PopupType.CloneRepository:
        return (
          <CloneRepository
            key="clone-repository"
            dotComAccount={this.getDotComAccount()}
            enterpriseAccount={this.getEnterpriseAccount()}
            initialURL={popup.initialURL}
            onDismissed={onPopupDismissedFn}
            dispatcher={this.props.dispatcher}
            selectedTab={this.state.selectedCloneRepositoryTab}
            onTabSelected={this.onCloneRepositoriesTabSelected}
            apiRepositories={this.state.apiRepositories}
            onRefreshRepositories={this.onRefreshRepositories}
          />
        )
      case PopupType.CreateBranch: {
        const state = this.props.repositoryStateManager.get(popup.repository)
        const branchesState = state.branchesState
        const repository = popup.repository

        if (branchesState.tip.kind === TipState.Unknown) {
          onPopupDismissedFn()
          return null
        }

        let upstreamGhRepo: GitHubRepository | null = null
        let upstreamDefaultBranch: Branch | null = null

        if (isRepositoryWithGitHubRepository(repository)) {
          upstreamGhRepo = getNonForkGitHubRepository(repository)
          upstreamDefaultBranch = branchesState.upstreamDefaultBranch
        }

        return (
          <CreateBranch
            key="create-branch"
            tip={branchesState.tip}
            defaultBranch={branchesState.defaultBranch}
            upstreamDefaultBranch={upstreamDefaultBranch}
            allBranches={branchesState.allBranches}
            repository={repository}
            targetCommit={popup.targetCommit}
            upstreamGitHubRepository={upstreamGhRepo}
            onBranchCreatedFromCommit={this.onBranchCreatedFromCommit}
            onDismissed={onPopupDismissedFn}
            dispatcher={this.props.dispatcher}
            initialName={popup.initialName || ''}
          />
        )
      }
      case PopupType.InstallGit:
        return (
          <InstallGit
            key="install-git"
            onDismissed={onPopupDismissedFn}
            onOpenShell={this.onOpenShellIgnoreWarning}
            path={popup.path}
          />
        )
      case PopupType.About:
        const version = __DEV__ ? __SHA__.substring(0, 10) : getVersion()

        return (
          <About
            key="about"
            onDismissed={onPopupDismissedFn}
            applicationName={getName()}
            applicationVersion={version}
            applicationArchitecture={process.arch}
            onCheckForUpdates={this.onCheckForUpdates}
            onCheckForNonStaggeredUpdates={this.onCheckForNonStaggeredUpdates}
            onShowAcknowledgements={this.showAcknowledgements}
            onShowTermsAndConditions={this.showTermsAndConditions}
          />
        )
      case PopupType.PublishRepository:
        return (
          <Publish
            key="publish"
            dispatcher={this.props.dispatcher}
            repository={popup.repository}
            accounts={this.state.accounts}
            onDismissed={onPopupDismissedFn}
          />
        )
      case PopupType.UntrustedCertificate:
        return (
          <UntrustedCertificate
            key="untrusted-certificate"
            certificate={popup.certificate}
            url={popup.url}
            onDismissed={onPopupDismissedFn}
            onContinue={this.onContinueWithUntrustedCertificate}
          />
        )
      case PopupType.Acknowledgements:
        return (
          <Acknowledgements
            key="acknowledgements"
            onDismissed={onPopupDismissedFn}
            applicationVersion={getVersion()}
          />
        )
      case PopupType.RemoveRepository:
        return (
          <ConfirmRemoveRepository
            key="confirm-remove-repository"
            repository={popup.repository}
            onConfirmation={this.onConfirmRepoRemoval}
            onDismissed={onPopupDismissedFn}
          />
        )
      case PopupType.TermsAndConditions:
        return (
          <TermsAndConditions
            key="terms-and-conditions"
            onDismissed={onPopupDismissedFn}
          />
        )
      case PopupType.PushBranchCommits:
        return (
          <PushBranchCommits
            key="push-branch-commits"
            dispatcher={this.props.dispatcher}
            repository={popup.repository}
            branch={popup.branch}
            unPushedCommits={popup.unPushedCommits}
            onConfirm={this.openCreatePullRequestInBrowser}
            onDismissed={onPopupDismissedFn}
          />
        )
      case PopupType.CLIInstalled:
        return (
          <CLIInstalled key="cli-installed" onDismissed={onPopupDismissedFn} />
        )
      case PopupType.GenericGitAuthentication:
        return (
          <GenericGitAuthentication
            key="generic-git-authentication"
            hostname={popup.hostname}
            onDismiss={onPopupDismissedFn}
            onSave={this.onSaveCredentials}
            retryAction={popup.retryAction}
          />
        )
      case PopupType.ExternalEditorFailed:
        const openPreferences = popup.openPreferences
        const suggestDefaultEditor = popup.suggestDefaultEditor

        return (
          <EditorError
            key="editor-error"
            message={popup.message}
            onDismissed={onPopupDismissedFn}
            showPreferencesDialog={this.onShowAdvancedPreferences}
            viewPreferences={openPreferences}
            suggestDefaultEditor={suggestDefaultEditor}
          />
        )
      case PopupType.OpenShellFailed:
        return (
          <ShellError
            key="shell-error"
            message={popup.message}
            onDismissed={onPopupDismissedFn}
            showPreferencesDialog={this.onShowAdvancedPreferences}
          />
        )
      case PopupType.InitializeLFS:
        return (
          <InitializeLFS
            key="initialize-lfs"
            repositories={popup.repositories}
            onDismissed={onPopupDismissedFn}
            onInitialize={this.initializeLFS}
          />
        )
      case PopupType.LFSAttributeMismatch:
        return (
          <AttributeMismatch
            key="lsf-attribute-mismatch"
            onDismissed={onPopupDismissedFn}
            onUpdateExistingFilters={this.updateExistingLFSFilters}
          />
        )
      case PopupType.UpstreamAlreadyExists:
        return (
          <UpstreamAlreadyExists
            key="upstream-already-exists"
            repository={popup.repository}
            existingRemote={popup.existingRemote}
            onDismissed={onPopupDismissedFn}
            onUpdate={this.onUpdateExistingUpstreamRemote}
            onIgnore={this.onIgnoreExistingUpstreamRemote}
          />
        )
      case PopupType.ReleaseNotes:
        return (
          <ReleaseNotes
            key="release-notes"
            emoji={this.state.emoji}
            newReleases={popup.newReleases}
            onDismissed={onPopupDismissedFn}
          />
        )
      case PopupType.DeletePullRequest:
        return (
          <DeletePullRequest
            key="delete-pull-request"
            dispatcher={this.props.dispatcher}
            repository={popup.repository}
            branch={popup.branch}
            onDismissed={onPopupDismissedFn}
            pullRequest={popup.pullRequest}
          />
        )
      case PopupType.OversizedFiles:
        return (
          <OversizedFiles
            key="oversized-files"
            oversizedFiles={popup.oversizedFiles}
            onDismissed={onPopupDismissedFn}
            dispatcher={this.props.dispatcher}
            context={popup.context}
            repository={popup.repository}
          />
        )
      case PopupType.CommitConflictsWarning:
        return (
          <CommitConflictsWarning
            key="commit-conflicts-warning"
            dispatcher={this.props.dispatcher}
            files={popup.files}
            repository={popup.repository}
            context={popup.context}
            onDismissed={onPopupDismissedFn}
          />
        )
      case PopupType.PushNeedsPull:
        return (
          <PushNeedsPullWarning
            key="push-needs-pull"
            dispatcher={this.props.dispatcher}
            repository={popup.repository}
            onDismissed={onPopupDismissedFn}
          />
        )
      case PopupType.ConfirmForcePush: {
        const { askForConfirmationOnForcePush } = this.state

        return (
          <ConfirmForcePush
            key="confirm-force-push"
            dispatcher={this.props.dispatcher}
            repository={popup.repository}
            upstreamBranch={popup.upstreamBranch}
            askForConfirmationOnForcePush={askForConfirmationOnForcePush}
            onDismissed={onPopupDismissedFn}
          />
        )
      }
      case PopupType.StashAndSwitchBranch: {
        const { repository, branchToCheckout } = popup
        const { branchesState, changesState } =
          this.props.repositoryStateManager.get(repository)
        const { tip } = branchesState

        if (tip.kind !== TipState.Valid) {
          return null
        }

        const currentBranch = tip.branch
        const hasAssociatedStash = changesState.stashEntry !== null

        return (
          <StashAndSwitchBranch
            key="stash-and-switch-branch"
            dispatcher={this.props.dispatcher}
            repository={popup.repository}
            currentBranch={currentBranch}
            branchToCheckout={branchToCheckout}
            hasAssociatedStash={hasAssociatedStash}
            onDismissed={onPopupDismissedFn}
          />
        )
      }
      case PopupType.ConfirmOverwriteStash: {
        const { repository, branchToCheckout: branchToCheckout } = popup
        return (
          <OverwriteStash
            key="overwrite-stash"
            dispatcher={this.props.dispatcher}
            repository={repository}
            branchToCheckout={branchToCheckout}
            onDismissed={onPopupDismissedFn}
          />
        )
      }
      case PopupType.ConfirmDiscardStash: {
        const { repository, stash } = popup

        return (
          <ConfirmDiscardStashDialog
            key="confirm-discard-stash-dialog"
            dispatcher={this.props.dispatcher}
            askForConfirmationOnDiscardStash={
              this.state.askForConfirmationOnDiscardStash
            }
            repository={repository}
            stash={stash}
            onDismissed={onPopupDismissedFn}
          />
        )
      }
      case PopupType.CreateTutorialRepository: {
        return (
          <CreateTutorialRepositoryDialog
            key="create-tutorial-repository-dialog"
            account={popup.account}
            progress={popup.progress}
            onDismissed={onPopupDismissedFn}
            onCreateTutorialRepository={this.onCreateTutorialRepository}
          />
        )
      }
      case PopupType.ConfirmExitTutorial: {
        return (
          <ConfirmExitTutorial
            key="confirm-exit-tutorial"
            onDismissed={onPopupDismissedFn}
            onContinue={this.onExitTutorialToHomeScreen}
          />
        )
      }
      case PopupType.PushRejectedDueToMissingWorkflowScope:
        return (
          <WorkflowPushRejectedDialog
            onDismissed={onPopupDismissedFn}
            rejectedPath={popup.rejectedPath}
            dispatcher={this.props.dispatcher}
            repository={popup.repository}
          />
        )
      case PopupType.SAMLReauthRequired:
        return (
          <SAMLReauthRequiredDialog
            onDismissed={onPopupDismissedFn}
            organizationName={popup.organizationName}
            endpoint={popup.endpoint}
            retryAction={popup.retryAction}
            dispatcher={this.props.dispatcher}
          />
        )
      case PopupType.CreateFork:
        return (
          <CreateForkDialog
            onDismissed={onPopupDismissedFn}
            dispatcher={this.props.dispatcher}
            repository={popup.repository}
            account={popup.account}
          />
        )
      case PopupType.CreateTag: {
        return (
          <CreateTag
            key="create-tag"
            repository={popup.repository}
            onDismissed={onPopupDismissedFn}
            dispatcher={this.props.dispatcher}
            targetCommitSha={popup.targetCommitSha}
            initialName={popup.initialName}
            localTags={popup.localTags}
          />
        )
      }
      case PopupType.DeleteTag: {
        return (
          <DeleteTag
            key="delete-tag"
            repository={popup.repository}
            onDismissed={onPopupDismissedFn}
            dispatcher={this.props.dispatcher}
            tagName={popup.tagName}
          />
        )
      }
      case PopupType.ChooseForkSettings: {
        return (
          <ChooseForkSettings
            repository={popup.repository}
            onDismissed={onPopupDismissedFn}
            dispatcher={this.props.dispatcher}
          />
        )
      }
      case PopupType.LocalChangesOverwritten:
        const selectedState = this.state.selectedState

        const existingStash =
          selectedState !== null &&
          selectedState.type === SelectionType.Repository
            ? selectedState.state.changesState.stashEntry
            : null

        return (
          <LocalChangesOverwrittenDialog
            repository={popup.repository}
            dispatcher={this.props.dispatcher}
            hasExistingStash={existingStash !== null}
            retryAction={popup.retryAction}
            onDismissed={onPopupDismissedFn}
            files={popup.files}
          />
        )
      case PopupType.MoveToApplicationsFolder: {
        return (
          <MoveToApplicationsFolder
            dispatcher={this.props.dispatcher}
            onDismissed={onPopupDismissedFn}
          />
        )
      }
      case PopupType.ChangeRepositoryAlias: {
        return (
          <ChangeRepositoryAlias
            dispatcher={this.props.dispatcher}
            repository={popup.repository}
            onDismissed={onPopupDismissedFn}
          />
        )
      }
      case PopupType.ThankYou:
        return (
          <ThankYou
            key="thank-you"
            emoji={this.state.emoji}
            userContributions={popup.userContributions}
            friendlyName={popup.friendlyName}
            latestVersion={popup.latestVersion}
            onDismissed={onPopupDismissedFn}
          />
        )
      case PopupType.CommitMessage:
        const repositoryState = this.props.repositoryStateManager.get(
          popup.repository
        )

        const { tip } = repositoryState.branchesState
        const currentBranchName: string | null =
          tip.kind === TipState.Valid ? tip.branch.name : null

        const hasWritePermissionForRepository =
          popup.repository.gitHubRepository === null ||
          hasWritePermission(popup.repository.gitHubRepository)

        const autocompletionProviders = buildAutocompletionProviders(
          popup.repository,
          this.props.dispatcher,
          this.state.emoji,
          this.props.issuesStore,
          this.props.gitHubUserStore,
          this.state.accounts
        )

        const repositoryAccount = getAccountForRepository(
          this.state.accounts,
          popup.repository
        )

        return (
          <CommitMessageDialog
            key="commit-message"
            autocompletionProviders={autocompletionProviders}
            branch={currentBranchName}
            coAuthors={popup.coAuthors}
            commitAuthor={repositoryState.commitAuthor}
            commitMessage={popup.commitMessage}
            commitSpellcheckEnabled={this.state.commitSpellcheckEnabled}
            dialogButtonText={popup.dialogButtonText}
            dialogTitle={popup.dialogTitle}
            dispatcher={this.props.dispatcher}
            prepopulateCommitSummary={popup.prepopulateCommitSummary}
            repository={popup.repository}
            showBranchProtected={
              repositoryState.changesState.currentBranchProtected
            }
            showCoAuthoredBy={popup.showCoAuthoredBy}
            showNoWriteAccess={!hasWritePermissionForRepository}
            onDismissed={onPopupDismissedFn}
            onSubmitCommitMessage={popup.onSubmitCommitMessage}
            repositoryAccount={repositoryAccount}
          />
        )
      case PopupType.MultiCommitOperation: {
        const { selectedState, emoji } = this.state

        if (
          selectedState === null ||
          selectedState.type !== SelectionType.Repository
        ) {
          return null
        }

        const { changesState, multiCommitOperationState } = selectedState.state
        const { workingDirectory, conflictState } = changesState
        if (multiCommitOperationState === null) {
          log.warn(
            '[App] invalid state encountered - multi commit flow should not be active when step is null'
          )
          return null
        }

        return (
          <MultiCommitOperation
            key="multi-commit-operation"
            repository={popup.repository}
            dispatcher={this.props.dispatcher}
            state={multiCommitOperationState}
            conflictState={conflictState}
            emoji={emoji}
            workingDirectory={workingDirectory}
            askForConfirmationOnForcePush={
              this.state.askForConfirmationOnForcePush
            }
            openFileInExternalEditor={this.openFileInExternalEditor}
            resolvedExternalEditor={this.state.resolvedExternalEditor}
            openRepositoryInShell={this.openCurrentRepositoryInShell}
          />
        )
      }
      case PopupType.WarnLocalChangesBeforeUndo: {
        const { repository, commit, isWorkingDirectoryClean } = popup
        return (
          <WarnLocalChangesBeforeUndo
            key="warn-local-changes-before-undo"
            dispatcher={this.props.dispatcher}
            repository={repository}
            commit={commit}
            isWorkingDirectoryClean={isWorkingDirectoryClean}
            confirmUndoCommit={this.state.askForConfirmationOnUndoCommit}
            onDismissed={onPopupDismissedFn}
          />
        )
      }
      case PopupType.WarningBeforeReset: {
        const { repository, commit } = popup
        return (
          <WarningBeforeReset
            key="warning-before-reset"
            dispatcher={this.props.dispatcher}
            repository={repository}
            commit={commit}
            onDismissed={onPopupDismissedFn}
          />
        )
      }
      case PopupType.InvalidatedToken: {
        return (
          <InvalidatedToken
            key="invalidated-token"
            dispatcher={this.props.dispatcher}
            account={popup.account}
            onDismissed={onPopupDismissedFn}
          />
        )
      }
      case PopupType.AddSSHHost: {
        return (
          <AddSSHHost
            key="add-ssh-host"
            host={popup.host}
            ip={popup.ip}
            keyType={popup.keyType}
            fingerprint={popup.fingerprint}
            onSubmit={popup.onSubmit}
            onDismissed={onPopupDismissedFn}
          />
        )
      }
      case PopupType.SSHKeyPassphrase: {
        return (
          <SSHKeyPassphrase
            key="ssh-key-passphrase"
            keyPath={popup.keyPath}
            onSubmit={popup.onSubmit}
            onDismissed={onPopupDismissedFn}
          />
        )
      }
      case PopupType.SSHUserPassword: {
        return (
          <SSHUserPassword
            key="ssh-user-password"
            username={popup.username}
            onSubmit={popup.onSubmit}
            onDismissed={onPopupDismissedFn}
          />
        )
      }
      case PopupType.PullRequestChecksFailed: {
        return (
          <PullRequestChecksFailed
            key="pull-request-checks-failed"
            dispatcher={this.props.dispatcher}
            shouldChangeRepository={popup.shouldChangeRepository}
            repository={popup.repository}
            pullRequest={popup.pullRequest}
            commitMessage={popup.commitMessage}
            commitSha={popup.commitSha}
            checks={popup.checks}
            accounts={this.state.accounts}
            onSubmit={onPopupDismissedFn}
            onDismissed={onPopupDismissedFn}
          />
        )
      }
      case PopupType.CICheckRunRerun: {
        return (
          <CICheckRunRerunDialog
            key="rerun-check-runs"
            checkRuns={popup.checkRuns}
            dispatcher={this.props.dispatcher}
            repository={popup.repository}
            prRef={popup.prRef}
            onDismissed={onPopupDismissedFn}
            failedOnly={popup.failedOnly}
          />
        )
      }
      case PopupType.WarnForcePush: {
        const { askForConfirmationOnForcePush } = this.state
        return (
          <WarnForcePushDialog
            key="warn-force-push"
            dispatcher={this.props.dispatcher}
            operation={popup.operation}
            askForConfirmationOnForcePush={askForConfirmationOnForcePush}
            onBegin={this.getWarnForcePushDialogOnBegin(
              popup.onBegin,
              onPopupDismissedFn
            )}
            onDismissed={onPopupDismissedFn}
          />
        )
      }
      case PopupType.DiscardChangesRetry: {
        return (
          <DiscardChangesRetryDialog
            key="discard-changes-retry"
            dispatcher={this.props.dispatcher}
            retryAction={popup.retryAction}
            onDismissed={onPopupDismissedFn}
            onConfirmDiscardChangesChanged={
              this.onConfirmDiscardChangesPermanentlyChanged
            }
          />
        )
      }
      case PopupType.PullRequestReview: {
        return (
          <PullRequestReview
            key="pull-request-checks-failed"
            dispatcher={this.props.dispatcher}
            shouldCheckoutBranch={popup.shouldCheckoutBranch}
            shouldChangeRepository={popup.shouldChangeRepository}
            repository={popup.repository}
            pullRequest={popup.pullRequest}
            review={popup.review}
            numberOfComments={popup.numberOfComments}
            emoji={this.state.emoji}
            accounts={this.state.accounts}
            onSubmit={onPopupDismissedFn}
            onDismissed={onPopupDismissedFn}
          />
        )
      }
      case PopupType.UnreachableCommits: {
        const { selectedState, emoji } = this.state
        if (
          selectedState == null ||
          selectedState.type !== SelectionType.Repository
        ) {
          return null
        }

        const {
          commitLookup,
          commitSelection: { shas, shasInDiff },
        } = selectedState.state

        return (
          <UnreachableCommitsDialog
            selectedShas={shas}
            shasInDiff={shasInDiff}
            commitLookup={commitLookup}
            selectedTab={popup.selectedTab}
            emoji={emoji}
            onDismissed={onPopupDismissedFn}
          />
        )
      }
      case PopupType.StartPullRequest: {
        // Intentionally chose to get the current pull request state  on
        // rerender because state variables such as file selection change
        // via the dispatcher.
        const pullRequestState = this.getPullRequestState()
        if (pullRequestState === null) {
          // This shouldn't happen..
          sendNonFatalException(
            'FailedToStartPullRequest',
            new Error(
              'Failed to start pull request because pull request state was null'
            )
          )
          return null
        }

        const { pullRequestFilesListWidth, hideWhitespaceInPullRequestDiff } =
          this.state

        const {
          allBranches,
          currentBranch,
          defaultBranch,
          imageDiffType,
          externalEditorLabel,
          nonLocalCommitSHA,
          recentBranches,
          repository,
          showSideBySideDiff,
          currentBranchHasPullRequest,
        } = popup

        return (
          <OpenPullRequestDialog
            key="open-pull-request"
            allBranches={allBranches}
            currentBranch={currentBranch}
            defaultBranch={defaultBranch}
            dispatcher={this.props.dispatcher}
            fileListWidth={pullRequestFilesListWidth}
            hideWhitespaceInDiff={hideWhitespaceInPullRequestDiff}
            imageDiffType={imageDiffType}
            nonLocalCommitSHA={nonLocalCommitSHA}
            pullRequestState={pullRequestState}
            recentBranches={recentBranches}
            repository={repository}
            externalEditorLabel={externalEditorLabel}
            showSideBySideDiff={showSideBySideDiff}
            currentBranchHasPullRequest={currentBranchHasPullRequest}
            onDismissed={onPopupDismissedFn}
          />
        )
      }
      case PopupType.Error: {
        return (
          <AppError
            error={popup.error}
            onDismissed={onPopupDismissedFn}
            onShowPopup={this.showPopup}
            onRetryAction={this.onRetryAction}
          />
        )
      }
      case PopupType.InstallingUpdate: {
        return (
          <InstallingUpdate
            key="installing-update"
            dispatcher={this.props.dispatcher}
            onDismissed={onPopupDismissedFn}
          />
        )
      }
      default:
        return assertNever(popup, `Unknown popup type: ${popup}`)
    }
  }

  private getPullRequestState() {
    const { selectedState } = this.state
    if (
      selectedState == null ||
      selectedState.type !== SelectionType.Repository
    ) {
      return null
    }

    return selectedState.state.pullRequestState
  }

  private getWarnForcePushDialogOnBegin(
    onBegin: () => void,
    onPopupDismissedFn: () => void
  ) {
    return () => {
      onBegin()
      onPopupDismissedFn()
    }
  }

  private onExitTutorialToHomeScreen = () => {
    const tutorialRepository = this.getSelectedTutorialRepository()
    if (!tutorialRepository) {
      return false
    }

    this.props.dispatcher.pauseTutorial(tutorialRepository)
    return true
  }

  private onCreateTutorialRepository = (account: Account) => {
    this.props.dispatcher.createTutorialRepository(account)
  }

  private onUpdateExistingUpstreamRemote = (repository: Repository) => {
    this.props.dispatcher.updateExistingUpstreamRemote(repository)
  }

  private onIgnoreExistingUpstreamRemote = (repository: Repository) => {
    this.props.dispatcher.ignoreExistingUpstreamRemote(repository)
  }

  private updateExistingLFSFilters = () => {
    this.props.dispatcher.installGlobalLFSFilters(true)
  }

  private initializeLFS = (repositories: ReadonlyArray<Repository>) => {
    this.props.dispatcher.installLFSHooks(repositories)
  }

  private onCloneRepositoriesTabSelected = (tab: CloneRepositoryTab) => {
    this.props.dispatcher.changeCloneRepositoriesTab(tab)
  }

>>>>>>> 90b03021
  private onRefreshRepositories = (account: Account) => {
    this.props.dispatcher.refreshApiRepositories(account)
  }

  private buildAutocompletionProviders = (repository: Repository) => {
    return buildAutocompletionProviders(
      repository,
      this.props.dispatcher,
      this.state.emoji,
      this.props.issuesStore,
      this.props.gitHubUserStore,
      this.state.accounts
    )
  }

  private renderPopup() {
    const {
      accounts,
      signInState,
      selectedCloneRepositoryTab,
      apiRepositories,
      emoji,
      commitSpellcheckEnabled,
      resolvedExternalEditor,
      hideWhitespaceInPullRequestDiff,
      pullRequestFilesListWidth,
      currentPopup,

      askForConfirmationOnRepositoryRemoval,
      askForConfirmationOnDiscardChanges,
      askForConfirmationOnDiscardChangesPermanently,
      askForConfirmationOnDiscardStash,
      askForConfirmationOnForcePush,
      askForConfirmationOnUndoCommit,
      uncommittedChangesStrategy,
      selectedExternalEditor,
      useWindowsOpenSSH,
      notificationsEnabled,
      optOutOfUsageTracking,
      selectedShell,
      selectedTheme,
      customTheme,
      repositoryIndicatorsEnabled,
    } = this.state

    return (
      <AppPopup
        accounts={accounts}
        repositoryState={this.getRepositoryState()}
        selectedRepository={this.getRepository()}
        signInState={signInState}
        selectedCloneRepositoryTab={selectedCloneRepositoryTab}
        apiRepositories={apiRepositories}
        emoji={emoji}
        commitSpellcheckEnabled={commitSpellcheckEnabled}
        resolvedExternalEditor={resolvedExternalEditor}
        hideWhitespaceInPullRequestDiff={hideWhitespaceInPullRequestDiff}
        pullRequestFilesListWidth={pullRequestFilesListWidth}
        currentPopup={currentPopup}
        askForConfirmationOnRepositoryRemoval={
          askForConfirmationOnRepositoryRemoval
        }
        askForConfirmationOnDiscardChanges={askForConfirmationOnDiscardChanges}
        askForConfirmationOnDiscardChangesPermanently={
          askForConfirmationOnDiscardChangesPermanently
        }
        askForConfirmationOnDiscardStash={askForConfirmationOnDiscardStash}
        askForConfirmationOnForcePush={askForConfirmationOnForcePush}
        askForConfirmationOnUndoCommit={askForConfirmationOnUndoCommit}
        uncommittedChangesStrategy={uncommittedChangesStrategy}
        selectedExternalEditor={selectedExternalEditor}
        useWindowsOpenSSH={useWindowsOpenSSH}
        notificationsEnabled={notificationsEnabled}
        optOutOfUsageTracking={optOutOfUsageTracking}
        selectedShell={selectedShell}
        selectedTheme={selectedTheme}
        customTheme={customTheme}
        repositoryIndicatorsEnabled={repositoryIndicatorsEnabled}
        dispatcher={this.props.dispatcher}
        repositoryViewRef={this.repositoryViewRef}
        repositoryStateManager={this.props.repositoryStateManager}
        checkForUpdates={this.checkForUpdates}
        buildAutocompletionProviders={this.buildAutocompletionProviders}
      />
    )
  }

  private renderDragElement() {
    return <div id="dragElement">{this.renderCurrentDragElement()}</div>
  }

  /**
   * Render the current drag element based on it's type. Used in conjunction
   * with the `Draggable` component.
   */
  private renderCurrentDragElement(): JSX.Element | null {
    const { currentDragElement, emoji } = this.state
    if (currentDragElement === null) {
      return null
    }

    const { gitHubRepository, commit, selectedCommits } = currentDragElement
    switch (currentDragElement.type) {
      case DragType.Commit:
        return (
          <CommitDragElement
            gitHubRepository={gitHubRepository}
            commit={commit}
            selectedCommits={selectedCommits}
            emoji={emoji}
          />
        )
      default:
        return assertNever(
          currentDragElement.type,
          `Unknown drag element type: ${currentDragElement}`
        )
    }
  }

  private renderZoomInfo() {
    return <ZoomInfo windowZoomFactor={this.state.windowZoomFactor} />
  }

  private renderFullScreenInfo() {
    return <FullScreenInfo windowState={this.state.windowState} />
  }

  private showPopup = (popup: Popup) => {
    this.props.dispatcher.showPopup(popup)
  }

  private getDesktopAppContentsClassNames = (): string => {
    const { currentDragElement } = this.state
    const isCommitBeingDragged =
      currentDragElement !== null && currentDragElement.type === DragType.Commit
    return classNames({
      'commit-being-dragged': isCommitBeingDragged,
    })
  }

  private renderApp() {
    return (
      <div
        id="desktop-app-contents"
        className={this.getDesktopAppContentsClassNames()}
      >
        {this.renderToolbar()}
        {this.renderBanner()}
        {this.renderRepository()}
        {this.renderPopup()}
        {this.renderDragElement()}
      </div>
    )
  }

  private renderRepositoryList = (): JSX.Element => {
    const selectedRepository = this.state.selectedState
      ? this.state.selectedState.repository
      : null
    const externalEditorLabel = this.state.selectedExternalEditor
      ? this.state.selectedExternalEditor
      : undefined
    const shellLabel = this.state.selectedShell
    const filterText = this.state.repositoryFilterText
    return (
      <RepositoriesList
        filterText={filterText}
        onFilterTextChanged={this.onRepositoryFilterTextChanged}
        selectedRepository={selectedRepository}
        onSelectionChanged={this.onSelectionChanged}
        repositories={this.state.repositories}
        recentRepositories={this.state.recentRepositories}
        localRepositoryStateLookup={this.state.localRepositoryStateLookup}
        askForConfirmationOnRemoveRepository={
          this.state.askForConfirmationOnRepositoryRemoval
        }
        onRemoveRepository={this.removeRepository}
        onViewOnGitHub={this.viewOnGitHub}
        onOpenInShell={this.openInShell}
        onShowRepository={this.showRepository}
        onOpenInExternalEditor={this.openInExternalEditor}
        externalEditorLabel={externalEditorLabel}
        shellLabel={shellLabel}
        dispatcher={this.props.dispatcher}
      />
    )
  }

  private viewOnGitHub = (
    repository: Repository | CloningRepository | null
  ) => {
    if (!(repository instanceof Repository)) {
      return
    }

    const url = getGitHubHtmlUrl(repository)

    if (url) {
      this.props.dispatcher.openInBrowser(url)
    }
  }

  private openInShell = (repository: Repository | CloningRepository) => {
    if (!(repository instanceof Repository)) {
      return
    }

    this.props.dispatcher.openShell(repository.path)
  }

  private openFileInExternalEditor = (fullPath: string) => {
    this.props.dispatcher.openInExternalEditor(fullPath)
  }

  private openInExternalEditor = (
    repository: Repository | CloningRepository
  ) => {
    if (!(repository instanceof Repository)) {
      return
    }

    this.props.dispatcher.openInExternalEditor(repository.path)
  }

  private showRepository = (repository: Repository | CloningRepository) => {
    if (!(repository instanceof Repository)) {
      return
    }

    shell.showFolderContents(repository.path)
  }

  private onRepositoryDropdownStateChanged = (newState: DropdownState) => {
    if (newState === 'open') {
      this.props.dispatcher.showFoldout({ type: FoldoutType.Repository })
    } else {
      this.props.dispatcher.closeFoldout(FoldoutType.Repository)
    }
  }

  private onExitTutorial = () => {
    if (
      this.state.repositories.length === 1 &&
      isValidTutorialStep(this.state.currentOnboardingTutorialStep)
    ) {
      // If the only repository present is the tutorial repo,
      // prompt for confirmation and exit to the BlankSlateView
      this.props.dispatcher.showPopup({
        type: PopupType.ConfirmExitTutorial,
      })
    } else {
      // Otherwise pop open repositories panel
      this.onRepositoryDropdownStateChanged('open')
    }
  }

  private renderRepositoryToolbarButton() {
    const selection = this.state.selectedState

    const repository = selection ? selection.repository : null

    let icon: OcticonSymbolType
    let title: string
    if (repository) {
      const alias = repository instanceof Repository ? repository.alias : null
      icon = iconForRepository(repository)
      title = alias ?? repository.name
    } else if (this.state.repositories.length > 0) {
      icon = OcticonSymbol.repo
      title = __DARWIN__ ? 'Select a Repository' : 'Select a repository'
    } else {
      icon = OcticonSymbol.repo
      title = __DARWIN__ ? 'No Repositories' : 'No repositories'
    }

    const isOpen =
      this.state.currentFoldout &&
      this.state.currentFoldout.type === FoldoutType.Repository

    const currentState: DropdownState = isOpen ? 'open' : 'closed'

    const tooltip = repository && !isOpen ? repository.path : undefined

    const foldoutWidth = clamp(this.state.sidebarWidth)

    const foldoutStyle: React.CSSProperties = {
      position: 'absolute',
      marginLeft: 0,
      width: foldoutWidth,
      minWidth: foldoutWidth,
      height: '100%',
      top: 0,
    }

    return (
      <ToolbarDropdown
        icon={icon}
        title={title}
        description={__DARWIN__ ? 'Current Repository' : 'Current repository'}
        tooltip={tooltip}
        foldoutStyle={foldoutStyle}
        onContextMenu={this.onRepositoryToolbarButtonContextMenu}
        onDropdownStateChanged={this.onRepositoryDropdownStateChanged}
        dropdownContentRenderer={this.renderRepositoryList}
        dropdownState={currentState}
      />
    )
  }

  private onRepositoryToolbarButtonContextMenu = () => {
    const repository = this.state.selectedState?.repository
    if (repository === undefined) {
      return
    }

    const externalEditorLabel = this.state.selectedExternalEditor ?? undefined

    const onChangeRepositoryAlias = (repository: Repository) => {
      this.props.dispatcher.showPopup({
        type: PopupType.ChangeRepositoryAlias,
        repository,
      })
    }

    const onRemoveRepositoryAlias = (repository: Repository) => {
      this.props.dispatcher.changeRepositoryAlias(repository, null)
    }

    const items = generateRepositoryListContextMenu({
      onRemoveRepository: this.removeRepository,
      onShowRepository: this.showRepository,
      onOpenInShell: this.openInShell,
      onOpenInExternalEditor: this.openInExternalEditor,
      askForConfirmationOnRemoveRepository:
        this.state.askForConfirmationOnRepositoryRemoval,
      externalEditorLabel: externalEditorLabel,
      onChangeRepositoryAlias: onChangeRepositoryAlias,
      onRemoveRepositoryAlias: onRemoveRepositoryAlias,
      onViewOnGitHub: this.viewOnGitHub,
      repository: repository,
      shellLabel: this.state.selectedShell,
    })

    showContextualMenu(items)
  }

  private renderPushPullToolbarButton() {
    const selection = this.state.selectedState
    if (!selection || selection.type !== SelectionType.Repository) {
      return null
    }

    const state = selection.state
    const revertProgress = state.revertProgress
    if (revertProgress) {
      return <RevertProgress progress={revertProgress} />
    }

    let remoteName = state.remote ? state.remote.name : null
    const progress = state.pushPullFetchProgress

    const { conflictState } = state.changesState

    const rebaseInProgress =
      conflictState !== null && conflictState.kind === 'rebase'

    const { aheadBehind, branchesState } = state
    const { pullWithRebase, tip } = branchesState

    if (tip.kind === TipState.Valid && tip.branch.upstreamRemoteName !== null) {
      remoteName = tip.branch.upstreamRemoteName
    }

    const isForcePush =
      getCurrentBranchForcePushState(branchesState, aheadBehind) ===
      ForcePushBranchState.Recommended

    return (
      <PushPullButton
        dispatcher={this.props.dispatcher}
        repository={selection.repository}
        aheadBehind={state.aheadBehind}
        numTagsToPush={state.tagsToPush !== null ? state.tagsToPush.length : 0}
        remoteName={remoteName}
        lastFetched={state.lastFetched}
        networkActionInProgress={state.isPushPullFetchInProgress}
        progress={progress}
        tipState={tip.kind}
        pullWithRebase={pullWithRebase}
        rebaseInProgress={rebaseInProgress}
        isForcePush={isForcePush}
        shouldNudge={
          this.state.currentOnboardingTutorialStep === TutorialStep.PushBranch
        }
      />
    )
  }

  private showCreateBranch = () => {
    const selection = this.state.selectedState

    // NB: This should never happen but in the case someone
    // manages to delete the last repository while the drop down is
    // open we'll just bail here.
    if (!selection || selection.type !== SelectionType.Repository) {
      return
    }

    // We explicitly disable the menu item in this scenario so this
    // should never happen.
    if (selection.state.branchesState.tip.kind === TipState.Unknown) {
      return
    }

    const repository = selection.repository

    return this.props.dispatcher.showPopup({
      type: PopupType.CreateBranch,
      repository,
    })
  }

  private openPullRequest = () => {
    const state = this.state.selectedState

    if (state == null || state.type !== SelectionType.Repository) {
      return
    }

    const currentPullRequest = state.state.branchesState.currentPullRequest
    const dispatcher = this.props.dispatcher

    if (currentPullRequest == null) {
      dispatcher.createPullRequest(state.repository)
      dispatcher.recordCreatePullRequest()
    } else {
      dispatcher.showPullRequest(state.repository)
    }
  }

  private startPullRequest = () => {
    const state = this.state.selectedState

    if (state == null || state.type !== SelectionType.Repository) {
      return
    }

    this.props.dispatcher.startPullRequest(state.repository)
  }

  private onBranchDropdownStateChanged = (newState: DropdownState) => {
    if (newState === 'open') {
      this.props.dispatcher.showFoldout({ type: FoldoutType.Branch })
    } else {
      this.props.dispatcher.closeFoldout(FoldoutType.Branch)
    }
  }

  private renderBranchToolbarButton(): JSX.Element | null {
    const selection = this.state.selectedState

    if (selection == null || selection.type !== SelectionType.Repository) {
      return null
    }

    const currentFoldout = this.state.currentFoldout

    const isOpen =
      currentFoldout !== null && currentFoldout.type === FoldoutType.Branch

    const repository = selection.repository
    const { branchesState } = selection.state

    return (
      <BranchDropdown
        dispatcher={this.props.dispatcher}
        isOpen={isOpen}
        onDropDownStateChanged={this.onBranchDropdownStateChanged}
        repository={repository}
        repositoryState={selection.state}
        selectedTab={this.state.selectedBranchesTab}
        pullRequests={branchesState.openPullRequests}
        currentPullRequest={branchesState.currentPullRequest}
        isLoadingPullRequests={branchesState.isLoadingPullRequests}
        shouldNudge={
          this.state.currentOnboardingTutorialStep === TutorialStep.CreateBranch
        }
        showCIStatusPopover={this.state.showCIStatusPopover}
        emoji={this.state.emoji}
      />
    )
  }

  // we currently only render one banner at a time
  private renderBanner(): JSX.Element | null {
    // The inset light title bar style without the toolbar
    // can't support banners at the moment. So for the
    // no-repositories blank slate we'll have to live without
    // them.
    if (this.inNoRepositoriesViewState()) {
      return null
    }

    let banner = null
    if (this.state.currentBanner !== null) {
      banner = renderBanner(
        this.state.currentBanner,
        this.props.dispatcher,
        this.onBannerDismissed
      )
    } else if (
      this.state.isUpdateAvailableBannerVisible ||
      this.state.isUpdateShowcaseVisible
    ) {
      banner = this.renderUpdateBanner()
    }
    return (
      <TransitionGroup>
        {banner && (
          <CSSTransition classNames="banner" timeout={bannerTransitionTimeout}>
            {banner}
          </CSSTransition>
        )}
      </TransitionGroup>
    )
  }

  private renderUpdateBanner() {
    return (
      <UpdateAvailable
        dispatcher={this.props.dispatcher}
        newReleases={updateStore.state.newReleases}
        isX64ToARM64ImmediateAutoUpdate={
          updateStore.state.isX64ToARM64ImmediateAutoUpdate
        }
        onDismissed={this.onUpdateAvailableDismissed}
        isUpdateShowcaseVisible={this.state.isUpdateShowcaseVisible}
        emoji={this.state.emoji}
        key={'update-available'}
      />
    )
  }

  private onBannerDismissed = () => {
    this.props.dispatcher.clearBanner()
  }

  private renderToolbar() {
    /**
     * No toolbar if we're in the blank slate view.
     */
    if (this.inNoRepositoriesViewState()) {
      return null
    }

    const width = clamp(this.state.sidebarWidth)

    return (
      <Toolbar id="desktop-app-toolbar">
        <div className="sidebar-section" style={{ width }}>
          {this.renderRepositoryToolbarButton()}
        </div>
        {this.renderBranchToolbarButton()}
        {this.renderPushPullToolbarButton()}
      </Toolbar>
    )
  }

  private renderRepository() {
    const state = this.state
    if (this.inNoRepositoriesViewState()) {
      return (
        <NoRepositoriesView
          dotComAccount={this.getDotComAccount()}
          enterpriseAccount={this.getEnterpriseAccount()}
          onCreate={this.showCreateRepository}
          onClone={this.showCloneRepo}
          onAdd={this.showAddLocalRepo}
          onCreateTutorialRepository={this.showCreateTutorialRepositoryPopup}
          onResumeTutorialRepository={this.onResumeTutorialRepository}
          tutorialPaused={this.isTutorialPaused()}
          apiRepositories={state.apiRepositories}
          onRefreshRepositories={this.onRefreshRepositories}
        />
      )
    }

    const selectedState = state.selectedState
    if (!selectedState) {
      return <NoRepositorySelected />
    }

    if (selectedState.type === SelectionType.Repository) {
      const externalEditorLabel = state.selectedExternalEditor
        ? state.selectedExternalEditor
        : undefined

      return (
        <RepositoryView
          ref={this.repositoryViewRef}
          // When switching repositories we want to remount the RepositoryView
          // component to reset the scroll positions.
          key={selectedState.repository.hash}
          repository={selectedState.repository}
          state={selectedState.state}
          dispatcher={this.props.dispatcher}
          emoji={state.emoji}
          sidebarWidth={state.sidebarWidth}
          commitSummaryWidth={state.commitSummaryWidth}
          stashedFilesWidth={state.stashedFilesWidth}
          issuesStore={this.props.issuesStore}
          gitHubUserStore={this.props.gitHubUserStore}
          onViewCommitOnGitHub={this.onViewCommitOnGitHub}
          imageDiffType={state.imageDiffType}
          hideWhitespaceInChangesDiff={state.hideWhitespaceInChangesDiff}
          hideWhitespaceInHistoryDiff={state.hideWhitespaceInHistoryDiff}
          showSideBySideDiff={state.showSideBySideDiff}
          focusCommitMessage={state.focusCommitMessage}
          askForConfirmationOnDiscardChanges={
            state.askForConfirmationOnDiscardChanges
          }
          askForConfirmationOnDiscardStash={
            state.askForConfirmationOnDiscardStash
          }
          accounts={state.accounts}
          externalEditorLabel={externalEditorLabel}
          resolvedExternalEditor={state.resolvedExternalEditor}
          onOpenInExternalEditor={this.openFileInExternalEditor}
          appMenu={state.appMenuState[0]}
          currentTutorialStep={state.currentOnboardingTutorialStep}
          onExitTutorial={this.onExitTutorial}
          isShowingModal={this.isShowingModal}
          isShowingFoldout={this.state.currentFoldout !== null}
          aheadBehindStore={this.props.aheadBehindStore}
          commitSpellcheckEnabled={this.state.commitSpellcheckEnabled}
          onCherryPick={this.startCherryPickWithoutBranch}
          pullRequestSuggestedNextAction={state.pullRequestSuggestedNextAction}
        />
      )
    } else if (selectedState.type === SelectionType.CloningRepository) {
      return (
        <CloningRepositoryView
          repository={selectedState.repository}
          progress={selectedState.progress}
        />
      )
    } else if (selectedState.type === SelectionType.MissingRepository) {
      return (
        <MissingRepository
          repository={selectedState.repository}
          dispatcher={this.props.dispatcher}
        />
      )
    } else {
      return assertNever(selectedState, `Unknown state: ${selectedState}`)
    }
  }

  private renderWelcomeFlow() {
    return (
      <Welcome
        dispatcher={this.props.dispatcher}
        optOut={this.state.optOutOfUsageTracking}
        accounts={this.state.accounts}
        signInState={this.state.signInState}
      />
    )
  }

  public render() {
    if (this.loading) {
      return null
    }

    const className = this.state.appIsFocused ? 'focused' : 'blurred'

    const currentTheme = this.state.showWelcomeFlow
      ? ApplicationTheme.Light
      : this.state.currentTheme

    return (
      <div id="desktop-app-chrome" className={className}>
        <AppTheme
          theme={currentTheme}
          customTheme={this.state.customTheme}
          useCustomTheme={
            this.state.selectedTheme === ApplicationTheme.HighContrast
          }
        />
        {this.renderTitlebar()}
        {this.state.showWelcomeFlow
          ? this.renderWelcomeFlow()
          : this.renderApp()}
        {this.renderZoomInfo()}
        {this.renderFullScreenInfo()}
      </div>
    )
  }

  private onRepositoryFilterTextChanged = (text: string) => {
    this.props.dispatcher.setRepositoryFilterText(text)
  }

  private onSelectionChanged = (repository: Repository | CloningRepository) => {
    this.props.dispatcher.selectRepository(repository)
    this.props.dispatcher.closeFoldout(FoldoutType.Repository)
  }

  private onViewCommitOnGitHub = async (SHA: string, filePath?: string) => {
    const repository = this.getRepository()

    if (
      !repository ||
      repository instanceof CloningRepository ||
      !repository.gitHubRepository
    ) {
      return
    }

    const commitURL = createCommitURL(
      repository.gitHubRepository,
      SHA,
      filePath
    )

    if (commitURL === null) {
      return
    }

    this.props.dispatcher.openInBrowser(commitURL)
  }

  private inNoRepositoriesViewState() {
    return this.state.repositories.length === 0 || this.isTutorialPaused()
  }

  private isTutorialPaused() {
    return this.state.currentOnboardingTutorialStep === TutorialStep.Paused
  }

  /**
   * When starting cherry pick from context menu, we need to initialize the
   * cherry pick state flow step with the ChooseTargetBranch as opposed
   * to drag and drop which will start at the ShowProgress step.
   *
   * Step initialization must be done before and outside of the
   * `currentPopupContent` method because it is a rendering method that is
   * re-run on every update. It will just keep showing the step initialized
   * there otherwise - not allowing for other flow steps.
   */
  private startCherryPickWithoutBranch = (
    repository: Repository,
    commits: ReadonlyArray<CommitOneLine>
  ) => {
    const repositoryState = this.props.repositoryStateManager.get(repository)

    const { tip } = repositoryState.branchesState
    let currentBranch: Branch | null = null

    if (tip.kind === TipState.Valid) {
      currentBranch = tip.branch
    } else {
      throw new Error(
        'Tip is not in a valid state, which is required to start the cherry-pick flow'
      )
    }

    this.props.dispatcher.initializeMultiCommitOperation(
      repository,
      {
        kind: MultiCommitOperationKind.CherryPick,
        sourceBranch: currentBranch,
        branchCreated: false,
        commits,
      },
      null,
      commits,
      tip.branch.tip.sha
    )

    const initialStep = getMultiCommitOperationChooseBranchStep(repositoryState)

    this.props.dispatcher.setMultiCommitOperationStep(repository, initialStep)
    this.props.dispatcher.recordCherryPickViaContextMenu()

    this.showPopup({
      type: PopupType.MultiCommitOperation,
      repository,
    })
  }

  /**
   * Check if the user signed into their dotCom account has been tagged in
   * our release notes or if they already have received a thank you card.
   *
   * Notes: A user signed into a GHE account should not be contributing to
   * Desktop as that account should be used for GHE repos. Tho, technically it
   * is possible through commit misattribution and we are intentionally ignoring
   * this scenario as it would be expected any misattributed commit would not
   * be able to be detected.
   */
  private async checkIfThankYouIsInOrder(): Promise<void> {
    const dotComAccount = this.getDotComAccount()
    if (dotComAccount === null) {
      // The user is not signed in or is a GHE user who should not have any.
      return
    }

    const { lastThankYou } = this.state
    const { login } = dotComAccount
    if (hasUserAlreadyBeenCheckedOrThanked(lastThankYou, login, getVersion())) {
      return
    }

    const isOnlyLastRelease =
      lastThankYou !== undefined && lastThankYou.checkedUsers.includes(login)
    const userContributions = await getUserContributions(
      isOnlyLastRelease,
      login
    )
    if (userContributions === null) {
      // This will prevent unnecessary release note retrieval on every time the
      // app is opened for a non-contributor.
      updateLastThankYou(
        this.props.dispatcher,
        lastThankYou,
        login,
        getVersion()
      )
      return
    }

    // If this is the first time user has seen the card, we want to thank them
    // for all previous versions. Thus, only specify current version if they
    // have been thanked before.
    const displayVersion = isOnlyLastRelease ? getVersion() : null
    const banner: Banner = {
      type: BannerType.OpenThankYouCard,
      // Grab emoji's by reference because we could still be loading emoji's
      emoji: this.state.emoji,
      onOpenCard: () =>
        this.openThankYouCard(userContributions, displayVersion),
      onThrowCardAway: () => {
        updateLastThankYou(
          this.props.dispatcher,
          lastThankYou,
          login,
          getVersion()
        )
      },
    }
    this.props.dispatcher.setBanner(banner)
  }

  private openThankYouCard = (
    userContributions: ReadonlyArray<ReleaseNote>,
    latestVersion: string | null = null
  ) => {
    const dotComAccount = this.getDotComAccount()

    if (dotComAccount === null) {
      // The user is not signed in or is a GHE user who should not have any.
      return
    }
    const { friendlyName } = dotComAccount

    this.props.dispatcher.showPopup({
      type: PopupType.ThankYou,
      userContributions,
      friendlyName,
      latestVersion,
    })
  }

  private onDragEnd = (dropTargetSelector: DropTargetSelector | undefined) => {
    this.props.dispatcher.closeFoldout(FoldoutType.Branch)
    if (dropTargetSelector === undefined) {
      this.props.dispatcher.recordDragStartedAndCanceled()
    }
  }
}

function NoRepositorySelected() {
  return <div className="panel blankslate">No repository selected</div>
}<|MERGE_RESOLUTION|>--- conflicted
+++ resolved
@@ -6,26 +6,28 @@
   FoldoutType,
   SelectionType,
   HistoryTabMode,
-  IRepositoryState,
 } from '../lib/app-state'
 import { defaultErrorHandler, Dispatcher } from './dispatcher'
 import { AppStore, GitHubUserStore, IssuesStore } from '../lib/stores'
 import { assertNever } from '../lib/fatal-error'
 import { shell } from '../lib/app-shell'
 import { updateStore, UpdateStatus } from './lib/update-store'
+import { RetryAction } from '../models/retry-actions'
 import { FetchType } from '../models/fetch'
 import { shouldRenderApplicationMenu } from './lib/features'
 import { matchExistingRepository } from '../lib/repository-matching'
 import { getDotComAPIEndpoint } from '../lib/api'
-import { getVersion } from './lib/app-proxy'
+import { getVersion, getName } from './lib/app-proxy'
 import { getOS } from '../lib/get-os'
 import { MenuEvent } from '../main-process/menu'
 import {
   Repository,
   getGitHubHtmlUrl,
+  getNonForkGitHubRepository,
   isRepositoryWithGitHubRepository,
 } from '../models/repository'
 import { Branch } from '../models/branch'
+import { PreferencesTab } from '../models/preferences'
 import { findItemByAccessKey, itemIsSelectable } from '../models/app-menu'
 import { Account } from '../models/account'
 import { TipState } from '../models/tip'
@@ -36,6 +38,8 @@
 
 import { RepositoriesList } from './repositories-list'
 import { RepositoryView } from './repository'
+import { RenameBranch } from './rename-branch'
+import { DeleteBranch, DeleteRemoteBranch } from './delete-branch'
 import { CloningRepositoryView } from './cloning-repository'
 import {
   Toolbar,
@@ -48,52 +52,119 @@
 import { iconForRepository, OcticonSymbolType } from './octicons'
 import * as OcticonSymbol from './octicons/octicons.generated'
 import {
+  showCertificateTrustDialog,
   sendReady,
   isInApplicationFolder,
   selectAllWindowContents,
 } from './main-process-proxy'
+import { DiscardChanges } from './discard-changes'
 import { Welcome } from './welcome'
 import { AppMenuBar } from './app-menu'
 import { UpdateAvailable, renderBanner } from './banners'
+import { Preferences } from './preferences'
+import { RepositorySettings } from './repository-settings'
+import { AppError } from './app-error'
 import { MissingRepository } from './missing-repository'
+import { AddExistingRepository, CreateRepository } from './add-repository'
+import { CloneRepository } from './clone-repository'
+import { CreateBranch } from './create-branch'
+import { SignIn } from './sign-in'
+import { InstallGit } from './install-git'
+import { EditorError } from './editor'
+import { About } from './about'
+import { Publish } from './publish-repository'
+import { Acknowledgements } from './acknowledgements'
+import { UntrustedCertificate } from './untrusted-certificate'
 import { NoRepositoriesView } from './no-repositories'
+import { ConfirmRemoveRepository } from './remove-repository'
+import { TermsAndConditions } from './terms-and-conditions'
+import { PushBranchCommits } from './branches'
+import { CLIInstalled } from './cli-installed'
+import { GenericGitAuthentication } from './generic-git-auth'
+import { ShellError } from './shell'
+import { InitializeLFS, AttributeMismatch } from './lfs'
+import { UpstreamAlreadyExists } from './upstream-already-exists'
+import { ReleaseNotes } from './release-notes'
+import { DeletePullRequest } from './delete-branch/delete-pull-request-dialog'
+import { CommitConflictsWarning } from './merge-conflicts'
 import { AppTheme } from './app-theme'
 import { ApplicationTheme } from './lib/application-theme'
 import { RepositoryStateCache } from '../lib/stores/repository-state-cache'
 import { PopupType, Popup } from '../models/popup'
+import { OversizedFiles } from './changes/oversized-files-warning'
+import { PushNeedsPullWarning } from './push-needs-pull'
 import {
   ForcePushBranchState,
   getCurrentBranchForcePushState,
 } from '../lib/rebase'
 import { Banner, BannerType } from '../models/banner'
+import { StashAndSwitchBranch } from './stash-changes/stash-and-switch-branch-dialog'
+import { OverwriteStash } from './stash-changes/overwrite-stashed-changes-dialog'
+import { ConfirmDiscardStashDialog } from './stashing/confirm-discard-stash'
+import { CreateTutorialRepositoryDialog } from './no-repositories/create-tutorial-repository-dialog'
+import { ConfirmExitTutorial } from './tutorial'
 import { TutorialStep, isValidTutorialStep } from '../models/tutorial-step'
+import { WorkflowPushRejectedDialog } from './workflow-push-rejected/workflow-push-rejected'
+import { SAMLReauthRequiredDialog } from './saml-reauth-required/saml-reauth-required'
+import { CreateForkDialog } from './forks/create-fork-dialog'
 import { findContributionTargetDefaultBranch } from '../lib/branch'
+import {
+  GitHubRepository,
+  hasWritePermission,
+} from '../models/github-repository'
+import { CreateTag } from './create-tag'
+import { DeleteTag } from './delete-tag'
+import { ChooseForkSettings } from './choose-fork-settings'
+import { DiscardSelection } from './discard-changes/discard-selection-dialog'
+import { LocalChangesOverwrittenDialog } from './local-changes-overwritten/local-changes-overwritten-dialog'
+import memoizeOne from 'memoize-one'
 import { AheadBehindStore } from '../lib/stores/ahead-behind-store'
+import { getAccountForRepository } from '../lib/get-account-for-repository'
 import { CommitOneLine } from '../models/commit'
 import { CommitDragElement } from './drag-elements/commit-drag-element'
 import classNames from 'classnames'
+import { MoveToApplicationsFolder } from './move-to-applications-folder'
+import { ChangeRepositoryAlias } from './change-repository-alias/change-repository-alias-dialog'
+import { ThankYou } from './thank-you'
 import {
   getUserContributions,
   hasUserAlreadyBeenCheckedOrThanked,
   updateLastThankYou,
 } from '../lib/thank-you'
 import { ReleaseNote } from '../models/release-notes'
+import { CommitMessageDialog } from './commit-message/commit-message-dialog'
+import { buildAutocompletionProviders } from './autocompletion'
 import { DragType, DropTargetSelector } from '../models/drag-drop'
 import { dragAndDropManager } from '../lib/drag-and-drop-manager'
+import { MultiCommitOperation } from './multi-commit-operation/multi-commit-operation'
+import { WarnLocalChangesBeforeUndo } from './undo/warn-local-changes-before-undo'
+import { WarningBeforeReset } from './reset/warning-before-reset'
+import { InvalidatedToken } from './invalidated-token/invalidated-token'
 import { MultiCommitOperationKind } from '../models/multi-commit-operation'
+import { AddSSHHost } from './ssh/add-ssh-host'
+import { SSHKeyPassphrase } from './ssh/ssh-key-passphrase'
 import { getMultiCommitOperationChooseBranchStep } from '../lib/multi-commit-operation'
+import { ConfirmForcePush } from './rebase/confirm-force-push'
+import { PullRequestChecksFailed } from './notifications/pull-request-checks-failed'
+import { CICheckRunRerunDialog } from './check-runs/ci-check-run-rerun-dialog'
+import { WarnForcePushDialog } from './multi-commit-operation/dialog/warn-force-push-dialog'
 import { clamp } from '../lib/clamp'
 import { generateRepositoryListContextMenu } from './repositories-list/repository-list-item-context-menu'
 import * as ipcRenderer from '../lib/ipc-renderer'
 import { showNotification } from '../lib/notifications/show-notification'
+import { DiscardChangesRetryDialog } from './discard-changes/discard-changes-retry-dialog'
 import { generateDevReleaseSummary } from '../lib/release-notes'
+import { PullRequestReview } from './notifications/pull-request-review'
 import { getPullRequestCommitRef } from '../models/pull-request'
 import { getRepositoryType } from '../lib/git'
+import { SSHUserPassword } from './ssh/ssh-user-password'
 import { showContextualMenu } from '../lib/menu-item'
+import { UnreachableCommitsDialog } from './history/unreachable-commits-dialog'
+import { OpenPullRequestDialog } from './open-pull-request/open-pull-request-dialog'
+import { sendNonFatalException } from '../lib/helpers/non-fatal-exception'
 import { createCommitURL } from '../lib/commit-url'
 import { uuid } from '../lib/uuid'
-import { AppPopup } from './dialog/app-popup'
-import { buildAutocompletionProviders } from './autocompletion'
+import { InstallingUpdate } from './installing-update/installing-update'
 
 const MinuteInMilliseconds = 1000 * 60
 const HourInMilliseconds = MinuteInMilliseconds * 60
@@ -152,6 +223,15 @@
   private get isShowingModal() {
     return this.state.currentPopup !== null
   }
+
+  /**
+   * Returns a memoized instance of onPopupDismissed() bound to the
+   * passed popupType, so it can be used in render() without creating
+   * multiple instances when the component gets re-rendered.
+   */
+  private getOnPopupDismissedFn = memoizeOne((popupId: string) => {
+    return () => this.onPopupDismissed(popupId)
+  })
 
   public constructor(props: IAppProps) {
     super(props)
@@ -1119,6 +1199,13 @@
     }
   }
 
+  private onConfirmRepoRemoval = async (
+    repository: Repository,
+    deleteRepoFromDisk: boolean
+  ) => {
+    await this.props.dispatcher.removeRepository(repository, deleteRepoFromDisk)
+  }
+
   private getRepository(): Repository | CloningRepository | null {
     const state = this.state.selectedState
     if (state == null) {
@@ -1126,18 +1213,6 @@
     }
 
     return state.repository
-  }
-
-  private getRepositoryState(): IRepositoryState | null {
-    const { selectedState } = this.state
-    if (
-      selectedState === null ||
-      selectedState.type !== SelectionType.Repository
-    ) {
-      return null
-    }
-
-    return selectedState.state
   }
 
   private showRebaseDialog() {
@@ -1306,11 +1381,22 @@
     )
   }
 
+  private onPopupDismissed = (popupId: string) => {
+    return this.props.dispatcher.closePopupById(popupId)
+  }
+
+  private onContinueWithUntrustedCertificate = (
+    certificate: Electron.Certificate
+  ) => {
+    showCertificateTrustDialog(
+      certificate,
+      'Could not securely connect to the server, because its certificate is not trusted. Attackers might be trying to steal your information.\n\nTo connect unsafely, which may put your data at risk, you can “Always trust” the certificate and try again.'
+    )
+  }
+
   private onUpdateAvailableDismissed = () =>
     this.props.dispatcher.setUpdateBannerVisibility(false)
 
-<<<<<<< HEAD
-=======
   private currentPopupContent(): JSX.Element | null {
     const popup = this.state.currentPopup
 
@@ -2328,91 +2414,66 @@
     this.props.dispatcher.changeCloneRepositoriesTab(tab)
   }
 
->>>>>>> 90b03021
   private onRefreshRepositories = (account: Account) => {
     this.props.dispatcher.refreshApiRepositories(account)
   }
 
-  private buildAutocompletionProviders = (repository: Repository) => {
-    return buildAutocompletionProviders(
-      repository,
-      this.props.dispatcher,
-      this.state.emoji,
-      this.props.issuesStore,
-      this.props.gitHubUserStore,
-      this.state.accounts
+  private onShowAdvancedPreferences = () => {
+    this.props.dispatcher.showPopup({
+      type: PopupType.Preferences,
+      initialSelectedTab: PreferencesTab.Advanced,
+    })
+  }
+
+  private onBranchCreatedFromCommit = () => {
+    const repositoryView = this.repositoryViewRef.current
+    if (repositoryView !== null) {
+      repositoryView.scrollCompareListToTop()
+    }
+  }
+
+  private onOpenShellIgnoreWarning = (path: string) => {
+    this.props.dispatcher.openShell(path, true)
+  }
+
+  private onSaveCredentials = async (
+    hostname: string,
+    username: string,
+    password: string,
+    retryAction: RetryAction
+  ) => {
+    await this.props.dispatcher.saveGenericGitCredentials(
+      hostname,
+      username,
+      password
     )
+
+    this.props.dispatcher.performRetry(retryAction)
+  }
+
+  private onCheckForUpdates = () => this.checkForUpdates(false)
+  private onCheckForNonStaggeredUpdates = () =>
+    this.checkForUpdates(false, true)
+
+  private showAcknowledgements = () => {
+    this.props.dispatcher.showPopup({ type: PopupType.Acknowledgements })
+  }
+
+  private showTermsAndConditions = () => {
+    this.props.dispatcher.showPopup({ type: PopupType.TermsAndConditions })
   }
 
   private renderPopup() {
-    const {
-      accounts,
-      signInState,
-      selectedCloneRepositoryTab,
-      apiRepositories,
-      emoji,
-      commitSpellcheckEnabled,
-      resolvedExternalEditor,
-      hideWhitespaceInPullRequestDiff,
-      pullRequestFilesListWidth,
-      currentPopup,
-
-      askForConfirmationOnRepositoryRemoval,
-      askForConfirmationOnDiscardChanges,
-      askForConfirmationOnDiscardChangesPermanently,
-      askForConfirmationOnDiscardStash,
-      askForConfirmationOnForcePush,
-      askForConfirmationOnUndoCommit,
-      uncommittedChangesStrategy,
-      selectedExternalEditor,
-      useWindowsOpenSSH,
-      notificationsEnabled,
-      optOutOfUsageTracking,
-      selectedShell,
-      selectedTheme,
-      customTheme,
-      repositoryIndicatorsEnabled,
-    } = this.state
+    const popupContent = this.currentPopupContent()
 
     return (
-      <AppPopup
-        accounts={accounts}
-        repositoryState={this.getRepositoryState()}
-        selectedRepository={this.getRepository()}
-        signInState={signInState}
-        selectedCloneRepositoryTab={selectedCloneRepositoryTab}
-        apiRepositories={apiRepositories}
-        emoji={emoji}
-        commitSpellcheckEnabled={commitSpellcheckEnabled}
-        resolvedExternalEditor={resolvedExternalEditor}
-        hideWhitespaceInPullRequestDiff={hideWhitespaceInPullRequestDiff}
-        pullRequestFilesListWidth={pullRequestFilesListWidth}
-        currentPopup={currentPopup}
-        askForConfirmationOnRepositoryRemoval={
-          askForConfirmationOnRepositoryRemoval
-        }
-        askForConfirmationOnDiscardChanges={askForConfirmationOnDiscardChanges}
-        askForConfirmationOnDiscardChangesPermanently={
-          askForConfirmationOnDiscardChangesPermanently
-        }
-        askForConfirmationOnDiscardStash={askForConfirmationOnDiscardStash}
-        askForConfirmationOnForcePush={askForConfirmationOnForcePush}
-        askForConfirmationOnUndoCommit={askForConfirmationOnUndoCommit}
-        uncommittedChangesStrategy={uncommittedChangesStrategy}
-        selectedExternalEditor={selectedExternalEditor}
-        useWindowsOpenSSH={useWindowsOpenSSH}
-        notificationsEnabled={notificationsEnabled}
-        optOutOfUsageTracking={optOutOfUsageTracking}
-        selectedShell={selectedShell}
-        selectedTheme={selectedTheme}
-        customTheme={customTheme}
-        repositoryIndicatorsEnabled={repositoryIndicatorsEnabled}
-        dispatcher={this.props.dispatcher}
-        repositoryViewRef={this.repositoryViewRef}
-        repositoryStateManager={this.props.repositoryStateManager}
-        checkForUpdates={this.checkForUpdates}
-        buildAutocompletionProviders={this.buildAutocompletionProviders}
-      />
+      <TransitionGroup>
+        {popupContent && (
+          <CSSTransition classNames="modal" timeout={dialogTransitionTimeout}>
+            {popupContent}
+          </CSSTransition>
+        )}
+      </TransitionGroup>
     )
   }
 
@@ -2455,6 +2516,18 @@
 
   private renderFullScreenInfo() {
     return <FullScreenInfo windowState={this.state.windowState} />
+  }
+
+  private onConfirmDiscardChangesChanged = (value: boolean) => {
+    this.props.dispatcher.setConfirmDiscardChangesSetting(value)
+  }
+
+  private onConfirmDiscardChangesPermanentlyChanged = (value: boolean) => {
+    this.props.dispatcher.setConfirmDiscardChangesPermanentlySetting(value)
+  }
+
+  private onRetryAction = (retryAction: RetryAction) => {
+    this.props.dispatcher.performRetry(retryAction)
   }
 
   private showPopup = (popup: Popup) => {
@@ -2778,6 +2851,13 @@
     }
 
     this.props.dispatcher.startPullRequest(state.repository)
+  }
+
+  private openCreatePullRequestInBrowser = (
+    repository: Repository,
+    branch: Branch
+  ) => {
+    this.props.dispatcher.openCreatePullRequestInBrowser(repository, branch)
   }
 
   private onBranchDropdownStateChanged = (newState: DropdownState) => {
@@ -3062,6 +3142,16 @@
     this.props.dispatcher.openInBrowser(commitURL)
   }
 
+  private onBranchDeleted = (repository: Repository) => {
+    // In the event a user is in the middle of a compare
+    // we need to exit out of the compare state after the
+    // branch has been deleted. Calling executeCompare allows
+    // us to do just that.
+    this.props.dispatcher.executeCompare(repository, {
+      kind: HistoryTabMode.History,
+    })
+  }
+
   private inNoRepositoriesViewState() {
     return this.state.repositories.length === 0 || this.isTutorialPaused()
   }
