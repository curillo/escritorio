--- conflicted
+++ resolved
@@ -636,11 +636,9 @@
           pullRequest: currentPullRequest,
         })
       } else {
-        const aheadBehind = state.state.aheadBehind
-        const existsOnRemote = aheadBehind !== null
+        const existsOnRemote = state.state.aheadBehind !== null
 
         this.props.dispatcher.showPopup({
-          aheadBehind,
           type: PopupType.DeleteBranch,
           repository: state.repository,
           branch: tip.branch,
@@ -1311,13 +1309,8 @@
             repository={popup.repository}
             branch={popup.branch}
             existsOnRemote={popup.existsOnRemote}
-<<<<<<< HEAD
-            onDismissed={this.onPopupDismissed}
-            aheadBehind={popup.aheadBehind}
-=======
             onDismissed={onPopupDismissedFn}
             onDeleted={this.onBranchDeleted}
->>>>>>> 3593456e
           />
         )
       case PopupType.ConfirmDiscardChanges:
