import * as React from 'react'
import { ipcRenderer, remote } from 'electron'
import { CSSTransitionGroup } from 'react-transition-group'

import {
  IAppState,
  RepositorySectionTab,
  FoldoutType,
  SelectionType,
  HistoryTabMode,
  SuccessfulMergeBannerState,
} from '../lib/app-state'
import { Dispatcher } from '../lib/dispatcher'
import { AppStore, GitHubUserStore, IssuesStore } from '../lib/stores'
import { assertNever } from '../lib/fatal-error'
import { shell } from '../lib/app-shell'
import { updateStore, UpdateStatus } from './lib/update-store'
import { RetryAction } from '../models/retry-actions'
import { shouldRenderApplicationMenu } from './lib/features'
import { matchExistingRepository } from '../lib/repository-matching'
import { getDotComAPIEndpoint } from '../lib/api'
import { ILaunchStats, SamplesURL } from '../lib/stats'
import { getVersion, getName } from './lib/app-proxy'
import { getOS } from '../lib/get-os'
import { validatedRepositoryPath } from '../lib/stores/helpers/validated-repository-path'
import { MenuEvent } from '../main-process/menu'
import { Repository } from '../models/repository'
import { Branch } from '../models/branch'
import { PreferencesTab } from '../models/preferences'
import { findItemByAccessKey, itemIsSelectable } from '../models/app-menu'
import { Account } from '../models/account'
import { TipState } from '../models/tip'
import { CloneRepositoryTab } from '../models/clone-repository-tab'
import { CloningRepository } from '../models/cloning-repository'

import { TitleBar, ZoomInfo, FullScreenInfo } from './window'

import { RepositoriesList } from './repositories-list'
import { RepositoryView } from './repository'
import { RenameBranch } from './rename-branch'
import { DeleteBranch } from './delete-branch'
import { CloningRepositoryView } from './cloning-repository'
import {
  Toolbar,
  ToolbarDropdown,
  DropdownState,
  PushPullButton,
  BranchDropdown,
  RevertProgress,
} from './toolbar'
import { OcticonSymbol, iconForRepository } from './octicons'
import {
  showCertificateTrustDialog,
  registerContextualMenuActionDispatcher,
  sendReady,
} from './main-process-proxy'
import { DiscardChanges } from './discard-changes'
import { Welcome } from './welcome'
import { AppMenuBar } from './app-menu'
import { UpdateAvailable } from './updates'
import { Preferences } from './preferences'
import { Merge } from './merge-branch'
import { RepositorySettings } from './repository-settings'
import { AppError } from './app-error'
import { MissingRepository } from './missing-repository'
import { AddExistingRepository, CreateRepository } from './add-repository'
import { CloneRepository } from './clone-repository'
import { CreateBranch } from './create-branch'
import { SignIn } from './sign-in'
import { InstallGit } from './install-git'
import { EditorError } from './editor'
import { About } from './about'
import { Publish } from './publish-repository'
import { Acknowledgements } from './acknowledgements'
import { UntrustedCertificate } from './untrusted-certificate'
import { BlankSlateView } from './blank-slate'
import { ConfirmRemoveRepository } from './remove-repository'
import { TermsAndConditions } from './terms-and-conditions'
import { PushBranchCommits } from './branches'
import { CLIInstalled } from './cli-installed'
import { GenericGitAuthentication } from './generic-git-auth'
import { ShellError } from './shell'
import { InitializeLFS, AttributeMismatch } from './lfs'
import { UpstreamAlreadyExists } from './upstream-already-exists'
import { ReleaseNotes } from './release-notes'
import { DeletePullRequest } from './delete-branch/delete-pull-request-dialog'
import { MergeConflictsDialog, MergeConflictsWarning } from './merge-conflicts'
import { AppTheme } from './app-theme'
import { ApplicationTheme } from './lib/application-theme'
import { RepositoryStateCache } from '../lib/stores/repository-state-cache'
import { AbortMergeWarning } from './abort-merge'
import { enableMergeConflictsDialog } from '../lib/feature-flag'
import { AppFileStatusKind } from '../models/status'
import { PopupType, Popup } from '../models/popup'
import { SuccessfulMerge } from './banners'
<<<<<<< HEAD
import { OversizedFiles } from './changes/oversized-files-warning'
=======
import { UsageStatsChange } from './usage-stats-change'
>>>>>>> ad08d7e0

const MinuteInMilliseconds = 1000 * 60

/** The interval at which we should check for updates. */
const UpdateCheckInterval = 1000 * 60 * 60 * 4

const SendStatsInterval = 1000 * 60 * 60 * 4

const InitialRepositoryIndicatorTimeout = 2 * MinuteInMilliseconds
const UpdateRepositoryIndicatorInterval = 15 * MinuteInMilliseconds

interface IAppProps {
  readonly dispatcher: Dispatcher
  readonly repositoryStateManager: RepositoryStateCache
  readonly appStore: AppStore
  readonly issuesStore: IssuesStore
  readonly gitHubUserStore: GitHubUserStore
  readonly startTime: number
}

export const dialogTransitionEnterTimeout = 250
export const dialogTransitionLeaveTimeout = 100

/**
 * The time to delay (in ms) from when we've loaded the initial state to showing
 * the window. This is try to give Chromium enough time to flush our latest DOM
 * changes. See https://github.com/desktop/desktop/issues/1398.
 */
const ReadyDelay = 100

export class App extends React.Component<IAppProps, IAppState> {
  private loading = true

  /**
   * Used on non-macOS platforms to support the Alt key behavior for
   * the custom application menu. See the event handlers for window
   * keyup and keydown.
   */
  private lastKeyPressed: string | null = null

  private updateIntervalHandle?: number

  /**
   * Gets a value indicating whether or not we're currently showing a
   * modal dialog such as the preferences, or an error dialog.
   */
  private get isShowingModal() {
    return this.state.currentPopup !== null || this.state.errors.length > 0
  }

  public constructor(props: IAppProps) {
    super(props)

    registerContextualMenuActionDispatcher()

    props.dispatcher.loadInitialState().then(() => {
      this.loading = false
      this.forceUpdate()

      requestIdleCallback(
        () => {
          const now = performance.now()
          sendReady(now - props.startTime)

          requestIdleCallback(() => {
            this.performDeferredLaunchActions()
          })
        },
        { timeout: ReadyDelay }
      )

      const initialTimeout = window.setTimeout(async () => {
        window.clearTimeout(initialTimeout)

        await this.props.appStore.refreshAllIndicators()

        this.updateIntervalHandle = window.setInterval(() => {
          this.props.appStore.refreshAllIndicators()
        }, UpdateRepositoryIndicatorInterval)
      }, InitialRepositoryIndicatorTimeout)
    })

    this.state = props.appStore.getState()
    props.appStore.onDidUpdate(state => {
      this.setState(state)
    })

    props.appStore.onDidError(error => {
      props.dispatcher.postError(error)
    })

    ipcRenderer.on(
      'menu-event',
      (event: Electron.IpcMessageEvent, { name }: { name: MenuEvent }) => {
        this.onMenuEvent(name)
      }
    )

    updateStore.onDidChange(state => {
      const status = state.status

      if (
        !(
          __RELEASE_CHANNEL__ === 'development' ||
          __RELEASE_CHANNEL__ === 'test'
        ) &&
        status === UpdateStatus.UpdateReady
      ) {
        this.props.dispatcher.setUpdateBannerVisibility(true)
      }
    })

    updateStore.onError(error => {
      log.error(`Error checking for updates`, error)

      this.props.dispatcher.postError(error)
    })

    ipcRenderer.on(
      'launch-timing-stats',
      (event: Electron.IpcMessageEvent, { stats }: { stats: ILaunchStats }) => {
        console.info(`App ready time: ${stats.mainReadyTime}ms`)
        console.info(`Load time: ${stats.loadTime}ms`)
        console.info(`Renderer ready time: ${stats.rendererReadyTime}ms`)

        this.props.dispatcher.recordLaunchStats(stats)
      }
    )

    ipcRenderer.on(
      'certificate-error',
      (
        event: Electron.IpcMessageEvent,
        {
          certificate,
          error,
          url,
        }: { certificate: Electron.Certificate; error: string; url: string }
      ) => {
        this.props.dispatcher.showPopup({
          type: PopupType.UntrustedCertificate,
          certificate,
          url,
        })
      }
    )
  }

  public componentWillUnmount() {
    window.clearInterval(this.updateIntervalHandle)
  }

  private performDeferredLaunchActions() {
    // Loading emoji is super important but maybe less important that loading
    // the app. So defer it until we have some breathing space.
    this.props.appStore.loadEmoji()

    this.props.dispatcher.reportStats()
    setInterval(() => this.props.dispatcher.reportStats(), SendStatsInterval)

    this.props.dispatcher.installGlobalLFSFilters(false)

    setInterval(() => this.checkForUpdates(true), UpdateCheckInterval)
    this.checkForUpdates(true)

    log.info(`launching: ${getVersion()} (${getOS()})`)
    log.info(`execPath: '${process.execPath}'`)
  }

  private onMenuEvent(name: MenuEvent): any {
    // Don't react to menu events when an error dialog is shown.
    if (this.state.errors.length) {
      return
    }

    switch (name) {
      case 'push':
        return this.push()
      case 'pull':
        return this.pull()
      case 'show-changes':
        return this.showChanges()
      case 'show-history':
        return this.showHistory()
      case 'choose-repository':
        return this.chooseRepository()
      case 'add-local-repository':
        return this.showAddLocalRepo()
      case 'create-branch':
        return this.showCreateBranch()
      case 'show-branches':
        return this.showBranches()
      case 'remove-repository':
        return this.removeRepository(this.getRepository())
      case 'create-repository':
        return this.showCreateRepository()
      case 'rename-branch':
        return this.renameBranch()
      case 'delete-branch':
        return this.deleteBranch()
      case 'show-preferences':
        return this.props.dispatcher.showPopup({ type: PopupType.Preferences })
      case 'open-working-directory':
        return this.openCurrentRepositoryWorkingDirectory()
      case 'update-branch': {
        this.props.dispatcher.recordMenuInitiatedUpdate()
        return this.updateBranch()
      }
      case 'compare-to-branch': {
        return this.showHistory(true)
      }
      case 'merge-branch': {
        this.props.dispatcher.recordMenuInitiatedMerge()
        return this.mergeBranch()
      }
      case 'show-repository-settings':
        return this.showRepositorySettings()
      case 'view-repository-on-github':
        return this.viewRepositoryOnGitHub()
      case 'compare-on-github':
        return this.compareBranchOnDotcom()
      case 'open-in-shell':
        return this.openCurrentRepositoryInShell()
      case 'clone-repository':
        return this.showCloneRepo()
      case 'show-about':
        return this.showAbout()
      case 'boomtown':
        return this.boomtown()
      case 'go-to-commit-message':
        return this.goToCommitMessage()
      case 'open-pull-request': {
        return this.openPullRequest()
      }
      case 'install-cli':
        return this.props.dispatcher.installCLI()
      case 'open-external-editor':
        return this.openCurrentRepositoryInExternalEditor()
      case 'select-all':
        return this.selectAll()
    }

    return assertNever(name, `Unknown menu event name: ${name}`)
  }

  /**
   * Handler for the 'select-all' menu event, dispatches
   * a custom DOM event originating from the element which
   * currently has keyboard focus. Components have a chance
   * to intercept this event and implement their own 'select
   * all' logic.
   */
  private selectAll() {
    const event = new CustomEvent('select-all', {
      bubbles: true,
      cancelable: true,
    })

    if (
      document.activeElement != null &&
      document.activeElement.dispatchEvent(event)
    ) {
      remote.getCurrentWebContents().selectAll()
    }
  }

  private boomtown() {
    setImmediate(() => {
      throw new Error('Boomtown!')
    })
  }

  private async goToCommitMessage() {
    await this.showChanges()
    this.props.dispatcher.setCommitMessageFocus(true)
  }

  private checkForUpdates(inBackground: boolean) {
    if (__LINUX__) {
      return
    }

    if (
      __RELEASE_CHANNEL__ === 'development' ||
      __RELEASE_CHANNEL__ === 'test'
    ) {
      return
    }

    updateStore.checkForUpdates(inBackground)
  }

  private getDotComAccount(): Account | null {
    const state = this.props.appStore.getState()
    const accounts = state.accounts
    const dotComAccount = accounts.find(
      a => a.endpoint === getDotComAPIEndpoint()
    )
    return dotComAccount || null
  }

  private getEnterpriseAccount(): Account | null {
    const state = this.props.appStore.getState()
    const accounts = state.accounts
    const enterpriseAccount = accounts.find(
      a => a.endpoint !== getDotComAPIEndpoint()
    )
    return enterpriseAccount || null
  }

  private updateBranch() {
    const { selectedState } = this.state
    if (
      selectedState == null ||
      selectedState.type !== SelectionType.Repository
    ) {
      return
    }

    const { state } = selectedState
    const defaultBranch = state.branchesState.defaultBranch
    if (!defaultBranch) {
      return
    }

    const { mergeStatus } = state.compareState
    this.props.dispatcher.mergeBranch(
      selectedState.repository,
      defaultBranch.name,
      mergeStatus
    )
  }

  private mergeBranch() {
    const state = this.state.selectedState
    if (state == null || state.type !== SelectionType.Repository) {
      return
    }

    this.props.dispatcher.showPopup({
      type: PopupType.MergeBranch,
      repository: state.repository,
    })
  }

  private compareBranchOnDotcom() {
    const htmlURL = this.getCurrentRepositoryGitHubURL()
    if (!htmlURL) {
      return
    }

    const state = this.state.selectedState
    if (state == null || state.type !== SelectionType.Repository) {
      return
    }

    const branchTip = state.state.branchesState.tip
    if (
      branchTip.kind !== TipState.Valid ||
      !branchTip.branch.upstreamWithoutRemote
    ) {
      return
    }

    const compareURL = `${htmlURL}/compare/${
      branchTip.branch.upstreamWithoutRemote
    }`
    this.props.dispatcher.openInBrowser(compareURL)
  }

  private openCurrentRepositoryWorkingDirectory() {
    const state = this.state.selectedState
    if (state == null || state.type !== SelectionType.Repository) {
      return
    }

    this.showRepository(state.repository)
  }

  private renameBranch() {
    const state = this.state.selectedState
    if (state == null || state.type !== SelectionType.Repository) {
      return
    }

    const tip = state.state.branchesState.tip
    if (tip.kind === TipState.Valid) {
      this.props.dispatcher.showPopup({
        type: PopupType.RenameBranch,
        repository: state.repository,
        branch: tip.branch,
      })
    }
  }

  private deleteBranch() {
    const state = this.state.selectedState
    if (state === null || state.type !== SelectionType.Repository) {
      return
    }

    const tip = state.state.branchesState.tip

    if (tip.kind === TipState.Valid) {
      const currentPullRequest = state.state.branchesState.currentPullRequest
      if (currentPullRequest !== null) {
        this.props.dispatcher.showPopup({
          type: PopupType.DeletePullRequest,
          repository: state.repository,
          branch: tip.branch,
          pullRequest: currentPullRequest,
        })
      } else {
        const existsOnRemote = state.state.aheadBehind !== null

        this.props.dispatcher.showPopup({
          type: PopupType.DeleteBranch,
          repository: state.repository,
          branch: tip.branch,
          existsOnRemote: existsOnRemote,
        })
      }
    }
  }

  private showAddLocalRepo = () => {
    return this.props.dispatcher.showPopup({ type: PopupType.AddRepository })
  }

  private showCreateRepository = () => {
    this.props.dispatcher.showPopup({
      type: PopupType.CreateRepository,
    })
  }

  private showCloneRepo = () => {
    return this.props.dispatcher.showPopup({
      type: PopupType.CloneRepository,
      initialURL: null,
    })
  }

  private showAbout() {
    this.props.dispatcher.showPopup({ type: PopupType.About })
  }

  private async showHistory(showBranchList: boolean = false) {
    const state = this.state.selectedState
    if (state == null || state.type !== SelectionType.Repository) {
      return
    }

    await this.props.dispatcher.closeCurrentFoldout()

    await this.props.dispatcher.initializeCompare(state.repository, {
      kind: HistoryTabMode.History,
    })

    await this.props.dispatcher.changeRepositorySection(
      state.repository,
      RepositorySectionTab.History
    )

    await this.props.dispatcher.updateCompareForm(state.repository, {
      filterText: '',
      showBranchList,
    })
  }

  private showChanges() {
    const state = this.state.selectedState
    if (state == null || state.type !== SelectionType.Repository) {
      return
    }

    this.props.dispatcher.closeCurrentFoldout()
    return this.props.dispatcher.changeRepositorySection(
      state.repository,
      RepositorySectionTab.Changes
    )
  }

  private chooseRepository() {
    if (
      this.state.currentFoldout &&
      this.state.currentFoldout.type === FoldoutType.Repository
    ) {
      return this.props.dispatcher.closeFoldout(FoldoutType.Repository)
    }

    return this.props.dispatcher.showFoldout({
      type: FoldoutType.Repository,
    })
  }

  private showBranches() {
    const state = this.state.selectedState
    if (state == null || state.type !== SelectionType.Repository) {
      return
    }

    if (
      this.state.currentFoldout &&
      this.state.currentFoldout.type === FoldoutType.Branch
    ) {
      return this.props.dispatcher.closeFoldout(FoldoutType.Branch)
    }

    return this.props.dispatcher.showFoldout({ type: FoldoutType.Branch })
  }

  private push() {
    const state = this.state.selectedState
    if (state == null || state.type !== SelectionType.Repository) {
      return
    }

    this.props.dispatcher.push(state.repository)
  }

  private async pull() {
    const state = this.state.selectedState
    if (state == null || state.type !== SelectionType.Repository) {
      return
    }

    this.props.dispatcher.pull(state.repository)
  }

  public componentDidMount() {
    document.ondragover = e => {
      if (e.dataTransfer != null) {
        if (this.isShowingModal) {
          e.dataTransfer.dropEffect = 'none'
        } else {
          e.dataTransfer.dropEffect = 'copy'
        }
      }

      e.preventDefault()
    }

    document.ondrop = e => {
      e.preventDefault()
    }

    document.body.ondrop = e => {
      if (this.isShowingModal) {
        return
      }
      if (e.dataTransfer != null) {
        const files = e.dataTransfer.files
        this.handleDragAndDrop(files)
      }
      e.preventDefault()
    }

    if (shouldRenderApplicationMenu()) {
      window.addEventListener('keydown', this.onWindowKeyDown)
      window.addEventListener('keyup', this.onWindowKeyUp)
    }
  }

  /**
   * On Windows pressing the Alt key and holding it down should
   * highlight the application menu.
   *
   * This method in conjunction with the onWindowKeyUp sets the
   * appMenuToolbarHighlight state when the Alt key (and only the
   * Alt key) is pressed.
   */
  private onWindowKeyDown = (event: KeyboardEvent) => {
    if (event.defaultPrevented) {
      return
    }

    if (this.isShowingModal) {
      return
    }

    if (shouldRenderApplicationMenu()) {
      if (event.key === 'Alt') {
        // Immediately close the menu if open and the user hits Alt. This is
        // a Windows convention.
        if (
          this.state.currentFoldout &&
          this.state.currentFoldout.type === FoldoutType.AppMenu
        ) {
          // Only close it the menu when the key is pressed if there's an open
          // menu. If there isn't we should close it when the key is released
          // instead and that's taken care of in the onWindowKeyUp function.
          if (this.state.appMenuState.length > 1) {
            this.props.dispatcher.setAppMenuState(menu => menu.withReset())
            this.props.dispatcher.closeFoldout(FoldoutType.AppMenu)
          }
        }

        this.props.dispatcher.setAccessKeyHighlightState(true)
      } else if (event.altKey && !event.ctrlKey && !event.metaKey) {
        if (this.state.appMenuState.length) {
          const candidates = this.state.appMenuState[0].items
          const menuItemForAccessKey = findItemByAccessKey(
            event.key,
            candidates
          )

          if (menuItemForAccessKey && itemIsSelectable(menuItemForAccessKey)) {
            if (menuItemForAccessKey.type === 'submenuItem') {
              this.props.dispatcher.setAppMenuState(menu =>
                menu
                  .withReset()
                  .withSelectedItem(menuItemForAccessKey)
                  .withOpenedMenu(menuItemForAccessKey, true)
              )

              this.props.dispatcher.showFoldout({
                type: FoldoutType.AppMenu,
                enableAccessKeyNavigation: true,
                openedWithAccessKey: true,
              })
            } else {
              this.props.dispatcher.executeMenuItem(menuItemForAccessKey)
            }

            event.preventDefault()
          }
        }
      } else if (!event.altKey) {
        this.props.dispatcher.setAccessKeyHighlightState(false)
      }
    }

    this.lastKeyPressed = event.key
  }

  /**
   * Open the application menu foldout when the Alt key is pressed.
   *
   * See onWindowKeyDown for more information.
   */
  private onWindowKeyUp = (event: KeyboardEvent) => {
    if (event.defaultPrevented) {
      return
    }

    if (shouldRenderApplicationMenu()) {
      if (event.key === 'Alt') {
        this.props.dispatcher.setAccessKeyHighlightState(false)

        if (this.lastKeyPressed === 'Alt') {
          if (
            this.state.currentFoldout &&
            this.state.currentFoldout.type === FoldoutType.AppMenu
          ) {
            this.props.dispatcher.setAppMenuState(menu => menu.withReset())
            this.props.dispatcher.closeFoldout(FoldoutType.AppMenu)
          } else {
            this.props.dispatcher.showFoldout({
              type: FoldoutType.AppMenu,
              enableAccessKeyNavigation: true,
              openedWithAccessKey: false,
            })
          }
        }
      }
    }
  }

  private async handleDragAndDrop(fileList: FileList) {
    const paths: string[] = []
    for (let i = 0; i < fileList.length; i++) {
      const file = fileList[i]
      paths.push(file.path)
    }

    // If they're bulk adding repositories then just blindly try to add them.
    // But if they just dragged one, use the dialog so that they can initialize
    // it if needed.
    if (paths.length > 1) {
      const addedRepositories = await this.addRepositories(paths)
      if (addedRepositories.length) {
        this.props.dispatcher.recordAddExistingRepository()
      }
    } else {
      // user may accidentally provide a folder within the repository
      // this ensures we use the repository root, if it is actually a repository
      // otherwise we consider it an untracked repository
      const first = paths[0]
      const path = (await validatedRepositoryPath(first)) || first

      const existingRepository = matchExistingRepository(
        this.state.repositories,
        path
      )

      if (existingRepository) {
        await this.props.dispatcher.selectRepository(existingRepository)
      } else {
        await this.showPopup({
          type: PopupType.AddRepository,
          path,
        })
      }
    }
  }

  private removeRepository = (
    repository: Repository | CloningRepository | null
  ) => {
    if (!repository) {
      return
    }

    if (repository instanceof CloningRepository || repository.missing) {
      this.props.dispatcher.removeRepositories([repository], false)
      return
    }

    if (this.state.askForConfirmationOnRepositoryRemoval) {
      this.props.dispatcher.showPopup({
        type: PopupType.RemoveRepository,
        repository,
      })
    } else {
      this.props.dispatcher.removeRepositories([repository], false)
    }
  }

  private onConfirmRepoRemoval = (
    repository: Repository,
    deleteRepoFromDisk: boolean
  ) => {
    this.props.dispatcher.removeRepositories([repository], deleteRepoFromDisk)
  }

  private getRepository(): Repository | CloningRepository | null {
    const state = this.state.selectedState
    if (state == null) {
      return null
    }

    return state.repository
  }

  private async addRepositories(paths: ReadonlyArray<string>) {
    const repositories = await this.props.dispatcher.addRepositories(paths)
    if (repositories.length) {
      this.props.dispatcher.selectRepository(repositories[0])
    }

    return repositories
  }

  private showRepositorySettings() {
    const repository = this.getRepository()

    if (!repository || repository instanceof CloningRepository) {
      return
    }
    this.props.dispatcher.showPopup({
      type: PopupType.RepositorySettings,
      repository,
    })
  }

  private viewRepositoryOnGitHub() {
    const url = this.getCurrentRepositoryGitHubURL()

    if (url) {
      this.props.dispatcher.openInBrowser(url)
      return
    }
  }

  /** Returns the URL to the current repository if hosted on GitHub */
  private getCurrentRepositoryGitHubURL() {
    const repository = this.getRepository()

    if (
      !repository ||
      repository instanceof CloningRepository ||
      !repository.gitHubRepository
    ) {
      return null
    }

    return repository.gitHubRepository.htmlURL
  }

  private openCurrentRepositoryInShell() {
    const repository = this.getRepository()
    if (!repository) {
      return
    }

    this.openInShell(repository)
  }

  private openCurrentRepositoryInExternalEditor() {
    const repository = this.getRepository()
    if (!repository) {
      return
    }

    this.openInExternalEditor(repository)
  }

  /**
   * Conditionally renders a menu bar. The menu bar is currently only rendered
   * on Windows.
   */
  private renderAppMenuBar() {
    // We only render the app menu bar on Windows
    if (!__WIN32__) {
      return null
    }

    // Have we received an app menu from the main process yet?
    if (!this.state.appMenuState.length) {
      return null
    }

    // Don't render the menu bar during the welcome flow
    if (this.state.showWelcomeFlow) {
      return null
    }

    const currentFoldout = this.state.currentFoldout

    // AppMenuBar requires us to pass a strongly typed AppMenuFoldout state or
    // null if the AppMenu foldout is not currently active.
    const foldoutState =
      currentFoldout && currentFoldout.type === FoldoutType.AppMenu
        ? currentFoldout
        : null

    return (
      <AppMenuBar
        appMenu={this.state.appMenuState}
        dispatcher={this.props.dispatcher}
        highlightAppMenuAccessKeys={this.state.highlightAccessKeys}
        foldoutState={foldoutState}
        onLostFocus={this.onMenuBarLostFocus}
      />
    )
  }

  private onMenuBarLostFocus = () => {
    // Note: This event is emitted in an animation frame separate from
    // that of the AppStore. See onLostFocusWithin inside of the AppMenuBar
    // for more details. This means that it's possible that the current
    // app state in this component's state might be out of date so take
    // caution when considering app state in this method.
    this.props.dispatcher.closeFoldout(FoldoutType.AppMenu)
    this.props.dispatcher.setAppMenuState(menu => menu.withReset())
  }

  private renderTitlebar() {
    const inFullScreen = this.state.windowState === 'full-screen'

    const menuBarActive =
      this.state.currentFoldout &&
      this.state.currentFoldout.type === FoldoutType.AppMenu

    // When we're in full-screen mode on Windows we only need to render
    // the title bar when the menu bar is active. On other platforms we
    // never render the title bar while in full-screen mode.
    if (inFullScreen) {
      if (!__WIN32__ || !menuBarActive) {
        return null
      }
    }

    const showAppIcon = __WIN32__ && !this.state.showWelcomeFlow

    return (
      <TitleBar
        showAppIcon={showAppIcon}
        titleBarStyle={this.state.titleBarStyle}
        windowState={this.state.windowState}
        windowZoomFactor={this.state.windowZoomFactor}
      >
        {this.renderAppMenuBar()}
      </TitleBar>
    )
  }

  private onPopupDismissed = () => this.props.dispatcher.closePopup()

  private onSignInDialogDismissed = () => {
    this.props.dispatcher.resetSignInState()
    this.onPopupDismissed()
  }

  private onContinueWithUntrustedCertificate = (
    certificate: Electron.Certificate
  ) => {
    this.props.dispatcher.closePopup()
    showCertificateTrustDialog(
      certificate,
      'Could not securely connect to the server, because its certificate is not trusted. Attackers might be trying to steal your information.\n\nTo connect unsafely, which may put your data at risk, you can “Always trust” the certificate and try again.'
    )
  }

  private onUpdateAvailableDismissed = () =>
    this.props.dispatcher.setUpdateBannerVisibility(false)

  private onSuccessfulMergeDismissed = () =>
    this.props.dispatcher.setSuccessfulMergeBannerState(null)

  private currentPopupContent(): JSX.Element | null {
    // Hide any dialogs while we're displaying an error
    if (this.state.errors.length) {
      return null
    }

    const popup = this.state.currentPopup

    if (!popup) {
      return null
    }

    switch (popup.type) {
      case PopupType.RenameBranch:
        return (
          <RenameBranch
            key="rename-branch"
            dispatcher={this.props.dispatcher}
            repository={popup.repository}
            branch={popup.branch}
          />
        )
      case PopupType.DeleteBranch:
        return (
          <DeleteBranch
            key="delete-branch"
            dispatcher={this.props.dispatcher}
            repository={popup.repository}
            branch={popup.branch}
            existsOnRemote={popup.existsOnRemote}
            onDismissed={this.onPopupDismissed}
            onDeleted={this.onBranchDeleted}
          />
        )
      case PopupType.ConfirmDiscardChanges:
        const showSetting =
          popup.showDiscardChangesSetting === undefined
            ? true
            : popup.showDiscardChangesSetting
        const discardingAllChanges =
          popup.discardingAllChanges === undefined
            ? false
            : popup.discardingAllChanges

        return (
          <DiscardChanges
            key="discard-changes"
            repository={popup.repository}
            dispatcher={this.props.dispatcher}
            files={popup.files}
            confirmDiscardChanges={
              this.state.askForConfirmationOnDiscardChanges
            }
            showDiscardChangesSetting={showSetting}
            discardingAllChanges={discardingAllChanges}
            onDismissed={this.onPopupDismissed}
            onConfirmDiscardChangesChanged={this.onConfirmDiscardChangesChanged}
          />
        )
      case PopupType.Preferences:
        return (
          <Preferences
            key="preferences"
            initialSelectedTab={popup.initialSelectedTab}
            dispatcher={this.props.dispatcher}
            dotComAccount={this.getDotComAccount()}
            confirmRepositoryRemoval={
              this.state.askForConfirmationOnRepositoryRemoval
            }
            confirmDiscardChanges={
              this.state.askForConfirmationOnDiscardChanges
            }
            selectedExternalEditor={this.state.selectedExternalEditor}
            optOutOfUsageTracking={this.props.appStore.getStatsOptOut()}
            enterpriseAccount={this.getEnterpriseAccount()}
            onDismissed={this.onPopupDismissed}
            selectedShell={this.state.selectedShell}
            selectedTheme={this.state.selectedTheme}
          />
        )
      case PopupType.MergeBranch: {
        const { repository, branch } = popup
        const state = this.props.repositoryStateManager.get(repository)

        const tip = state.branchesState.tip

        // we should never get in this state since we disable the menu
        // item in a detatched HEAD state, this check is so TSC is happy
        if (tip.kind !== TipState.Valid) {
          return null
        }

        const currentBranch = tip.branch

        return (
          <Merge
            key="merge-branch"
            dispatcher={this.props.dispatcher}
            repository={repository}
            allBranches={state.branchesState.allBranches}
            defaultBranch={state.branchesState.defaultBranch}
            recentBranches={state.branchesState.recentBranches}
            currentBranch={currentBranch}
            initialBranch={branch}
            onDismissed={this.onPopupDismissed}
          />
        )
      }
      case PopupType.RepositorySettings: {
        const repository = popup.repository
        const state = this.props.repositoryStateManager.get(repository)

        return (
          <RepositorySettings
            key="repository-settings"
            remote={state.remote}
            dispatcher={this.props.dispatcher}
            repository={repository}
            onDismissed={this.onPopupDismissed}
          />
        )
      }
      case PopupType.SignIn:
        return (
          <SignIn
            key="sign-in"
            signInState={this.state.signInState}
            dispatcher={this.props.dispatcher}
            onDismissed={this.onSignInDialogDismissed}
          />
        )
      case PopupType.AddRepository:
        return (
          <AddExistingRepository
            key="add-existing-repository"
            onDismissed={this.onPopupDismissed}
            dispatcher={this.props.dispatcher}
            path={popup.path}
          />
        )
      case PopupType.CreateRepository:
        return (
          <CreateRepository
            key="create-repository"
            onDismissed={this.onPopupDismissed}
            dispatcher={this.props.dispatcher}
            initialPath={popup.path}
          />
        )
      case PopupType.CloneRepository:
        return (
          <CloneRepository
            key="clone-repository"
            dotComAccount={this.getDotComAccount()}
            enterpriseAccount={this.getEnterpriseAccount()}
            initialURL={popup.initialURL}
            onDismissed={this.onPopupDismissed}
            dispatcher={this.props.dispatcher}
            selectedTab={this.state.selectedCloneRepositoryTab}
            onTabSelected={this.onCloneRepositoriesTabSelected}
          />
        )
      case PopupType.CreateBranch: {
        const state = this.props.repositoryStateManager.get(popup.repository)
        const branchesState = state.branchesState
        const repository = popup.repository

        if (branchesState.tip.kind === TipState.Unknown) {
          this.props.dispatcher.closePopup()
          return null
        }

        return (
          <CreateBranch
            key="create-branch"
            tip={branchesState.tip}
            defaultBranch={branchesState.defaultBranch}
            allBranches={branchesState.allBranches}
            repository={repository}
            onDismissed={this.onPopupDismissed}
            dispatcher={this.props.dispatcher}
            initialName={popup.initialName || ''}
          />
        )
      }
      case PopupType.InstallGit:
        return (
          <InstallGit
            key="install-git"
            onDismissed={this.onPopupDismissed}
            onOpenShell={this.onOpenShellIgnoreWarning}
            path={popup.path}
          />
        )
      case PopupType.About:
        return (
          <About
            key="about"
            onDismissed={this.onPopupDismissed}
            applicationName={getName()}
            applicationVersion={getVersion()}
            onCheckForUpdates={this.onCheckForUpdates}
            onShowAcknowledgements={this.showAcknowledgements}
            onShowTermsAndConditions={this.showTermsAndConditions}
          />
        )
      case PopupType.PublishRepository:
        return (
          <Publish
            key="publish"
            dispatcher={this.props.dispatcher}
            repository={popup.repository}
            accounts={this.state.accounts}
            onDismissed={this.onPopupDismissed}
          />
        )
      case PopupType.UntrustedCertificate:
        return (
          <UntrustedCertificate
            key="untrusted-certificate"
            certificate={popup.certificate}
            url={popup.url}
            onDismissed={this.onPopupDismissed}
            onContinue={this.onContinueWithUntrustedCertificate}
          />
        )
      case PopupType.Acknowledgements:
        return (
          <Acknowledgements
            key="acknowledgements"
            onDismissed={this.onPopupDismissed}
            applicationVersion={getVersion()}
          />
        )
      case PopupType.RemoveRepository:
        return (
          <ConfirmRemoveRepository
            repository={popup.repository}
            onConfirmation={this.onConfirmRepoRemoval}
            onDismissed={this.onPopupDismissed}
          />
        )
      case PopupType.TermsAndConditions:
        return <TermsAndConditions onDismissed={this.onPopupDismissed} />
      case PopupType.PushBranchCommits:
        return (
          <PushBranchCommits
            dispatcher={this.props.dispatcher}
            repository={popup.repository}
            branch={popup.branch}
            unPushedCommits={popup.unPushedCommits}
            onConfirm={this.openCreatePullRequestInBrowser}
            onDismissed={this.onPopupDismissed}
          />
        )
      case PopupType.CLIInstalled:
        return <CLIInstalled onDismissed={this.onPopupDismissed} />
      case PopupType.GenericGitAuthentication:
        return (
          <GenericGitAuthentication
            hostname={popup.hostname}
            onDismiss={this.onPopupDismissed}
            onSave={this.onSaveCredentials}
            retryAction={popup.retryAction}
          />
        )
      case PopupType.ExternalEditorFailed:
        const openPreferences = popup.openPreferences
        const suggestAtom = popup.suggestAtom

        return (
          <EditorError
            key="editor-error"
            message={popup.message}
            onDismissed={this.onPopupDismissed}
            showPreferencesDialog={this.onShowAdvancedPreferences}
            viewPreferences={openPreferences}
            suggestAtom={suggestAtom}
          />
        )
      case PopupType.OpenShellFailed:
        return (
          <ShellError
            key="shell-error"
            message={popup.message}
            onDismissed={this.onPopupDismissed}
            showPreferencesDialog={this.onShowAdvancedPreferences}
          />
        )
      case PopupType.InitializeLFS:
        return (
          <InitializeLFS
            repositories={popup.repositories}
            onDismissed={this.onPopupDismissed}
            onInitialize={this.initializeLFS}
          />
        )
      case PopupType.LFSAttributeMismatch:
        return (
          <AttributeMismatch
            onDismissed={this.onPopupDismissed}
            onUpdateExistingFilters={this.updateExistingLFSFilters}
          />
        )
      case PopupType.UpstreamAlreadyExists:
        return (
          <UpstreamAlreadyExists
            repository={popup.repository}
            existingRemote={popup.existingRemote}
            onDismissed={this.onPopupDismissed}
            onUpdate={this.onUpdateExistingUpstreamRemote}
            onIgnore={this.onIgnoreExistingUpstreamRemote}
          />
        )
      case PopupType.ReleaseNotes:
        return (
          <ReleaseNotes
            emoji={this.state.emoji}
            newRelease={popup.newRelease}
            onDismissed={this.onPopupDismissed}
          />
        )
      case PopupType.DeletePullRequest:
        return (
          <DeletePullRequest
            dispatcher={this.props.dispatcher}
            repository={popup.repository}
            branch={popup.branch}
            onDismissed={this.onPopupDismissed}
            pullRequest={popup.pullRequest}
          />
        )
      case PopupType.MergeConflicts:
        if (enableMergeConflictsDialog()) {
          const { selectedState } = this.state
          if (
            selectedState === null ||
            selectedState.type !== SelectionType.Repository
          ) {
            return null
          }

          const {
            workingDirectory,
            conflictState,
          } = selectedState.state.changesState

          if (conflictState === null) {
            return null
          }

          return (
            <MergeConflictsDialog
              dispatcher={this.props.dispatcher}
              repository={popup.repository}
              workingDirectory={workingDirectory}
              onDismissed={this.onPopupDismissed}
              openFileInExternalEditor={this.openFileInExternalEditor}
              resolvedExternalEditor={this.state.resolvedExternalEditor}
              openRepositoryInShell={this.openInShell}
              ourBranch={popup.ourBranch}
              theirBranch={popup.theirBranch}
            />
          )
        } else {
          return (
            <MergeConflictsWarning
              dispatcher={this.props.dispatcher}
              repository={popup.repository}
              onDismissed={this.onPopupDismissed}
            />
          )
        }
      case PopupType.AbortMerge:
        if (enableMergeConflictsDialog()) {
          const { selectedState } = this.state
          if (
            selectedState === null ||
            selectedState.type !== SelectionType.Repository
          ) {
            return null
          }
          const { workingDirectory } = selectedState.state.changesState
          // double check that this repository is actually in merge
          const isInConflictedMerge = workingDirectory.files.some(
            file =>
              file.status.kind === AppFileStatusKind.Conflicted ||
              file.status.kind === AppFileStatusKind.Resolved
          )
          if (!isInConflictedMerge) {
            return null
          }

          return (
            <AbortMergeWarning
              dispatcher={this.props.dispatcher}
              repository={popup.repository}
              onDismissed={this.onPopupDismissed}
              ourBranch={popup.ourBranch}
              theirBranch={popup.theirBranch}
            />
          )
        }
        return null
<<<<<<< HEAD
      case PopupType.OversizedFiles:
        return (
          <OversizedFiles
            oversizedFiles={popup.oversizedFiles}
            onDismissed={this.onPopupDismissed}
            dispatcher={this.props.dispatcher}
            context={popup.context}
            repository={popup.repository}
          />
        )
=======
      case PopupType.UsageReportingChanges:
        return (
          <UsageStatsChange
            onOpenUsageDataUrl={this.openUsageDataUrl}
            onDismissed={this.onUsageReportingDismissed}
          />
        )

>>>>>>> ad08d7e0
      default:
        return assertNever(popup, `Unknown popup type: ${popup}`)
    }
  }

  private onUsageReportingDismissed = (optOut: boolean) => {
    this.props.appStore.setStatsOptOut(optOut, true)
    this.props.appStore.markUsageStatsNoteSeen()
    this.onPopupDismissed()
    this.props.appStore._reportStats()
  }

  private openUsageDataUrl = () => {
    this.props.dispatcher.openInBrowser(SamplesURL)
  }

  private onUpdateExistingUpstreamRemote = (repository: Repository) => {
    this.props.dispatcher.updateExistingUpstreamRemote(repository)
  }

  private onIgnoreExistingUpstreamRemote = (repository: Repository) => {
    this.props.dispatcher.ignoreExistingUpstreamRemote(repository)
  }

  private updateExistingLFSFilters = () => {
    this.props.dispatcher.installGlobalLFSFilters(true)
    this.onPopupDismissed()
  }

  private initializeLFS = (repositories: ReadonlyArray<Repository>) => {
    this.props.dispatcher.installLFSHooks(repositories)
    this.onPopupDismissed()
  }

  private onCloneRepositoriesTabSelected = (tab: CloneRepositoryTab) => {
    this.props.dispatcher.changeCloneRepositoriesTab(tab)
  }

  private onShowAdvancedPreferences = () => {
    this.props.dispatcher.showPopup({
      type: PopupType.Preferences,
      initialSelectedTab: PreferencesTab.Advanced,
    })
  }

  private onOpenShellIgnoreWarning = (path: string) => {
    this.props.dispatcher.openShell(path, true)
    this.onPopupDismissed()
  }

  private onSaveCredentials = async (
    hostname: string,
    username: string,
    password: string,
    retryAction: RetryAction
  ) => {
    this.onPopupDismissed()

    await this.props.dispatcher.saveGenericGitCredentials(
      hostname,
      username,
      password
    )

    this.props.dispatcher.performRetry(retryAction)
  }

  private onCheckForUpdates = () => this.checkForUpdates(false)

  private showAcknowledgements = () => {
    this.props.dispatcher.showPopup({ type: PopupType.Acknowledgements })
  }

  private showTermsAndConditions = () => {
    this.props.dispatcher.showPopup({ type: PopupType.TermsAndConditions })
  }

  private renderPopup() {
    return (
      <CSSTransitionGroup
        transitionName="modal"
        component="div"
        transitionEnterTimeout={dialogTransitionEnterTimeout}
        transitionLeaveTimeout={dialogTransitionLeaveTimeout}
      >
        {this.currentPopupContent()}
      </CSSTransitionGroup>
    )
  }

  private renderZoomInfo() {
    return <ZoomInfo windowZoomFactor={this.state.windowZoomFactor} />
  }

  private renderFullScreenInfo() {
    return <FullScreenInfo windowState={this.state.windowState} />
  }

  private clearError = (error: Error) => this.props.dispatcher.clearError(error)

  private onConfirmDiscardChangesChanged = (value: boolean) => {
    this.props.dispatcher.setConfirmDiscardChangesSetting(value)
  }

  private renderAppError() {
    return (
      <AppError
        errors={this.state.errors}
        onClearError={this.clearError}
        onShowPopup={this.showPopup}
      />
    )
  }

  private showPopup = (popup: Popup) => {
    this.props.dispatcher.showPopup(popup)
  }

  private renderApp() {
    return (
      <div id="desktop-app-contents">
        {this.renderToolbar()}
        {this.renderBanner()}
        {this.renderRepository()}
        {this.renderPopup()}
        {this.renderAppError()}
      </div>
    )
  }

  private renderRepositoryList = (): JSX.Element => {
    const selectedRepository = this.state.selectedState
      ? this.state.selectedState.repository
      : null
    const externalEditorLabel = this.state.selectedExternalEditor
    const shellLabel = this.state.selectedShell
    const filterText = this.state.repositoryFilterText
    return (
      <RepositoriesList
        filterText={filterText}
        onFilterTextChanged={this.onRepositoryFilterTextChanged}
        selectedRepository={selectedRepository}
        onSelectionChanged={this.onSelectionChanged}
        repositories={this.state.repositories}
        localRepositoryStateLookup={this.state.localRepositoryStateLookup}
        askForConfirmationOnRemoveRepository={
          this.state.askForConfirmationOnRepositoryRemoval
        }
        onRemoveRepository={this.removeRepository}
        onOpenInShell={this.openInShell}
        onShowRepository={this.showRepository}
        onOpenInExternalEditor={this.openInExternalEditor}
        externalEditorLabel={externalEditorLabel}
        shellLabel={shellLabel}
        dispatcher={this.props.dispatcher}
      />
    )
  }

  private openInShell = (repository: Repository | CloningRepository) => {
    if (!(repository instanceof Repository)) {
      return
    }

    this.props.dispatcher.openShell(repository.path)
  }

  private openFileInExternalEditor = (fullPath: string) => {
    this.props.dispatcher.openInExternalEditor(fullPath)
  }

  private openInExternalEditor = (
    repository: Repository | CloningRepository
  ) => {
    if (!(repository instanceof Repository)) {
      return
    }

    this.props.dispatcher.openInExternalEditor(repository.path)
  }

  private showRepository = (repository: Repository | CloningRepository) => {
    if (!(repository instanceof Repository)) {
      return
    }

    shell.showItemInFolder(repository.path)
  }

  private onRepositoryDropdownStateChanged = (newState: DropdownState) => {
    if (newState === 'open') {
      this.props.dispatcher.showFoldout({ type: FoldoutType.Repository })
    } else {
      this.props.dispatcher.closeFoldout(FoldoutType.Repository)
    }
  }

  private renderRepositoryToolbarButton() {
    const selection = this.state.selectedState

    const repository = selection ? selection.repository : null

    let icon: OcticonSymbol
    let title: string
    if (repository) {
      icon = iconForRepository(repository)
      title = repository.name
    } else if (this.state.repositories.length > 0) {
      icon = OcticonSymbol.repo
      title = __DARWIN__ ? 'Select a Repository' : 'Select a repository'
    } else {
      icon = OcticonSymbol.repo
      title = __DARWIN__ ? 'No Repositories' : 'No repositories'
    }

    const isOpen =
      this.state.currentFoldout &&
      this.state.currentFoldout.type === FoldoutType.Repository

    const currentState: DropdownState = isOpen ? 'open' : 'closed'

    const tooltip = repository && !isOpen ? repository.path : undefined

    const foldoutStyle: React.CSSProperties = {
      position: 'absolute',
      marginLeft: 0,
      minWidth: this.state.sidebarWidth,
      height: '100%',
      top: 0,
    }

    return (
      <ToolbarDropdown
        icon={icon}
        title={title}
        description={__DARWIN__ ? 'Current Repository' : 'Current repository'}
        tooltip={tooltip}
        foldoutStyle={foldoutStyle}
        onDropdownStateChanged={this.onRepositoryDropdownStateChanged}
        dropdownContentRenderer={this.renderRepositoryList}
        dropdownState={currentState}
      />
    )
  }

  private renderPushPullToolbarButton() {
    const selection = this.state.selectedState
    if (!selection || selection.type !== SelectionType.Repository) {
      return null
    }

    const state = selection.state
    const revertProgress = state.revertProgress
    if (revertProgress) {
      return <RevertProgress progress={revertProgress} />
    }

    const remoteName = state.remote ? state.remote.name : null
    const progress = state.pushPullFetchProgress

    const tipState = state.branchesState.tip.kind

    return (
      <PushPullButton
        dispatcher={this.props.dispatcher}
        repository={selection.repository}
        aheadBehind={state.aheadBehind}
        remoteName={remoteName}
        lastFetched={state.lastFetched}
        networkActionInProgress={state.isPushPullFetchInProgress}
        progress={progress}
        tipState={tipState}
      />
    )
  }

  private showCreateBranch = () => {
    const selection = this.state.selectedState

    // NB: This should never happen but in the case someone
    // manages to delete the last repository while the drop down is
    // open we'll just bail here.
    if (!selection || selection.type !== SelectionType.Repository) {
      return
    }

    // We explicitly disable the menu item in this scenario so this
    // should never happen.
    if (selection.state.branchesState.tip.kind === TipState.Unknown) {
      return
    }

    const repository = selection.repository

    return this.props.dispatcher.showPopup({
      type: PopupType.CreateBranch,
      repository,
    })
  }

  private openPullRequest = () => {
    const state = this.state.selectedState

    if (state == null || state.type !== SelectionType.Repository) {
      return
    }

    const currentPullRequest = state.state.branchesState.currentPullRequest
    const dispatcher = this.props.dispatcher

    if (currentPullRequest == null) {
      dispatcher.createPullRequest(state.repository)
    } else {
      dispatcher.showPullRequest(state.repository)
    }
  }

  private openCreatePullRequestInBrowser = (
    repository: Repository,
    branch: Branch
  ) => {
    this.props.dispatcher.openCreatePullRequestInBrowser(repository, branch)
  }

  private onBranchDropdownStateChanged = (newState: DropdownState) => {
    if (newState === 'open') {
      this.props.dispatcher.showFoldout({ type: FoldoutType.Branch })
    } else {
      this.props.dispatcher.closeFoldout(FoldoutType.Branch)
    }
  }

  private renderBranchToolbarButton(): JSX.Element | null {
    const selection = this.state.selectedState

    if (selection == null || selection.type !== SelectionType.Repository) {
      return null
    }

    const currentFoldout = this.state.currentFoldout
    const isOpen =
      !!currentFoldout && currentFoldout.type === FoldoutType.Branch

    const repository = selection.repository
    const branchesState = selection.state.branchesState

    return (
      <BranchDropdown
        dispatcher={this.props.dispatcher}
        isOpen={isOpen}
        onDropDownStateChanged={this.onBranchDropdownStateChanged}
        repository={repository}
        repositoryState={selection.state}
        selectedTab={this.state.selectedBranchesTab}
        pullRequests={branchesState.openPullRequests}
        currentPullRequest={branchesState.currentPullRequest}
        isLoadingPullRequests={branchesState.isLoadingPullRequests}
      />
    )
  }

  // we currently only render one banner at a time
  private renderBanner(): JSX.Element | null {
    let banner = null
    if (this.state.successfulMergeBannerState !== null) {
      banner = this.renderSuccessfulMergeBanner(
        this.state.successfulMergeBannerState
      )
    } else if (this.state.isUpdateAvailableBannerVisible) {
      banner = this.renderUpdateBanner()
    }
    return (
      <CSSTransitionGroup
        transitionName="banner"
        component="div"
        transitionEnterTimeout={500}
        transitionLeaveTimeout={400}
      >
        {banner}
      </CSSTransitionGroup>
    )
  }

  private renderUpdateBanner() {
    return (
      <UpdateAvailable
        dispatcher={this.props.dispatcher}
        newRelease={updateStore.state.newRelease}
        onDismissed={this.onUpdateAvailableDismissed}
        key={'update-available'}
      />
    )
  }

  private renderSuccessfulMergeBanner(
    successfulMergeBannerState: SuccessfulMergeBannerState
  ) {
    if (successfulMergeBannerState === null) {
      return null
    }
    return (
      <SuccessfulMerge
        ourBranch={successfulMergeBannerState.ourBranch}
        theirBranch={successfulMergeBannerState.theirBranch}
        onDismissed={this.onSuccessfulMergeDismissed}
        key={'successful-merge'}
      />
    )
  }

  private renderToolbar() {
    return (
      <Toolbar id="desktop-app-toolbar">
        <div
          className="sidebar-section"
          style={{ width: this.state.sidebarWidth }}
        >
          {this.renderRepositoryToolbarButton()}
        </div>
        {this.renderBranchToolbarButton()}
        {this.renderPushPullToolbarButton()}
      </Toolbar>
    )
  }

  private renderRepository() {
    const state = this.state
    if (state.repositories.length < 1) {
      return (
        <BlankSlateView
          onCreate={this.showCreateRepository}
          onClone={this.showCloneRepo}
          onAdd={this.showAddLocalRepo}
        />
      )
    }

    const selectedState = state.selectedState
    if (!selectedState) {
      return <NoRepositorySelected />
    }

    if (selectedState.type === SelectionType.Repository) {
      const externalEditorLabel = state.selectedExternalEditor

      return (
        <RepositoryView
          repository={selectedState.repository}
          state={selectedState.state}
          dispatcher={this.props.dispatcher}
          emoji={state.emoji}
          sidebarWidth={state.sidebarWidth}
          commitSummaryWidth={state.commitSummaryWidth}
          issuesStore={this.props.issuesStore}
          gitHubUserStore={this.props.gitHubUserStore}
          onViewCommitOnGitHub={this.onViewCommitOnGitHub}
          imageDiffType={state.imageDiffType}
          focusCommitMessage={state.focusCommitMessage}
          askForConfirmationOnDiscardChanges={
            state.askForConfirmationOnDiscardChanges
          }
          accounts={state.accounts}
          externalEditorLabel={externalEditorLabel}
          onOpenInExternalEditor={this.openFileInExternalEditor}
        />
      )
    } else if (selectedState.type === SelectionType.CloningRepository) {
      return (
        <CloningRepositoryView
          repository={selectedState.repository}
          progress={selectedState.progress}
        />
      )
    } else if (selectedState.type === SelectionType.MissingRepository) {
      return (
        <MissingRepository
          repository={selectedState.repository}
          dispatcher={this.props.dispatcher}
        />
      )
    } else {
      return assertNever(selectedState, `Unknown state: ${selectedState}`)
    }
  }

  private renderWelcomeFlow() {
    return (
      <Welcome
        dispatcher={this.props.dispatcher}
        appStore={this.props.appStore}
        signInState={this.state.signInState}
      />
    )
  }

  public render() {
    if (this.loading) {
      return null
    }

    const className = this.state.appIsFocused ? 'focused' : 'blurred'

    const currentTheme = this.state.showWelcomeFlow
      ? ApplicationTheme.Light
      : this.state.selectedTheme

    return (
      <div id="desktop-app-chrome" className={className}>
        <AppTheme theme={currentTheme} />
        {this.renderTitlebar()}
        {this.state.showWelcomeFlow
          ? this.renderWelcomeFlow()
          : this.renderApp()}
        {this.renderZoomInfo()}
        {this.renderFullScreenInfo()}
      </div>
    )
  }

  private onRepositoryFilterTextChanged = (text: string) => {
    this.props.dispatcher.setRepositoryFilterText(text)
  }

  private onSelectionChanged = (repository: Repository | CloningRepository) => {
    this.props.dispatcher.selectRepository(repository)
    this.props.dispatcher.closeFoldout(FoldoutType.Repository)
  }

  private onViewCommitOnGitHub = async (SHA: string) => {
    const repository = this.getRepository()

    if (
      !repository ||
      repository instanceof CloningRepository ||
      !repository.gitHubRepository
    ) {
      return
    }

    const baseURL = repository.gitHubRepository.htmlURL

    if (baseURL) {
      this.props.dispatcher.openInBrowser(`${baseURL}/commit/${SHA}`)
    }
  }

  private onBranchDeleted = (repository: Repository) => {
    // In the event a user is in the middle of a compare
    // we need to exit out of the compare state after the
    // branch has been deleted. Calling executeCompare allows
    // us to do just that.
    this.props.dispatcher.executeCompare(repository, {
      kind: HistoryTabMode.History,
    })
  }
}

function NoRepositorySelected() {
  return <div className="panel blankslate">No repository selected</div>
}<|MERGE_RESOLUTION|>--- conflicted
+++ resolved
@@ -93,11 +93,8 @@
 import { AppFileStatusKind } from '../models/status'
 import { PopupType, Popup } from '../models/popup'
 import { SuccessfulMerge } from './banners'
-<<<<<<< HEAD
 import { OversizedFiles } from './changes/oversized-files-warning'
-=======
 import { UsageStatsChange } from './usage-stats-change'
->>>>>>> ad08d7e0
 
 const MinuteInMilliseconds = 1000 * 60
 
@@ -1412,7 +1409,6 @@
           )
         }
         return null
-<<<<<<< HEAD
       case PopupType.OversizedFiles:
         return (
           <OversizedFiles
@@ -1423,7 +1419,6 @@
             repository={popup.repository}
           />
         )
-=======
       case PopupType.UsageReportingChanges:
         return (
           <UsageStatsChange
@@ -1432,7 +1427,6 @@
           />
         )
 
->>>>>>> ad08d7e0
       default:
         return assertNever(popup, `Unknown popup type: ${popup}`)
     }
