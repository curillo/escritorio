import * as React from 'react'
import { Repository, Repositoryish } from '../../models/repository'
import { Octicon, iconForRepository } from '../octicons'
import * as OcticonSymbol from '../octicons/octicons.generated'
import { showContextualMenu } from '../main-process-proxy'
import { IMenuItem } from '../../lib/menu-item'
import { HighlightText } from '../lib/highlight-text'
<<<<<<< HEAD
import { IMatches } from '../../lib/fuzzy-find'
import { IAheadBehind } from '../../models/branch'
import {
  RevealInFileManagerLabel,
  DefaultEditorLabel,
} from '../lib/context-menu'
=======
import { IMatches } from '../../models/filter-list'

const defaultEditorLabel = __DARWIN__
  ? 'Open in External Editor'
  : 'Open in external editor'
>>>>>>> 569e86e2

interface IRepositoryListItemProps {
  readonly repository: Repositoryish

  /** Whether the user has enabled the setting to confirm removing a repository from the app */
  readonly askForConfirmationOnRemoveRepository: boolean

  /** Called when the repository should be removed. */
  readonly onRemoveRepository: (repository: Repositoryish) => void

  /** Called when the repository should be shown in Finder/Explorer/File Manager. */
  readonly onShowRepository: (repository: Repositoryish) => void

  /** Called when the repository should be shown in the shell. */
  readonly onOpenInShell: (repository: Repositoryish) => void

  /** Called when the repository should be opened in an external editor */
  readonly onOpenInExternalEditor: (repository: Repositoryish) => void

  /** The current external editor selected by the user */
  readonly externalEditorLabel?: string

  /** Does the repository need to be disambiguated in the list? */
  readonly needsDisambiguation: boolean

  /** The label for the user's preferred shell. */
  readonly shellLabel: string

  /** The characters in the repository name to highlight */
  readonly matches: IMatches

  /** Number of commits this local repo branch is behind or ahead of its remote brance */
  readonly aheadBehind: IAheadBehind | null

  /** Number of uncommitted changes */
  readonly changedFilesCount: number
}

/** A repository item. */
export class RepositoryListItem extends React.Component<
  IRepositoryListItemProps,
  {}
> {
  public render() {
    const repository = this.props.repository
    const path = repository.path
    const gitHubRepo =
      repository instanceof Repository ? repository.gitHubRepository : null
    const hasChanges = this.props.changedFilesCount > 0

    const repoTooltip = gitHubRepo
      ? gitHubRepo.fullName + '\n' + gitHubRepo.htmlURL + '\n' + path
      : path

    let prefix: string | null = null
    if (this.props.needsDisambiguation && gitHubRepo) {
      prefix = `${gitHubRepo.owner.login}/`
    }

    return (
      <div
        onContextMenu={this.onContextMenu}
        className="repository-list-item"
        title={repoTooltip}
      >
        <Octicon
          className="icon-for-repository"
          symbol={iconForRepository(repository)}
        />
        <div className="name">
          {prefix ? <span className="prefix">{prefix}</span> : null}
          <HighlightText
            text={repository.name}
            highlight={this.props.matches.title}
          />
        </div>

        {repository instanceof Repository &&
          renderRepoIndicators({
            aheadBehind: this.props.aheadBehind,
            hasChanges: hasChanges,
          })}
      </div>
    )
  }

  public shouldComponentUpdate(nextProps: IRepositoryListItemProps): boolean {
    if (
      nextProps.repository instanceof Repository &&
      this.props.repository instanceof Repository
    ) {
      return (
        nextProps.repository.id !== this.props.repository.id ||
        nextProps.matches !== this.props.matches
      )
    } else {
      return true
    }
  }

  private onContextMenu = (event: React.MouseEvent<any>) => {
    event.preventDefault()

    const repository = this.props.repository
    const missing = repository instanceof Repository && repository.missing
    const openInExternalEditor = this.props.externalEditorLabel
      ? `Open in ${this.props.externalEditorLabel}`
      : DefaultEditorLabel

    const items: ReadonlyArray<IMenuItem> = [
      {
        label: `Open in ${this.props.shellLabel}`,
        action: this.openInShell,
        enabled: !missing,
      },
      {
        label: RevealInFileManagerLabel,
        action: this.showRepository,
        enabled: !missing,
      },
      {
        label: openInExternalEditor,
        action: this.openInExternalEditor,
        enabled: !missing,
      },
      { type: 'separator' },
      {
        label: this.props.askForConfirmationOnRemoveRepository
          ? 'Remove…'
          : 'Remove',
        action: this.removeRepository,
      },
    ]
    showContextualMenu(items)
  }

  private removeRepository = () => {
    this.props.onRemoveRepository(this.props.repository)
  }

  private showRepository = () => {
    this.props.onShowRepository(this.props.repository)
  }

  private openInShell = () => {
    this.props.onOpenInShell(this.props.repository)
  }

  private openInExternalEditor = () => {
    this.props.onOpenInExternalEditor(this.props.repository)
  }
}

const renderRepoIndicators: React.FunctionComponent<{
  aheadBehind: IAheadBehind | null
  hasChanges: boolean
}> = props => {
  return (
    <div className="repo-indicators">
      {props.aheadBehind && renderAheadBehindIndicator(props.aheadBehind)}
      {props.hasChanges && renderChangesIndicator()}
    </div>
  )
}

const renderAheadBehindIndicator = (aheadBehind: IAheadBehind) => {
  const { ahead, behind } = aheadBehind
  if (ahead === 0 && behind === 0) {
    return null
  }

  const aheadBehindTooltip =
    'The currently checked out branch is' +
    (behind ? ` ${commitGrammar(behind)} behind ` : '') +
    (behind && ahead ? 'and' : '') +
    (ahead ? ` ${commitGrammar(ahead)} ahead of ` : '') +
    'its tracked branch.'

  return (
    <div className="ahead-behind" title={aheadBehindTooltip}>
      {ahead > 0 && <Octicon symbol={OcticonSymbol.arrowUp} />}
      {behind > 0 && <Octicon symbol={OcticonSymbol.arrowDown} />}
    </div>
  )
}

const renderChangesIndicator = () => {
  return (
    <div
      className="change-indicator-wrapper"
      title="There are uncommitted changes in this repository"
    >
      <Octicon symbol={OcticonSymbol.dotFill} />
    </div>
  )
}

const commitGrammar = (commitNum: number) =>
  `${commitNum} commit${commitNum > 1 ? 's' : ''}` // english is hard<|MERGE_RESOLUTION|>--- conflicted
+++ resolved
@@ -1,30 +1,17 @@
 import * as React from 'react'
 import { Repository, Repositoryish } from '../../models/repository'
 import { Octicon, iconForRepository } from '../octicons'
-import * as OcticonSymbol from '../octicons/octicons.generated'
 import { showContextualMenu } from '../main-process-proxy'
 import { IMenuItem } from '../../lib/menu-item'
 import { HighlightText } from '../lib/highlight-text'
-<<<<<<< HEAD
-import { IMatches } from '../../lib/fuzzy-find'
-import { IAheadBehind } from '../../models/branch'
-import {
-  RevealInFileManagerLabel,
-  DefaultEditorLabel,
-} from '../lib/context-menu'
-=======
 import { IMatches } from '../../models/filter-list'
 
 const defaultEditorLabel = __DARWIN__
   ? 'Open in External Editor'
   : 'Open in external editor'
->>>>>>> 569e86e2
 
 interface IRepositoryListItemProps {
   readonly repository: Repositoryish
-
-  /** Whether the user has enabled the setting to confirm removing a repository from the app */
-  readonly askForConfirmationOnRemoveRepository: boolean
 
   /** Called when the repository should be removed. */
   readonly onRemoveRepository: (repository: Repositoryish) => void
@@ -49,12 +36,6 @@
 
   /** The characters in the repository name to highlight */
   readonly matches: IMatches
-
-  /** Number of commits this local repo branch is behind or ahead of its remote brance */
-  readonly aheadBehind: IAheadBehind | null
-
-  /** Number of uncommitted changes */
-  readonly changedFilesCount: number
 }
 
 /** A repository item. */
@@ -67,9 +48,7 @@
     const path = repository.path
     const gitHubRepo =
       repository instanceof Repository ? repository.gitHubRepository : null
-    const hasChanges = this.props.changedFilesCount > 0
-
-    const repoTooltip = gitHubRepo
+    const tooltip = gitHubRepo
       ? gitHubRepo.fullName + '\n' + gitHubRepo.htmlURL + '\n' + path
       : path
 
@@ -82,12 +61,10 @@
       <div
         onContextMenu={this.onContextMenu}
         className="repository-list-item"
-        title={repoTooltip}
+        title={tooltip}
       >
-        <Octicon
-          className="icon-for-repository"
-          symbol={iconForRepository(repository)}
-        />
+        <Octicon symbol={iconForRepository(repository)} />
+
         <div className="name">
           {prefix ? <span className="prefix">{prefix}</span> : null}
           <HighlightText
@@ -95,12 +72,6 @@
             highlight={this.props.matches.title}
           />
         </div>
-
-        {repository instanceof Repository &&
-          renderRepoIndicators({
-            aheadBehind: this.props.aheadBehind,
-            hasChanges: hasChanges,
-          })}
       </div>
     )
   }
@@ -126,7 +97,13 @@
     const missing = repository instanceof Repository && repository.missing
     const openInExternalEditor = this.props.externalEditorLabel
       ? `Open in ${this.props.externalEditorLabel}`
-      : DefaultEditorLabel
+      : defaultEditorLabel
+
+    const showRepositoryLabel = __DARWIN__
+      ? 'Show in Finder'
+      : __WIN32__
+        ? 'Show in Explorer'
+        : 'Show in your File Manager'
 
     const items: ReadonlyArray<IMenuItem> = [
       {
@@ -135,7 +112,7 @@
         enabled: !missing,
       },
       {
-        label: RevealInFileManagerLabel,
+        label: showRepositoryLabel,
         action: this.showRepository,
         enabled: !missing,
       },
@@ -146,9 +123,7 @@
       },
       { type: 'separator' },
       {
-        label: this.props.askForConfirmationOnRemoveRepository
-          ? 'Remove…'
-          : 'Remove',
+        label: 'Remove',
         action: this.removeRepository,
       },
     ]
@@ -170,51 +145,4 @@
   private openInExternalEditor = () => {
     this.props.onOpenInExternalEditor(this.props.repository)
   }
-}
-
-const renderRepoIndicators: React.FunctionComponent<{
-  aheadBehind: IAheadBehind | null
-  hasChanges: boolean
-}> = props => {
-  return (
-    <div className="repo-indicators">
-      {props.aheadBehind && renderAheadBehindIndicator(props.aheadBehind)}
-      {props.hasChanges && renderChangesIndicator()}
-    </div>
-  )
-}
-
-const renderAheadBehindIndicator = (aheadBehind: IAheadBehind) => {
-  const { ahead, behind } = aheadBehind
-  if (ahead === 0 && behind === 0) {
-    return null
-  }
-
-  const aheadBehindTooltip =
-    'The currently checked out branch is' +
-    (behind ? ` ${commitGrammar(behind)} behind ` : '') +
-    (behind && ahead ? 'and' : '') +
-    (ahead ? ` ${commitGrammar(ahead)} ahead of ` : '') +
-    'its tracked branch.'
-
-  return (
-    <div className="ahead-behind" title={aheadBehindTooltip}>
-      {ahead > 0 && <Octicon symbol={OcticonSymbol.arrowUp} />}
-      {behind > 0 && <Octicon symbol={OcticonSymbol.arrowDown} />}
-    </div>
-  )
-}
-
-const renderChangesIndicator = () => {
-  return (
-    <div
-      className="change-indicator-wrapper"
-      title="There are uncommitted changes in this repository"
-    >
-      <Octicon symbol={OcticonSymbol.dotFill} />
-    </div>
-  )
-}
-
-const commitGrammar = (commitNum: number) =>
-  `${commitNum} commit${commitNum > 1 ? 's' : ''}` // english is hard+}