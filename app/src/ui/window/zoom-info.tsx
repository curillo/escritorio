--- conflicted
+++ resolved
@@ -1,9 +1,5 @@
 import * as React from 'react'
-<<<<<<< HEAD
-import { TransitionGroup, CSSTransition } from 'react-transition-group'
-=======
 import { CSSTransition } from 'react-transition-group'
->>>>>>> d28da2ee
 
 interface IZoomInfoProps {
   readonly windowZoomFactor: number
@@ -87,30 +83,13 @@
     this.setState({ renderTransitionGroup: false })
   }
 
-<<<<<<< HEAD
-  private renderZoomInfo() {
-    if (!this.state.renderInfo) {
-      return null
-    }
-
-    const zoomPercent = `${(this.state.windowZoomFactor * 100).toFixed(0)}%`
-=======
   private renderZoomInfo(): JSX.Element {
     const zoomPercent = `${(this.state.windowZoomFactor * 100).toFixed(0)} %`
->>>>>>> d28da2ee
 
     return (
-      <CSSTransition
-        classNames={this.state.transitionName}
-        appear={true}
-        enter={false}
-        exit={true}
-        timeout={transitionDuration}
-      >
-        <div>
-          <span>{zoomPercent}</span>
-        </div>
-      </CSSTransition>
+      <div>
+        <span>{zoomPercent}</span>
+      </div>
     )
   }
 
@@ -124,11 +103,6 @@
     }
 
     return (
-<<<<<<< HEAD
-      <TransitionGroup id="window-zoom-info">
-        {this.renderZoomInfo()}
-      </TransitionGroup>
-=======
       <CSSTransition
         id="window-zoom-info"
         classNames={this.state.transitionName}
@@ -140,7 +114,6 @@
       >
         {this.renderZoomInfo()}
       </CSSTransition>
->>>>>>> d28da2ee
     )
   }
 }