import * as React from 'react'
<<<<<<< HEAD
import { TransitionGroup, CSSTransition } from 'react-transition-group'
=======
import { CSSTransition } from 'react-transition-group'
>>>>>>> d28da2ee
import { WindowState } from '../../lib/window-state'

interface IFullScreenInfoProps {
  readonly windowState: WindowState | null
}

interface IFullScreenInfoState {
  readonly renderInfo: boolean
  readonly renderTransitionGroup: boolean
  /**
   * The last seen window state which isn't 'hidden'. I.e. the
   * "real" window state regardless of whether the app is in
   * the background or not.
   */
  readonly windowState?: Exclude<WindowState, 'hidden'> | null
}

const toastTransitionTimeout = { appear: 100, exit: 250 }
const holdDuration = 3000

/**
 * A component which displays the status and fullscreen keyboard shortcut
 * when the window becomes fullscreen. This component is rendered on top of all
 * other content (except for dialogs, we can't put ourselves on top of dialogs
 * easily at the moment).
 */
export class FullScreenInfo extends React.Component<
  IFullScreenInfoProps,
  IFullScreenInfoState
> {
  public static getDerivedStateFromProps(
    props: IFullScreenInfoProps,
    state: IFullScreenInfoState
  ): Partial<IFullScreenInfoState> | null {
    // We don't care about transitions to 'hidden', we only
    // care about when we transition from a 'real' window state
    // to 'full-screen'. See https://github.com/desktop/desktop/issues/7916
    if (props.windowState === 'hidden') {
      return null
    }

    if (state.windowState !== props.windowState) {
      const fullScreen = props.windowState === 'full-screen'

      return {
        windowState: props.windowState,
        renderInfo: fullScreen,
        renderTransitionGroup: fullScreen,
      }
    }

    return null
  }

  private infoDisappearTimeoutId: number | null = null
  private transitionGroupDisappearTimeoutId: number | null = null

  public constructor(props: IFullScreenInfoProps) {
    super(props)

    this.state = {
      renderInfo: false,
      renderTransitionGroup: false,
    }
  }

  public componentDidMount() {
    if (this.state.renderInfo) {
      this.scheduleInfoDisappear()
    }

    if (this.state.renderTransitionGroup) {
      this.scheduleTransitionGroupDisappear()
    }
  }

  public componentDidUpdate(
    prevProps: IFullScreenInfoProps,
    prevState: IFullScreenInfoState
  ) {
    if (prevState.renderInfo !== this.state.renderInfo) {
      if (this.state.renderInfo) {
        this.scheduleInfoDisappear()
      } else {
        this.clearInfoDisappearTimeout()
      }
    }

    if (prevState.renderTransitionGroup !== this.state.renderTransitionGroup) {
      if (this.state.renderTransitionGroup) {
        this.scheduleTransitionGroupDisappear()
      } else {
        this.clearTransitionGroupDisappearTimeout()
      }
    }
  }

  public componentWillUnmount() {
    this.clearInfoDisappearTimeout()
    this.clearTransitionGroupDisappearTimeout()
  }

  private scheduleInfoDisappear() {
    this.infoDisappearTimeoutId = window.setTimeout(
      this.onInfoDisappearTimeout,
      holdDuration
    )
  }

  private clearInfoDisappearTimeout() {
    if (this.infoDisappearTimeoutId !== null) {
      window.clearTimeout(this.infoDisappearTimeoutId)
      this.infoDisappearTimeoutId = null
    }
  }

  private scheduleTransitionGroupDisappear() {
    this.transitionGroupDisappearTimeoutId = window.setTimeout(
      this.onTransitionGroupDisappearTimeout,
      toastTransitionTimeout.appear + holdDuration + toastTransitionTimeout.exit
    )
  }

  private clearTransitionGroupDisappearTimeout() {
    if (this.transitionGroupDisappearTimeoutId !== null) {
      window.clearTimeout(this.transitionGroupDisappearTimeoutId)
      this.transitionGroupDisappearTimeoutId = null
    }
  }

  private onInfoDisappearTimeout = () => {
    this.setState({ renderInfo: false })
  }

  private onTransitionGroupDisappearTimeout = () => {
    this.setState({ renderTransitionGroup: false })
  }

  private renderFullScreenNotification(): JSX.Element {
    const kbdShortcut = __DARWIN__ ? '⌃⌘F' : 'F11'

    return (
      <CSSTransition
        classNames="toast-animation"
        appear={true}
        enter={false}
        exit={true}
        timeout={toastTransitionTimeout}
      >
        <div key="notification" className="toast-notification">
          Press <kbd>{kbdShortcut}</kbd> to exit fullscreen
        </div>
      </CSSTransition>
    )
  }

  public render() {
    if (!this.state.renderTransitionGroup) {
      return null
    }

    if (!this.state.renderInfo) {
      return null
    }

    return (
<<<<<<< HEAD
      <TransitionGroup className="toast-notification-container">
        {this.renderFullScreenNotification()}
      </TransitionGroup>
=======
      <CSSTransition
        classNames="toast-notification-container toast-animation"
        appear={true}
        enter={false}
        exit={true}
        timeout={{
          enter: transitionAppearDuration,
          exit: transitionLeaveDuration,
        }}
      >
        {this.renderFullScreenNotification()}
      </CSSTransition>
>>>>>>> d28da2ee
    )
  }
}<|MERGE_RESOLUTION|>--- conflicted
+++ resolved
@@ -1,27 +1,18 @@
 import * as React from 'react'
-<<<<<<< HEAD
-import { TransitionGroup, CSSTransition } from 'react-transition-group'
-=======
 import { CSSTransition } from 'react-transition-group'
->>>>>>> d28da2ee
 import { WindowState } from '../../lib/window-state'
 
 interface IFullScreenInfoProps {
-  readonly windowState: WindowState | null
+  readonly windowState: WindowState
 }
 
 interface IFullScreenInfoState {
   readonly renderInfo: boolean
   readonly renderTransitionGroup: boolean
-  /**
-   * The last seen window state which isn't 'hidden'. I.e. the
-   * "real" window state regardless of whether the app is in
-   * the background or not.
-   */
-  readonly windowState?: Exclude<WindowState, 'hidden'> | null
 }
 
-const toastTransitionTimeout = { appear: 100, exit: 250 }
+const transitionAppearDuration = 100
+const transitionLeaveDuration = 250
 const holdDuration = 3000
 
 /**
@@ -34,35 +25,11 @@
   IFullScreenInfoProps,
   IFullScreenInfoState
 > {
-  public static getDerivedStateFromProps(
-    props: IFullScreenInfoProps,
-    state: IFullScreenInfoState
-  ): Partial<IFullScreenInfoState> | null {
-    // We don't care about transitions to 'hidden', we only
-    // care about when we transition from a 'real' window state
-    // to 'full-screen'. See https://github.com/desktop/desktop/issues/7916
-    if (props.windowState === 'hidden') {
-      return null
-    }
-
-    if (state.windowState !== props.windowState) {
-      const fullScreen = props.windowState === 'full-screen'
-
-      return {
-        windowState: props.windowState,
-        renderInfo: fullScreen,
-        renderTransitionGroup: fullScreen,
-      }
-    }
-
-    return null
-  }
-
   private infoDisappearTimeoutId: number | null = null
   private transitionGroupDisappearTimeoutId: number | null = null
 
-  public constructor(props: IFullScreenInfoProps) {
-    super(props)
+  public constructor() {
+    super()
 
     this.state = {
       renderInfo: false,
@@ -70,67 +37,43 @@
     }
   }
 
-  public componentDidMount() {
-    if (this.state.renderInfo) {
-      this.scheduleInfoDisappear()
+  public componentWillReceiveProps(nextProps: IFullScreenInfoProps) {
+    // If the window state hasn't change we don't have to do anything
+    if (nextProps.windowState === this.props.windowState) {
+      return
     }
 
-    if (this.state.renderTransitionGroup) {
-      this.scheduleTransitionGroupDisappear()
-    }
-  }
-
-  public componentDidUpdate(
-    prevProps: IFullScreenInfoProps,
-    prevState: IFullScreenInfoState
-  ) {
-    if (prevState.renderInfo !== this.state.renderInfo) {
-      if (this.state.renderInfo) {
-        this.scheduleInfoDisappear()
-      } else {
-        this.clearInfoDisappearTimeout()
-      }
+    // Clean up any stray timeout
+    if (this.infoDisappearTimeoutId !== null) {
+      window.clearTimeout(this.infoDisappearTimeoutId)
     }
 
-    if (prevState.renderTransitionGroup !== this.state.renderTransitionGroup) {
-      if (this.state.renderTransitionGroup) {
-        this.scheduleTransitionGroupDisappear()
-      } else {
-        this.clearTransitionGroupDisappearTimeout()
-      }
-    }
-  }
-
-  public componentWillUnmount() {
-    this.clearInfoDisappearTimeout()
-    this.clearTransitionGroupDisappearTimeout()
-  }
-
-  private scheduleInfoDisappear() {
-    this.infoDisappearTimeoutId = window.setTimeout(
-      this.onInfoDisappearTimeout,
-      holdDuration
-    )
-  }
-
-  private clearInfoDisappearTimeout() {
-    if (this.infoDisappearTimeoutId !== null) {
-      window.clearTimeout(this.infoDisappearTimeoutId)
-      this.infoDisappearTimeoutId = null
-    }
-  }
-
-  private scheduleTransitionGroupDisappear() {
-    this.transitionGroupDisappearTimeoutId = window.setTimeout(
-      this.onTransitionGroupDisappearTimeout,
-      toastTransitionTimeout.appear + holdDuration + toastTransitionTimeout.exit
-    )
-  }
-
-  private clearTransitionGroupDisappearTimeout() {
     if (this.transitionGroupDisappearTimeoutId !== null) {
       window.clearTimeout(this.transitionGroupDisappearTimeoutId)
-      this.transitionGroupDisappearTimeoutId = null
+    }
+
+    if (nextProps.windowState === 'full-screen') {
+      this.infoDisappearTimeoutId = window.setTimeout(
+        this.onInfoDisappearTimeout,
+        holdDuration
+      )
+
+      this.transitionGroupDisappearTimeoutId = window.setTimeout(
+        this.onTransitionGroupDisappearTimeout,
+        transitionAppearDuration + holdDuration + transitionLeaveDuration
+      )
+
+      this.setState({
+        renderTransitionGroup: true,
+        renderInfo: true,
+      })
+    } else if (this.state.renderInfo || this.state.renderTransitionGroup) {
+      // We're no longer in full-screen, let's get rid of the notification
+      // immediately without any transitions.
+      this.setState({
+        renderTransitionGroup: false,
+        renderInfo: false,
+      })
     }
   }
 
@@ -146,17 +89,9 @@
     const kbdShortcut = __DARWIN__ ? '⌃⌘F' : 'F11'
 
     return (
-      <CSSTransition
-        classNames="toast-animation"
-        appear={true}
-        enter={false}
-        exit={true}
-        timeout={toastTransitionTimeout}
-      >
-        <div key="notification" className="toast-notification">
-          Press <kbd>{kbdShortcut}</kbd> to exit fullscreen
-        </div>
-      </CSSTransition>
+      <div key="notification" className="toast-notification">
+        Press <kbd>{kbdShortcut}</kbd> to exit fullscreen
+      </div>
     )
   }
 
@@ -170,11 +105,6 @@
     }
 
     return (
-<<<<<<< HEAD
-      <TransitionGroup className="toast-notification-container">
-        {this.renderFullScreenNotification()}
-      </TransitionGroup>
-=======
       <CSSTransition
         classNames="toast-notification-container toast-animation"
         appear={true}
@@ -187,7 +117,6 @@
       >
         {this.renderFullScreenNotification()}
       </CSSTransition>
->>>>>>> d28da2ee
     )
   }
 }