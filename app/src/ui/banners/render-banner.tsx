--- conflicted
+++ resolved
@@ -18,11 +18,7 @@
 import { SuccessfulSquash } from './successful-squash'
 import { SuccessBanner } from './success-banner'
 import { ConflictsFoundBanner } from './conflicts-found-banner'
-<<<<<<< HEAD
-import { formatCommitCount } from '../../lib/format-commit-count'
-=======
 import { WindowsVersionNoLongerSupportedBanner } from './windows-version-no-longer-supported-banner'
->>>>>>> 1a9557f2
 
 export function renderBanner(
   banner: Banner,
@@ -125,27 +121,33 @@
         />
       )
     case BannerType.SquashUndone: {
+      const pluralized = banner.commitsCount === 1 ? 'commit' : 'commits'
       return (
         <SuccessBanner timeout={5000} onDismissed={onDismissed}>
-          Squash of {formatCommitCount(banner.commitsCount)} undone.
+          Squash of {banner.commitsCount} {pluralized} undone.
         </SuccessBanner>
       )
     }
     case BannerType.SuccessfulReorder: {
+      const pluralized = banner.count === 1 ? 'commit' : 'commits'
+
       return (
         <SuccessBanner
           timeout={15000}
           onDismissed={onDismissed}
           onUndo={banner.onUndo}
         >
-          <span>Successfully reordered {formatCommitCount(banner.count)}.</span>
+          <span>
+            Successfully reordered {banner.count} {pluralized}.
+          </span>
         </SuccessBanner>
       )
     }
     case BannerType.ReorderUndone: {
+      const pluralized = banner.commitsCount === 1 ? 'commit' : 'commits'
       return (
         <SuccessBanner timeout={5000} onDismissed={onDismissed}>
-          Reorder of {formatCommitCount(banner.commitsCount)} undone.
+          Reorder of {banner.commitsCount} {pluralized} undone.
         </SuccessBanner>
       )
     }
