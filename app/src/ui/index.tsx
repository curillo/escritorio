import '../lib/logging/renderer/install'

import * as React from 'react'
import * as ReactDOM from 'react-dom'
import * as Path from 'path'

import { ipcRenderer, remote } from 'electron'

import { App } from './app'
import {
  Dispatcher,
  AppStore,
  GitHubUserStore,
  GitHubUserDatabase,
  CloningRepositoriesStore,
  EmojiStore,
} from '../lib/dispatcher'
import { URLActionType } from '../lib/parse-app-url'
import { SelectionType } from '../lib/app-state'
import { StatsDatabase, StatsStore } from '../lib/stats'
import {
  IssuesDatabase,
  IssuesStore,
  SignInStore,
  defaultErrorHandler,
  createMissingRepositoryHandler,
  backgroundTaskHandler,
<<<<<<< HEAD
  unhandledExceptionHandler,
  AccountsStore,
  RepositoriesDatabase,
  RepositoriesStore,
  TokenStore,
=======
>>>>>>> de5a9e17
} from '../lib/dispatcher'
import { shellNeedsPatching, updateEnvironmentForProcess } from '../lib/shell'
import { installDevGlobals } from './install-globals'
import { reportUncaughtException, sendErrorReport } from './main-process-proxy'
import { getOS } from '../lib/get-os'
import { getGUID } from '../lib/stats'
import {
  enableSourceMaps,
  withSourceMappedStack,
} from '../lib/source-map-support'

if (__DEV__) {
  installDevGlobals()
}

if (shellNeedsPatching(process)) {
  updateEnvironmentForProcess()
}

enableSourceMaps()

// Tell dugite where to find the git environment,
// see https://github.com/desktop/dugite/pull/85
process.env['LOCAL_GIT_DIRECTORY'] = Path.resolve(__dirname, 'git')

// We're using a polyfill for the upcoming CSS4 `:focus-ring` pseudo-selector.
// This allows us to not have to override default accessibility driven focus
// styles for buttons in the case when a user clicks on a button. This also
// gives better visiblity to individuals who navigate with the keyboard.
//
// See:
//   https://github.com/WICG/focus-ring
//   Focus Ring! -- A11ycasts #16: https://youtu.be/ilj2P5-5CjI
require('wicg-focus-ring')

const startTime = performance.now()

if (!process.env.TEST_ENV) {
  /* This is the magic trigger for webpack to go compile
  * our sass into css and inject it into the DOM. */
  require('../../styles/desktop.scss')
}

process.once('uncaughtException', (error: Error) => {
  error = withSourceMappedStack(error)

  console.error('Uncaught exception', error)

  if (__DEV__ || process.env.TEST_ENV) {
    console.error(
      `An uncaught exception was thrown. If this were a production build it would be reported to Central. Instead, maybe give it a lil lookyloo.`
    )
  } else {
    sendErrorReport(error, {
      osVersion: getOS(),
      guid: getGUID(),
    })
  }

  reportUncaughtException(error)
})

const gitHubUserStore = new GitHubUserStore(
  new GitHubUserDatabase('GitHubUserDatabase')
)
const cloningRepositoriesStore = new CloningRepositoriesStore()
const emojiStore = new EmojiStore()
const issuesStore = new IssuesStore(new IssuesDatabase('IssuesDatabase'))
const statsStore = new StatsStore(new StatsDatabase('StatsDatabase'))
const signInStore = new SignInStore()

const accountsStore = new AccountsStore(localStorage, TokenStore)
const repositoriesStore = new RepositoriesStore(
  new RepositoriesDatabase('Database')
)

const appStore = new AppStore(
  gitHubUserStore,
  cloningRepositoriesStore,
  emojiStore,
  issuesStore,
  statsStore,
  signInStore,
  accountsStore,
  repositoriesStore
)

const dispatcher = new Dispatcher(appStore)

dispatcher.registerErrorHandler(defaultErrorHandler)
dispatcher.registerErrorHandler(backgroundTaskHandler)
dispatcher.registerErrorHandler(createMissingRepositoryHandler(appStore))

document.body.classList.add(`platform-${process.platform}`)

dispatcher.setAppFocusState(remote.getCurrentWindow().isFocused())

ipcRenderer.on('focus', () => {
  const state = appStore.getState().selectedState
  if (!state || state.type !== SelectionType.Repository) {
    return
  }

  dispatcher.setAppFocusState(true)
  dispatcher.refreshRepository(state.repository)
})

ipcRenderer.on('blur', () => {
  // Make sure we stop highlighting the menu button (on non-macOS)
  // when someone uses Alt+Tab to switch application since we won't
  // get the onKeyUp event for the Alt key in that case.
  dispatcher.setAccessKeyHighlightState(false)
  dispatcher.setAppFocusState(false)
})

ipcRenderer.on(
  'url-action',
  (event: Electron.IpcMessageEvent, { action }: { action: URLActionType }) => {
    dispatcher.dispatchURLAction(action)
  }
)

ReactDOM.render(
  <App dispatcher={dispatcher} appStore={appStore} startTime={startTime} />,
  document.getElementById('desktop-app-container')!
)<|MERGE_RESOLUTION|>--- conflicted
+++ resolved
@@ -25,14 +25,10 @@
   defaultErrorHandler,
   createMissingRepositoryHandler,
   backgroundTaskHandler,
-<<<<<<< HEAD
-  unhandledExceptionHandler,
   AccountsStore,
   RepositoriesDatabase,
   RepositoriesStore,
   TokenStore,
-=======
->>>>>>> de5a9e17
 } from '../lib/dispatcher'
 import { shellNeedsPatching, updateEnvironmentForProcess } from '../lib/shell'
 import { installDevGlobals } from './install-globals'
