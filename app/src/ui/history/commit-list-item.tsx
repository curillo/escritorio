--- conflicted
+++ resolved
@@ -12,10 +12,7 @@
 import { IMenuItem } from '../../lib/menu-item'
 import { Octicon } from '../octicons'
 import * as OcticonSymbol from '../octicons/octicons.generated'
-<<<<<<< HEAD
-=======
 import { Draggable } from '../lib/draggable'
->>>>>>> cfd0e21f
 import {
   enableAmendingCommits,
   enableBranchFromCommit,
