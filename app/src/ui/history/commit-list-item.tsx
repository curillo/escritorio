--- conflicted
+++ resolved
@@ -10,13 +10,9 @@
 import { CommitAttribution } from '../lib/commit-attribution'
 import { AvatarStack } from '../lib/avatar-stack'
 import { IMenuItem } from '../../lib/menu-item'
-<<<<<<< HEAD
 import { Octicon } from '../octicons'
 import * as OcticonSymbol from '../octicons/octicons.generated'
-=======
-import { Octicon, OcticonSymbol } from '../octicons'
 import { Draggable } from '../lib/draggable'
->>>>>>> fb35446a
 import {
   enableAmendingCommits,
   enableBranchFromCommit,
