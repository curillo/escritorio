import * as React from 'react'
import { clipboard } from 'electron'
import { pathExists } from 'fs-extra'
import * as Path from 'path'

import { Repository } from '../../models/repository'
import { CommittedFileChange } from '../../models/status'
import { Commit } from '../../models/commit'
import { IDiff, ImageDiffType } from '../../models/diff'

import { encodePathAsUrl } from '../../lib/path'
import { revealInFileManager } from '../../lib/app-shell'

import { openFile } from '../lib/open-file'
import {
  isSafeFileExtension,
  CopyFilePathLabel,
  DefaultEditorLabel,
  RevealInFileManagerLabel,
  OpenWithDefaultProgramLabel,
} from '../lib/context-menu'
import { ThrottledScheduler } from '../lib/throttled-scheduler'

import { Dispatcher } from '../dispatcher'
import { Resizable } from '../resizable'
import { showContextualMenu } from '../main-process-proxy'

import { CommitSummary } from './commit-summary'
import { FileList } from './file-list'
import { SeamlessDiffSwitcher } from '../diff/seamless-diff-switcher'
import { DragOverlay } from '../drag-overlay'

interface ISelectedCommitProps {
  readonly repository: Repository
  readonly dispatcher: Dispatcher
  readonly emoji: Map<string, string>
  readonly selectedCommit: Commit | null
  readonly changedFiles: ReadonlyArray<CommittedFileChange>
  readonly selectedFile: CommittedFileChange | null
  readonly currentDiff: IDiff | null
  readonly commitSummaryWidth: number
  readonly selectedDiffType: ImageDiffType
  /** The name of the currently selected external editor */
  readonly externalEditorLabel?: string

  /**
   * Called to open a file using the user's configured applications
   *
   * @param path The path of the file relative to the root of the repository
   */
  readonly onOpenInExternalEditor: (path: string) => void
  readonly hideWhitespaceInDiff: boolean

  /** Whether we should display side by side diffs. */
  readonly showSideBySideDiff: boolean

  /**
   * Called when the user requests to open a binary file in an the
   * system-assigned application for said file type.
   */
  readonly onOpenBinaryFile: (fullPath: string) => void

  /**
   * Called when the user is viewing an image diff and requests
   * to change the diff presentation mode.
   */
  readonly onChangeImageDiffType: (type: ImageDiffType) => void

  /** Called when the user opens the diff options popover */
  readonly onDiffOptionsOpened: () => void

  /** Whether multiple commits are selected. */
  readonly areMultipleCommitsSelected: boolean

  /** Whether or not to show the drag overlay */
  readonly showDragOverlay: boolean
}

interface ISelectedCommitState {
  readonly isExpanded: boolean
  readonly hideDescriptionBorder: boolean
}

/** The History component. Contains the commit list, commit summary, and diff. */
export class SelectedCommit extends React.Component<
  ISelectedCommitProps,
  ISelectedCommitState
> {
  private readonly loadChangedFilesScheduler = new ThrottledScheduler(200)
  private historyRef: HTMLDivElement | null = null

  public constructor(props: ISelectedCommitProps) {
    super(props)

    this.state = {
      isExpanded: false,
      hideDescriptionBorder: false,
    }
  }

  private onFileSelected = (file: CommittedFileChange) => {
    this.props.dispatcher.changeFileSelection(this.props.repository, file)
  }

  private onHistoryRef = (ref: HTMLDivElement | null) => {
    this.historyRef = ref
  }

  public componentWillUpdate(nextProps: ISelectedCommitProps) {
    // reset isExpanded if we're switching commits.
    const currentValue = this.props.selectedCommit
      ? this.props.selectedCommit.sha
      : undefined
    const nextValue = nextProps.selectedCommit
      ? nextProps.selectedCommit.sha
      : undefined

    if ((currentValue || nextValue) && currentValue !== nextValue) {
      if (this.state.isExpanded) {
        this.setState({ isExpanded: false })
      }
    }
  }

  public componentWillUnmount() {
    this.loadChangedFilesScheduler.clear()
  }

  private renderDiff() {
    const file = this.props.selectedFile
    const diff = this.props.currentDiff

    if (file == null) {
      // don't show both 'empty' messages
      const message =
        this.props.changedFiles.length === 0 ? '' : 'No file selected'

      return (
        <div className="panel blankslate" id="diff">
          {message}
        </div>
      )
    }

    return (
      <SeamlessDiffSwitcher
        repository={this.props.repository}
        imageDiffType={this.props.selectedDiffType}
        file={file}
        diff={diff}
        readOnly={true}
        hideWhitespaceInDiff={this.props.hideWhitespaceInDiff}
        showSideBySideDiff={this.props.showSideBySideDiff}
        onOpenBinaryFile={this.props.onOpenBinaryFile}
        onChangeImageDiffType={this.props.onChangeImageDiffType}
      />
    )
  }

  private renderCommitSummary(commit: Commit) {
    return (
      <CommitSummary
        commit={commit}
        files={this.props.changedFiles}
        emoji={this.props.emoji}
        repository={this.props.repository}
        onExpandChanged={this.onExpandChanged}
        isExpanded={this.state.isExpanded}
        onDescriptionBottomChanged={this.onDescriptionBottomChanged}
        hideDescriptionBorder={this.state.hideDescriptionBorder}
        hideWhitespaceInDiff={this.props.hideWhitespaceInDiff}
        showSideBySideDiff={this.props.showSideBySideDiff}
        onHideWhitespaceInDiffChanged={this.onHideWhitespaceInDiffChanged}
        onShowSideBySideDiffChanged={this.onShowSideBySideDiffChanged}
        onDiffOptionsOpened={this.props.onDiffOptionsOpened}
      />
    )
  }

  private onExpandChanged = (isExpanded: boolean) => {
    this.setState({ isExpanded })
  }

  private onDescriptionBottomChanged = (descriptionBottom: Number) => {
    if (this.historyRef) {
      const historyBottom = this.historyRef.getBoundingClientRect().bottom
      this.setState({
        hideDescriptionBorder: descriptionBottom >= historyBottom,
      })
    }
  }

  private onHideWhitespaceInDiffChanged = (hideWhitespaceInDiff: boolean) => {
    this.props.dispatcher.onHideWhitespaceInDiffChanged(
      hideWhitespaceInDiff,
      this.props.repository,
      this.props.selectedFile as CommittedFileChange
    )
  }

  private onShowSideBySideDiffChanged = (showSideBySideDiff: boolean) => {
    this.props.dispatcher.onShowSideBySideDiffChanged(showSideBySideDiff)
  }

  private onCommitSummaryReset = () => {
    this.props.dispatcher.resetCommitSummaryWidth()
  }

  private onCommitSummaryResize = (width: number) => {
    this.props.dispatcher.setCommitSummaryWidth(width)
  }

  private renderFileList() {
    const files = this.props.changedFiles
    if (files.length === 0) {
      return <div className="fill-window">No files in commit</div>
    }

    // -1 for right hand side border
    const availableWidth = this.props.commitSummaryWidth - 1

    return (
      <FileList
        files={files}
        onSelectedFileChanged={this.onFileSelected}
        selectedFile={this.props.selectedFile}
        availableWidth={availableWidth}
        onContextMenu={this.onContextMenu}
      />
    )
  }

  /**
   * Open file with default application.
   *
   * @param path The path of the file relative to the root of the repository
   */
  private onOpenItem = (path: string) => {
    const fullPath = Path.join(this.props.repository.path, path)
    openFile(fullPath, this.props.dispatcher)
  }

  public render() {
    const commit = this.props.selectedCommit

    if (this.props.areMultipleCommitsSelected) {
      return this.renderMultipleCommitsSelected()
    }

    if (commit == null) {
      return <NoCommitSelected />
    }

    const className = this.state.isExpanded ? 'expanded' : 'collapsed'

    return (
      <div id="history" ref={this.onHistoryRef} className={className}>
        {this.renderCommitSummary(commit)}
        <div className="commit-details">
          <Resizable
            width={this.props.commitSummaryWidth}
            onResize={this.onCommitSummaryResize}
            onReset={this.onCommitSummaryReset}
          >
            {this.renderFileList()}
          </Resizable>
          {this.renderDiff()}
        </div>
        {this.renderDragOverlay()}
      </div>
    )
  }

  private renderDragOverlay(): JSX.Element | null {
    if (!this.props.showDragOverlay) {
      return null
    }

    return <DragOverlay dragZoneDescription="branch-button" />
  }

  private renderMultipleCommitsSelected(): JSX.Element {
    const BlankSlateImage = encodePathAsUrl(
      __dirname,
      'static/empty-no-commit.svg'
    )

    return (
      <div id="multiple-commits-selected" className="blankslate">
        <div className="panel blankslate">
          <img src={BlankSlateImage} className="blankslate-image" />
          <div>
            <p>Unable to display diff when multiple commits are selected.</p>
            <div>You can:</div>
            <ul>
              <li>Select a single commit to view a diff.</li>
              <li>Drag the commits to the branch menu to cherry pick them.</li>
              <li>Right click on multiple commits to see options.</li>
            </ul>
          </div>
        </div>
        {this.renderDragOverlay()}
      </div>
    )
  }

  private onContextMenu = async (
    file: CommittedFileChange,
    event: React.MouseEvent<HTMLDivElement>
  ) => {
    event.preventDefault()

    const fullPath = Path.join(this.props.repository.path, file.path)
    const fileExistsOnDisk = await pathExists(fullPath)
    if (!fileExistsOnDisk) {
      showContextualMenu([
        {
          label: __DARWIN__
            ? 'File Does Not Exist on Disk'
            : 'File does not exist on disk',
          enabled: false,
        },
      ])
      return
    }

    const extension = Path.extname(file.path)

    const isSafeExtension = isSafeFileExtension(extension)
    const openInExternalEditor = this.props.externalEditorLabel
      ? `Open in ${this.props.externalEditorLabel}`
      : DefaultEditorLabel

    const items = [
      {
        label: CopyFilePathLabel,
        action: () => clipboard.writeText(fullPath),
      },
      {
        label: RevealInFileManagerLabel,
        action: () => revealInFileManager(this.props.repository, file.path),
        enabled: fileExistsOnDisk,
      },
      {
        label: openInExternalEditor,
        action: () => this.props.onOpenInExternalEditor(fullPath),
        enabled: isSafeExtension && fileExistsOnDisk,
      },
      {
        label: OpenWithDefaultProgramLabel,
        action: () => this.onOpenItem(file.path),
        enabled: isSafeExtension && fileExistsOnDisk,
      },
    ]
    showContextualMenu(items)
  }
}

function NoCommitSelected() {
  const BlankSlateImage = encodePathAsUrl(
    __dirname,
    'static/empty-no-commit.svg'
  )

  return (
    <div className="panel blankslate">
      <img src={BlankSlateImage} className="blankslate-image" />
      No commit selected
    </div>
  )
<<<<<<< HEAD
}

function MultipleCommitsSelected() {
  const BlankSlateImage = encodePathAsUrl(
    __dirname,
    'static/empty-no-commit.svg'
  )

  return (
    <div id="multiple-commits-selected" className="panel blankslate">
      <img src={BlankSlateImage} className="blankslate-image" />
      <div>
        <p>Unable to display diff when multiple commits are selected.</p>
        <div>You can:</div>
        <ul>
          <li>Select a single commit to view a diff.</li>
          <li>Drag the commits to the branch menu to cherry-pick them.</li>
          <li>Right click on multiple commits to see options.</li>
        </ul>
      </div>
    </div>
  )
=======
>>>>>>> 6c1a4bd4
}<|MERGE_RESOLUTION|>--- conflicted
+++ resolved
@@ -294,7 +294,7 @@
             <div>You can:</div>
             <ul>
               <li>Select a single commit to view a diff.</li>
-              <li>Drag the commits to the branch menu to cherry pick them.</li>
+              <li>Drag the commits to the branch menu to cherry-pick them.</li>
               <li>Right click on multiple commits to see options.</li>
             </ul>
           </div>
@@ -368,29 +368,4 @@
       No commit selected
     </div>
   )
-<<<<<<< HEAD
-}
-
-function MultipleCommitsSelected() {
-  const BlankSlateImage = encodePathAsUrl(
-    __dirname,
-    'static/empty-no-commit.svg'
-  )
-
-  return (
-    <div id="multiple-commits-selected" className="panel blankslate">
-      <img src={BlankSlateImage} className="blankslate-image" />
-      <div>
-        <p>Unable to display diff when multiple commits are selected.</p>
-        <div>You can:</div>
-        <ul>
-          <li>Select a single commit to view a diff.</li>
-          <li>Drag the commits to the branch menu to cherry-pick them.</li>
-          <li>Right click on multiple commits to see options.</li>
-        </ul>
-      </div>
-    </div>
-  )
-=======
->>>>>>> 6c1a4bd4
 }