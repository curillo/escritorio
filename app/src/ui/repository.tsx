import * as React from 'react'
import { Repository } from '../models/repository'
import { Commit } from '../models/commit'
import { TipState } from '../models/tip'
import { UiView } from './ui-view'
import { Changes, ChangesSidebar } from './changes'
import { NoChanges } from './changes/no-changes'
import { MultipleSelection } from './changes/multiple-selection'
import { FilesChangedBadge } from './changes/files-changed-badge'
import { SelectedCommit, CompareSidebar } from './history'
import { Resizable } from './resizable'
import { TabBar } from './tab-bar'
import {
  IRepositoryState,
  RepositorySectionTab,
  ChangesSelectionKind,
} from '../lib/app-state'
import { Dispatcher } from './dispatcher'
import { IssuesStore, GitHubUserStore } from '../lib/stores'
import { assertNever } from '../lib/fatal-error'
import { Account } from '../models/account'
import { FocusContainer } from './lib/focus-container'
import { OcticonSymbol, Octicon } from './octicons'
import { ImageDiffType } from '../models/diff'
import { IMenu } from '../models/app-menu'
import { StashDiffViewer } from './stashing'
import { StashedChangesLoadStates } from '../models/stash-entry'
import { TutorialPanel, TutorialWelcome, TutorialDone } from './tutorial'
import { enableNDDBBanner } from '../lib/feature-flag'
import { TutorialStep, isValidTutorialStep } from '../models/tutorial-step'
import { ExternalEditor } from '../lib/editors'
import { openFile } from './lib/open-file'

/** The widest the sidebar can be with the minimum window size. */
const MaxSidebarWidth = 495

interface IRepositoryViewProps {
  readonly repository: Repository
  readonly state: IRepositoryState
  readonly dispatcher: Dispatcher
  readonly emoji: Map<string, string>
  readonly sidebarWidth: number
  readonly commitSummaryWidth: number
  readonly stashedFilesWidth: number
  readonly issuesStore: IssuesStore
  readonly gitHubUserStore: GitHubUserStore
  readonly onViewCommitOnGitHub: (SHA: string) => void
  readonly imageDiffType: ImageDiffType
  readonly hideWhitespaceInDiff: boolean
  readonly askForConfirmationOnDiscardChanges: boolean
  readonly focusCommitMessage: boolean
  readonly accounts: ReadonlyArray<Account>

  /**
   * A value indicating whether or not the application is currently presenting
   * a modal dialog such as the preferences, or an error dialog
   */
  readonly isShowingModal: boolean

  /**
   * A value indicating whether or not the application is currently presenting
   * a foldout dialog such as the file menu, or the branches dropdown
   */
  readonly isShowingFoldout: boolean

  /** The name of the currently selected external editor */
  readonly externalEditorLabel?: string

  /** A cached entry representing an external editor found on the user's machine */
  readonly resolvedExternalEditor: ExternalEditor | null

  /**
   * Callback to open a selected file using the configured external editor
   *
   * @param fullPath The full path to the file on disk
   */
  readonly onOpenInExternalEditor: (fullPath: string) => void

  /**
   * The top-level application menu item.
   */
  readonly appMenu: IMenu | undefined

  readonly currentTutorialStep: TutorialStep

  readonly onExitTutorial: () => void
}

interface IRepositoryViewState {
  readonly sidebarHasFocusWithin: boolean
  readonly changesListScrollTop: number
  readonly compareListScrollTop: number
}

const enum Tab {
  Changes = 0,
  History = 1,
}

export class RepositoryView extends React.Component<
  IRepositoryViewProps,
  IRepositoryViewState
> {
  private previousSection: RepositorySectionTab = this.props.state
    .selectedSection

  public constructor(props: IRepositoryViewProps) {
    super(props)

    this.state = {
      sidebarHasFocusWithin: false,
      changesListScrollTop: 0,
      compareListScrollTop: 0,
    }
  }

  private onChangesListScrolled = (scrollTop: number) => {
    this.setState({ changesListScrollTop: scrollTop })
  }

  private onCompareListScrolled = (scrollTop: number) => {
    this.setState({ compareListScrollTop: scrollTop })
  }

  private renderChangesBadge(): JSX.Element | null {
    const filesChangedCount = this.props.state.changesState.workingDirectory
      .files.length

    if (filesChangedCount <= 0) {
      return null
    }

    return <FilesChangedBadge filesChangedCount={filesChangedCount} />
  }

  private renderTabs(): JSX.Element {
    const selectedTab =
      this.props.state.selectedSection === RepositorySectionTab.Changes
        ? Tab.Changes
        : Tab.History

    return (
      <TabBar selectedIndex={selectedTab} onTabClicked={this.onTabClicked}>
        <span className="with-indicator">
          <span>Changes</span>
          {this.renderChangesBadge()}
        </span>

        <div className="with-indicator">
          <span>History</span>
          {enableNDDBBanner() &&
          this.props.state.compareState.divergingBranchBannerState
            .isNudgeVisible ? (
            <Octicon
              className="indicator"
              symbol={OcticonSymbol.primitiveDot}
            />
          ) : null}
        </div>
      </TabBar>
    )
  }

  private renderChangesSidebar(): JSX.Element {
    const tip = this.props.state.branchesState.tip
    const branch = tip.kind === TipState.Valid ? tip.branch : null

    const localCommitSHAs = this.props.state.localCommitSHAs
    const mostRecentLocalCommitSHA =
      localCommitSHAs.length > 0 ? localCommitSHAs[0] : null
    const mostRecentLocalCommit =
      (mostRecentLocalCommitSHA
        ? this.props.state.commitLookup.get(mostRecentLocalCommitSHA)
        : null) || null

    // -1 Because of right hand side border
    const availableWidth = this.props.sidebarWidth - 1

    const scrollTop =
      this.previousSection === RepositorySectionTab.History
        ? this.state.changesListScrollTop
        : undefined
    this.previousSection = RepositorySectionTab.Changes

    return (
      <ChangesSidebar
        repository={this.props.repository}
        dispatcher={this.props.dispatcher}
        changes={this.props.state.changesState}
        branch={branch ? branch.name : null}
        commitAuthor={this.props.state.commitAuthor}
        gitHubUsers={this.props.state.gitHubUsers}
        emoji={this.props.emoji}
        mostRecentLocalCommit={mostRecentLocalCommit}
        issuesStore={this.props.issuesStore}
        availableWidth={availableWidth}
        gitHubUserStore={this.props.gitHubUserStore}
        isCommitting={this.props.state.isCommitting}
        isPushPullFetchInProgress={this.props.state.isPushPullFetchInProgress}
        focusCommitMessage={this.props.focusCommitMessage}
        askForConfirmationOnDiscardChanges={
          this.props.askForConfirmationOnDiscardChanges
        }
        accounts={this.props.accounts}
        externalEditorLabel={this.props.externalEditorLabel}
        onOpenInExternalEditor={this.props.onOpenInExternalEditor}
        onChangesListScrolled={this.onChangesListScrolled}
        changesListScrollTop={scrollTop}
        shouldNudgeToCommit={
          this.props.currentTutorialStep === TutorialStep.MakeCommit
        }
      />
    )
  }

  private renderCompareSidebar(): JSX.Element {
    const tip = this.props.state.branchesState.tip
    const currentBranch = tip.kind === TipState.Valid ? tip.branch : null

    const scrollTop =
      this.previousSection === RepositorySectionTab.Changes
        ? this.state.compareListScrollTop
        : undefined
    this.previousSection = RepositorySectionTab.History

    return (
      <CompareSidebar
        repository={this.props.repository}
        isLocalRepository={this.props.state.remote === null}
        compareState={this.props.state.compareState}
        selectedCommitSha={this.props.state.commitSelection.sha}
        currentBranch={currentBranch}
        gitHubUsers={this.props.state.gitHubUsers}
        emoji={this.props.emoji}
        commitLookup={this.props.state.commitLookup}
        localCommitSHAs={this.props.state.localCommitSHAs}
        localTags={this.props.state.localTags}
        dispatcher={this.props.dispatcher}
        onRevertCommit={this.onRevertCommit}
        onViewCommitOnGitHub={this.props.onViewCommitOnGitHub}
        onCompareListScrolled={this.onCompareListScrolled}
        compareListScrollTop={scrollTop}
        tagsToPush={this.props.state.tagsToPush}
      />
    )
  }

  private renderSidebarContents(): JSX.Element {
    const selectedSection = this.props.state.selectedSection

    if (selectedSection === RepositorySectionTab.Changes) {
      return this.renderChangesSidebar()
    } else if (selectedSection === RepositorySectionTab.History) {
      return this.renderCompareSidebar()
    } else {
      return assertNever(selectedSection, 'Unknown repository section')
    }
  }

  private handleSidebarWidthReset = () => {
    this.props.dispatcher.resetSidebarWidth()
  }

  private handleSidebarResize = (width: number) => {
    this.props.dispatcher.setSidebarWidth(width)
  }

  private renderSidebar(): JSX.Element {
    return (
      <FocusContainer onFocusWithinChanged={this.onSidebarFocusWithinChanged}>
        <Resizable
          id="repository-sidebar"
          width={this.props.sidebarWidth}
          onReset={this.handleSidebarWidthReset}
          onResize={this.handleSidebarResize}
          maximumWidth={MaxSidebarWidth}
        >
          {this.renderTabs()}
          {this.renderSidebarContents()}
        </Resizable>
      </FocusContainer>
    )
  }

  private onSidebarFocusWithinChanged = (sidebarHasFocusWithin: boolean) => {
    // this lets us know that focus is somewhere within the sidebar
    this.setState({ sidebarHasFocusWithin })

    if (
      sidebarHasFocusWithin === false &&
      this.props.state.selectedSection === RepositorySectionTab.History
    ) {
      this.props.dispatcher.updateCompareForm(this.props.repository, {
        showBranchList: false,
      })
    }
  }

  private renderStashedChangesContent(): JSX.Element | null {
    const { changesState } = this.props.state
    const { selection, stashEntry, workingDirectory } = changesState
    const isWorkingTreeClean = workingDirectory.files.length === 0

    if (selection.kind !== ChangesSelectionKind.Stash || stashEntry === null) {
      return null
    }

    if (stashEntry.files.kind === StashedChangesLoadStates.Loaded) {
      return (
        <StashDiffViewer
          stashEntry={stashEntry}
          selectedStashedFile={selection.selectedStashedFile}
          stashedFileDiff={selection.selectedStashedFileDiff}
          imageDiffType={this.props.imageDiffType}
          fileListWidth={this.props.stashedFilesWidth}
          repository={this.props.repository}
          dispatcher={this.props.dispatcher}
          isWorkingTreeClean={isWorkingTreeClean}
          onOpenBinaryFile={this.onOpenBinaryFile}
          onChangeImageDiffType={this.onChangeImageDiffType}
        />
      )
    }

    return null
  }

  private renderContentForHistory(): JSX.Element {
    const { commitSelection } = this.props.state

    const sha = commitSelection.sha

    const selectedCommit =
      sha != null ? this.props.state.commitLookup.get(sha) || null : null

    const { changedFiles, file, diff } = commitSelection

    return (
      <SelectedCommit
        repository={this.props.repository}
        dispatcher={this.props.dispatcher}
        selectedCommit={selectedCommit}
        changedFiles={changedFiles}
        selectedFile={file}
        currentDiff={diff}
        emoji={this.props.emoji}
        commitSummaryWidth={this.props.commitSummaryWidth}
        gitHubUsers={this.props.state.gitHubUsers}
        selectedDiffType={this.props.imageDiffType}
        externalEditorLabel={this.props.externalEditorLabel}
        onOpenInExternalEditor={this.props.onOpenInExternalEditor}
        hideWhitespaceInDiff={this.props.hideWhitespaceInDiff}
        onOpenBinaryFile={this.onOpenBinaryFile}
        onChangeImageDiffType={this.onChangeImageDiffType}
      />
    )
  }

  private renderTutorialPane(): JSX.Element {
    if (this.props.currentTutorialStep === TutorialStep.AllDone) {
      return (
        <TutorialDone
          dispatcher={this.props.dispatcher}
          repository={this.props.repository}
        />
      )
    } else {
      return <TutorialWelcome />
    }
  }

  private renderContentForChanges(): JSX.Element | null {
    const { changesState } = this.props.state
    const { workingDirectory, selection } = changesState

    if (selection.kind === ChangesSelectionKind.Stash) {
      return this.renderStashedChangesContent()
    }

    const { selectedFileIDs, diff } = selection

    if (selectedFileIDs.length > 1) {
      return <MultipleSelection count={selectedFileIDs.length} />
    }

    if (workingDirectory.files.length === 0) {
      if (this.props.currentTutorialStep !== TutorialStep.NotApplicable) {
        return this.renderTutorialPane()
      } else {
        return (
          <NoChanges
            key={this.props.repository.id}
            appMenu={this.props.appMenu}
            repository={this.props.repository}
            repositoryState={this.props.state}
            isExternalEditorAvailable={
              this.props.externalEditorLabel !== undefined
            }
            dispatcher={this.props.dispatcher}
          />
        )
      }
    } else {
      if (selectedFileIDs.length === 0) {
        return null
      }

      const selectedFile = workingDirectory.findFileWithID(selectedFileIDs[0])

      if (selectedFile === null) {
        return null
      }

      return (
        <Changes
          repository={this.props.repository}
          dispatcher={this.props.dispatcher}
          file={selectedFile}
          diff={diff}
          isCommitting={this.props.state.isCommitting}
          imageDiffType={this.props.imageDiffType}
          hideWhitespaceInDiff={this.props.hideWhitespaceInDiff}
<<<<<<< HEAD
          askForConfirmationOnDiscardChanges={
            this.props.askForConfirmationOnDiscardChanges
          }
=======
          onOpenBinaryFile={this.onOpenBinaryFile}
          onChangeImageDiffType={this.onChangeImageDiffType}
>>>>>>> 2c11765f
        />
      )
    }
  }

  private onOpenBinaryFile = (fullPath: string) => {
    openFile(fullPath, this.props.dispatcher)
  }

  private onChangeImageDiffType = (imageDiffType: ImageDiffType) => {
    this.props.dispatcher.changeImageDiffType(imageDiffType)
  }

  private renderContent(): JSX.Element | null {
    const selectedSection = this.props.state.selectedSection
    if (selectedSection === RepositorySectionTab.Changes) {
      return this.renderContentForChanges()
    } else if (selectedSection === RepositorySectionTab.History) {
      return this.renderContentForHistory()
    } else {
      return assertNever(selectedSection, 'Unknown repository section')
    }
  }

  public render() {
    return (
      <UiView id="repository">
        {this.renderSidebar()}
        {this.renderContent()}
        {this.maybeRenderTutorialPanel()}
      </UiView>
    )
  }

  private onRevertCommit = (commit: Commit) => {
    this.props.dispatcher.revertCommit(this.props.repository, commit)
  }

  public componentDidMount() {
    window.addEventListener('keydown', this.onGlobalKeyDown)
  }

  public componentWillUnmount() {
    window.removeEventListener('keydown', this.onGlobalKeyDown)
  }

  private onGlobalKeyDown = (event: KeyboardEvent) => {
    if (event.defaultPrevented) {
      return
    }

    if (this.props.isShowingModal || this.props.isShowingFoldout) {
      return
    }

    // Toggle tab selection on Ctrl+Tab. Note that we don't care
    // about the shift key here, we can get away with that as long
    // as there's only two tabs.
    if (event.ctrlKey && event.key === 'Tab') {
      this.changeTab()
      event.preventDefault()
    }
  }

  private changeTab() {
    const section =
      this.props.state.selectedSection === RepositorySectionTab.History
        ? RepositorySectionTab.Changes
        : RepositorySectionTab.History

    this.props.dispatcher.changeRepositorySection(
      this.props.repository,
      section
    )
  }

  private onTabClicked = (tab: Tab) => {
    const section =
      tab === Tab.History
        ? RepositorySectionTab.History
        : RepositorySectionTab.Changes

    this.props.dispatcher.changeRepositorySection(
      this.props.repository,
      section
    )
    if (!!section) {
      this.props.dispatcher.updateCompareForm(this.props.repository, {
        showBranchList: false,
      })
    }
  }

  private maybeRenderTutorialPanel(): JSX.Element | null {
    if (isValidTutorialStep(this.props.currentTutorialStep)) {
      return (
        <TutorialPanel
          dispatcher={this.props.dispatcher}
          repository={this.props.repository}
          resolvedExternalEditor={this.props.resolvedExternalEditor}
          currentTutorialStep={this.props.currentTutorialStep}
          onExitTutorial={this.props.onExitTutorial}
        />
      )
    }
    return null
  }
}<|MERGE_RESOLUTION|>--- conflicted
+++ resolved
@@ -420,14 +420,11 @@
           isCommitting={this.props.state.isCommitting}
           imageDiffType={this.props.imageDiffType}
           hideWhitespaceInDiff={this.props.hideWhitespaceInDiff}
-<<<<<<< HEAD
+          onOpenBinaryFile={this.onOpenBinaryFile}
+          onChangeImageDiffType={this.onChangeImageDiffType}
           askForConfirmationOnDiscardChanges={
             this.props.askForConfirmationOnDiscardChanges
           }
-=======
-          onOpenBinaryFile={this.onOpenBinaryFile}
-          onChangeImageDiffType={this.onChangeImageDiffType}
->>>>>>> 2c11765f
         />
       )
     }
