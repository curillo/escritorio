--- conflicted
+++ resolved
@@ -39,17 +39,7 @@
 ): Promise<void> {
   const env = envForAuthentication(options.account)
 
-<<<<<<< HEAD
-  const args = [...gitNetworkArguments, 'clone', '--recursive']
-=======
-  const args = [
-    ...gitNetworkArguments,
-    'lfs',
-    'clone',
-    '--recursive',
-    '--progress',
-  ]
->>>>>>> 6979390b
+  const args = [...gitNetworkArguments, 'lfs', 'clone', '--recursive']
 
   let opts: IGitExecutionOptions = { env }
 
