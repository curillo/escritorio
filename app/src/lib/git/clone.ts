import { git, IGitExecutionOptions, gitNetworkArguments } from './core'
import { ICloneProgress } from '../../models/progress'
import { CloneOptions } from '../../models/clone-options'
import { CloneProgressParser, executionOptionsWithProgress } from '../progress'
<<<<<<< HEAD
import { withTrampolineEnvForRemoteOperation } from '../trampoline/trampoline-environment'
import { merge } from '../merge'
=======
import { envForRemoteOperation } from './environment'
import { getDefaultBranch } from '../helpers/default-branch'
>>>>>>> 2db9f847

/**
 * Clones a repository from a given url into to the specified path.
 *
 * @param url     - The remote repository URL to clone from
 *
 * @param path    - The destination path for the cloned repository. If the
 *                  path does not exist it will be created. Cloning into an
 *                  existing directory is only allowed if the directory is
 *                  empty.
 *
 * @param options  - Options specific to the clone operation, see the
 *                   documentation for CloneOptions for more details.
 *
 * @param progressCallback - An optional function which will be invoked
 *                           with information about the current progress
 *                           of the clone operation. When provided this enables
 *                           the '--progress' command line flag for
 *                           'git clone'.
 *
 */
export async function clone(
  url: string,
  path: string,
  options: CloneOptions,
  progressCallback?: (progress: ICloneProgress) => void
): Promise<void> {
  const networkArguments = await gitNetworkArguments(null, options.account)

<<<<<<< HEAD
  const args = [...networkArguments, 'clone', '--recursive']
=======
  const env = await envForRemoteOperation(options.account, url)

  const defaultBranch = options.defaultBranch ?? (await getDefaultBranch())

  const args = [
    ...networkArguments,
    '-c',
    `init.defaultBranch=${defaultBranch}`,
    'clone',
    '--recursive',
  ]
>>>>>>> 2db9f847

  let opts: IGitExecutionOptions = {}

  if (progressCallback) {
    args.push('--progress')

    const title = `Cloning into ${path}`
    const kind = 'clone'

    opts = await executionOptionsWithProgress(
      { ...opts, trackLFSProgress: true },
      new CloneProgressParser(),
      progress => {
        const description =
          progress.kind === 'progress' ? progress.details.text : progress.text
        const value = progress.percent

        progressCallback({ kind, title, description, value })
      }
    )

    // Initial progress
    progressCallback({ kind, title, value: 0 })
  }

  if (options.branch) {
    args.push('-b', options.branch)
  }

  args.push('--', url, path)

  await withTrampolineEnvForRemoteOperation(options.account, url, env => {
    return git(args, __dirname, 'clone', {
      ...opts,
      env: merge(opts.env, env),
    })
  })
}<|MERGE_RESOLUTION|>--- conflicted
+++ resolved
@@ -2,13 +2,9 @@
 import { ICloneProgress } from '../../models/progress'
 import { CloneOptions } from '../../models/clone-options'
 import { CloneProgressParser, executionOptionsWithProgress } from '../progress'
-<<<<<<< HEAD
 import { withTrampolineEnvForRemoteOperation } from '../trampoline/trampoline-environment'
 import { merge } from '../merge'
-=======
-import { envForRemoteOperation } from './environment'
 import { getDefaultBranch } from '../helpers/default-branch'
->>>>>>> 2db9f847
 
 /**
  * Clones a repository from a given url into to the specified path.
@@ -38,11 +34,6 @@
 ): Promise<void> {
   const networkArguments = await gitNetworkArguments(null, options.account)
 
-<<<<<<< HEAD
-  const args = [...networkArguments, 'clone', '--recursive']
-=======
-  const env = await envForRemoteOperation(options.account, url)
-
   const defaultBranch = options.defaultBranch ?? (await getDefaultBranch())
 
   const args = [
@@ -52,7 +43,6 @@
     'clone',
     '--recursive',
   ]
->>>>>>> 2db9f847
 
   let opts: IGitExecutionOptions = {}
 
