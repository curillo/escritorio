--- conflicted
+++ resolved
@@ -12,11 +12,7 @@
 }
 
 /** RegEx for parsing out the stash SHA and message */
-<<<<<<< HEAD
-const stashEntryRe = /^([0-9a-f]{5,40}):(.+)$/
-=======
 const stashEntryRe = /^([0-9a-f]{40})@(.+)$/
->>>>>>> e9b42a2d
 
 /**
  * RegEx for determining if a stash entry is created by Desktop
