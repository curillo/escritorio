--- conflicted
+++ resolved
@@ -9,11 +9,8 @@
 import { IMenu } from '../models/app-menu'
 import { ILaunchStats } from './stats'
 import { URLActionType } from './parse-app-url'
-<<<<<<< HEAD
 import { Architecture } from './get-architecture'
-=======
 import { EndpointToken } from './endpoint-token'
->>>>>>> b83ab492
 
 /**
  * Defines the simplex IPC channel names we use from the renderer
