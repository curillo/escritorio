import * as Path from 'path'
import * as ChildProcess from 'child_process'

import { WorkingDirectoryStatus, WorkingDirectoryFileChange, FileChange, FileStatus } from '../models/status'
import { DiffSelectionType, DiffSelection, Diff } from '../models/diff'
import { Repository } from '../models/repository'

import { createPatchForModifiedFile, createPatchForNewFile, createPatchForDeletedFile } from './patch-formatter'
import { DiffParser } from './diff-parser'

import { GitProcess, IGitResult, GitError as GitKitchenSinkError } from 'git-kitchen-sink'

import { User } from '../models/user'

const byline = require('byline')

/** The encapsulation of the result from 'git status' */
export class StatusResult {
  /** true if the repository exists at the given location */
  public readonly exists: boolean

  /** the absolute path to the repository's working directory */
  public readonly workingDirectory: WorkingDirectoryStatus

  /** factory method when 'git status' is unsuccessful */
  public static NotFound(): StatusResult {
    return new StatusResult(false, new WorkingDirectoryStatus(new Array<WorkingDirectoryFileChange>(), true))
  }

  /** factory method for a successful 'git status' result  */
  public static FromStatus(status: WorkingDirectoryStatus): StatusResult {
    return new StatusResult(true, status)
  }

  public constructor(exists: boolean, workingDirectory: WorkingDirectoryStatus) {
    this.exists = exists
    this.workingDirectory = workingDirectory
  }
}

/** A git commit. */
export class Commit {
  /** The commit's SHA. */
  public readonly sha: string

  /** The first line of the commit message. */
  public readonly summary: string

  /** The commit message without the first line and CR. */
  public readonly body: string
  public readonly authorName: string
  public readonly authorEmail: string
  public readonly authorDate: Date

  public constructor(sha: string, summary: string, body: string, authorName: string, authorEmail: string, authorDate: Date) {
    this.sha = sha
    this.summary = summary
    this.body = body
    this.authorName = authorName
    this.authorEmail = authorEmail
    this.authorDate = authorDate
  }
}

export enum BranchType {
  Local,
  Remote,
}

/** A branch as loaded from Git. */
export class Branch {
  /** The short name of the branch. E.g., `master`. */
  public readonly name: string

  /** The remote-prefixed upstream name. E.g., `origin/master`. */
  public readonly upstream: string | null

  /** The SHA for the tip of the branch. */
  public readonly sha: string

  /** The type of branch, e.g., local or remote. */
  public readonly type: BranchType

  public constructor(name: string, upstream: string | null, sha: string, type: BranchType) {
    this.name = name
    this.upstream = upstream
    this.sha = sha
    this.type = type
  }

  /** The name of the upstream's remote. */
  public get remote(): string | null {
    const upstream = this.upstream
    if (!upstream) { return null }

    const pieces = upstream.match(/(.*?)\/.*/)
    if (!pieces || pieces.length < 2) { return null }

    return pieces[1]
  }

  /**
   * The name of the branch without the remote prefix. If the branch is a local
   * branch, this is the same as its `name`.
   */
  public get nameWithoutRemote(): string {
    if (this.type === BranchType.Local) {
      return this.name
    } else {
      const pieces = this.name.match(/.*?\/(.*)/)
      if (!pieces || pieces.length < 2) {
         return this.name
      }

      return pieces[1]
    }
  }
}

/**
 * Interactions with a local Git repository
 */
export class LocalGitOperations {

  /**
   * map the raw status text from Git to an app-friendly value
   * shamelessly borrowed from GitHub Desktop (Windows)
   */
  private static mapStatus(rawStatus: string): FileStatus {

    const status = rawStatus.trim()

    if (status === 'M') { return FileStatus.Modified }      // modified
    if (status === 'A') { return FileStatus.New }           // added
    if (status === 'D') { return FileStatus.Deleted }       // deleted
    if (status === 'R') { return FileStatus.Renamed }       // renamed
    if (status === 'RM') { return FileStatus.Renamed }      // renamed in index, modified in working directory
    if (status === 'RD') { return FileStatus.Conflicted }   // renamed in index, deleted in working directory
    if (status === 'DD') { return FileStatus.Conflicted }   // Unmerged, both deleted
    if (status === 'AU') { return FileStatus.Conflicted }   // Unmerged, added by us
    if (status === 'UD') { return FileStatus.Conflicted }   // Unmerged, deleted by them
    if (status === 'UA') { return FileStatus.Conflicted }   // Unmerged, added by them
    if (status === 'DU') { return FileStatus.Conflicted }   // Unmerged, deleted by us
    if (status === 'AA') { return FileStatus.Conflicted }   // Unmerged, added by both
    if (status === 'UU') { return FileStatus.Conflicted }   // Unmerged, both modified
    if (status === '??') { return FileStatus.New }          // untracked

    return FileStatus.Modified
  }

  /**
   *  Retrieve the status for a given repository,
   *  and fail gracefully if the location is not a Git repository
   */
  public static async getStatus(repository: Repository): Promise<StatusResult> {
    const result = await git([ 'status', '--untracked-files=all', '--porcelain' ], repository.path)
    const output = result.stdout
    const lines = output.split('\n')

    const regex = /([\? \w]{2}) (.*)/
    const regexGroups = { mode: 1, path: 2 }

    const files = new Array<WorkingDirectoryFileChange>()

    for (const index in lines) {
      const line = lines[index]
      const result = regex.exec(line)

      if (result) {
        const modeText = result[regexGroups.mode]
        const path = result[regexGroups.path]

        const status = this.mapStatus(modeText)
        const diffSelection = new DiffSelection(DiffSelectionType.All, new Map<number, boolean>())
        files.push(new WorkingDirectoryFileChange(path, status, diffSelection))
      }
    }

    return StatusResult.FromStatus(new WorkingDirectoryStatus(files, true))
  }

  private static async resolveHEAD(repository: Repository): Promise<boolean> {
    const result = await git([ 'show', 'HEAD' ], repository.path)
    if (result.exitCode === 0) {
      return true
    } else {
      return false
    }
  }

  private static addFileToIndex(repository: Repository, file: WorkingDirectoryFileChange): Promise<void> {
    let addFileArgs: string[] = []

    if (file.status === FileStatus.New) {
      addFileArgs = [ 'add', file.path ]
    } else {
      addFileArgs = [ 'add', '-u', file.path ]
    }

    return git(addFileArgs, repository.path)
  }

  private static async applyPatchToIndex(repository: Repository, file: WorkingDirectoryFileChange): Promise<void> {
    const applyArgs: string[] = [ 'apply', '--cached', '--unidiff-zero', '--whitespace=nowarn', '-' ]

    const diff = await LocalGitOperations.getWorkingDirectoryDiff(repository, file)

    const write = (input: string) => {
      return (process: ChildProcess.ChildProcess) => {
        process.stdin.write(input)
        process.stdin.end()
      }
    }

    if (file.status === FileStatus.New) {
      const input = await createPatchForNewFile(file, diff)
      await git(applyArgs, repository.path, {}, undefined, write(input))
    }

    if (file.status === FileStatus.Modified) {
      const patch = await createPatchForModifiedFile(file, diff)
      await git(applyArgs, repository.path, {}, undefined, write(patch))
    }

    if (file.status === FileStatus.Deleted) {
      const patch = await createPatchForDeletedFile(file, diff)
      await git(applyArgs, repository.path, {}, undefined, write(patch))
    }

    return Promise.resolve()
  }

  public static createCommit(repository: Repository, summary: string, description: string, files: ReadonlyArray<WorkingDirectoryFileChange>) {
    return this.resolveHEAD(repository)
      .then(result => {
        let resetArgs = [ 'reset' ]
        if (result) {
          resetArgs = resetArgs.concat([ 'HEAD', '--mixed' ])
        }

        return resetArgs
      })
      .then(resetArgs => {
        // reset the index
        return git(resetArgs, repository.path)
          .then(_ => {
            // TODO: pipe standard input into this command
            return this.stageFiles(repository, files)
              .then(() => {
                let message = summary
                if (description.length > 0) {
                  message = `${summary}\n\n${description}`
                }

                return git([ 'commit', '-m',  message ] , repository.path)
              })
          })
        })
  }

  /**
   * Stage all the given files by either staging the entire path or by applying
   * a patch.
   */
  private static async stageFiles(repository: Repository, files: ReadonlyArray<WorkingDirectoryFileChange>): Promise<void> {
    for (const file of files) {
      if (file.selection.getSelectionType() === DiffSelectionType.All) {
        await this.addFileToIndex(repository, file)
      } else {
        await this.applyPatchToIndex(repository, file)
      }
    }
  }

  /**
   * Render the difference between a file in the given commit and its parent
   *
   * @param commitish A commit SHA or some other identifier that ultimately dereferences
   *                  to a commit.
   */
<<<<<<< HEAD
  public static getCommitDiff(repository: Repository, file: FileChange, commitish: string): Promise<Diff> {

    const args = [ 'log', commitish, '-m', '-1', '--first-parent', '--patch-with-raw', '-z', '--', file.path ]
=======
  public static getDiff(repository: Repository, file: FileChange, commit: Commit | null): Promise<Diff> {
    let args: string[]
    // `git diff` seems to emulate the exit codes from `diff` irrespective of
    // whether you set --exit-code
    //
    // this is the behaviour:
    // - 0 if no changes found
    // - 1 if changes found
    // -   and error otherwise
    //
    // citation in source:
    // https://github.com/git/git/blob/1f66975deb8402131fbf7c14330d0c7cdebaeaa2/diff-no-index.c#L300
    const successExitCodes = new Set([ 0, 1 ])
>>>>>>> b4356ce9

    return GitProcess.execWithOutput(args, repository.path)
      .then(this.diffFromRawDiffOutput)
  }

  /**
   * Render the diff for a file within the repository working directory. The file will be
   * compared against HEAD if it's tracked, if not it'll be compared to an empty file meaning
   * that all content in the file will be treated as additions.
   */
  public static getWorkingDirectoryDiff(repository: Repository, file: WorkingDirectoryFileChange): Promise<Diff> {

    const args = file.status === FileStatus.New
      ? [ 'diff', '--no-index', '--patch-with-raw', '-z', '--', '/dev/null', file.path ]
      : [ 'diff', 'HEAD', '--patch-with-raw', '-z', '--', file.path ]

<<<<<<< HEAD
    return GitProcess.execWithOutput(args, repository.path)
      .then(this.diffFromRawDiffOutput)
  }

  /**
   * Utility function used by get(Commit|WorkingDirectory)Diff.
   *
   * Parses the output from a diff-like command that uses `--path-with-raw`
   */
  private static diffFromRawDiffOutput(result: string): Diff {
    const pieces = result.split('\0')
    const parser = new DiffParser()
    return parser.parse(pieces[pieces.length - 1])
=======
    return git(args, repository.path, {}, successExitCodes)
      .then(result => {
        const output = result.stdout
        const pieces = output.split('\0')
        const parser = new DiffParser()
        return parser.parse(pieces[pieces.length - 1])
      })
>>>>>>> b4356ce9
  }

  /**
   * Get the repository's history, starting from `start` and limited to `limit`
   */
  public static async getHistory(repository: Repository, start: string, limit: number): Promise<ReadonlyArray<Commit>> {
    const delimiter = '1F'
    const delimeterString = String.fromCharCode(parseInt(delimiter, 16))
    const prettyFormat = [
      '%H', // SHA
      '%s', // summary
      '%b', // body
      '%an', // author name
      '%ae', // author email
      '%aI', // author date, ISO-8601
    ].join(`%x${delimiter}`)

    const result = await git([ 'log', start, `--max-count=${limit}`, `--pretty=${prettyFormat}`, '-z', '--no-color' ], repository.path)
    const out = result.stdout
    const lines = out.split('\0')
    // Remove the trailing empty line
    lines.splice(-1, 1)

    const commits = lines.map(line => {
      const pieces = line.split(delimeterString)
      const sha = pieces[0]
      const summary = pieces[1]
      const body = pieces[2]
      const authorName = pieces[3]
      const authorEmail = pieces[4]
      const parsedDate = Date.parse(pieces[5])
      const authorDate = new Date(parsedDate)
      return new Commit(sha, summary, body, authorName, authorEmail, authorDate)
    })

    return commits
  }

  /** Get the files that were changed in the given commit. */
  public static async getChangedFiles(repository: Repository, sha: string): Promise<ReadonlyArray<FileChange>> {
    const result = await git([ 'log', sha, '-m', '-1', '--first-parent', '--name-status', '--format=format:', '-z' ], repository.path)
    const out = result.stdout
    const lines = out.split('\0')
    // Remove the trailing empty line
    lines.splice(-1, 1)

    const files: FileChange[] = []
    for (let i = 0; i < lines.length; i++) {
      const statusText = lines[i]
      const status = this.mapStatus(statusText)
      const name = lines[++i]
      files.push(new FileChange(name, status))
    }

    return files
  }

  /** Look up a config value by name in the repository. */
  public static async getConfigValue(repository: Repository, name: string): Promise<string | null> {
    const result = await git([ 'config', '-z', name ], repository.path, undefined, new Set([ 0, 1 ]))
    // Git exits with 1 if the value isn't found. That's OK.
    if (result.exitCode === 1) {
      return null
    }

    const output = result.stdout
    const pieces = output.split('\0')
    return pieces[0]
  }

  private static getAskPassTrampolinePath(): string {
    const extension = __WIN32__ ? 'bat' : 'sh'
    return Path.resolve(__dirname, 'static', `ask-pass-trampoline.${extension}`)
  }

  private static getAskPassScriptPath(): string {
    return Path.resolve(__dirname, 'ask-pass.js')
  }

  /** Get the environment for authenticating remote operations. */
  private static envForAuthentication(user: User | null): Object {
    if (!user) { return {} }

    return {
      'DESKTOP_PATH': process.execPath,
      'DESKTOP_ASKPASS_SCRIPT': LocalGitOperations.getAskPassScriptPath(),
      'DESKTOP_USERNAME': user.login,
      'DESKTOP_ENDPOINT': user.endpoint,
      'GIT_ASKPASS': LocalGitOperations.getAskPassTrampolinePath(),
    }
  }

  /** Pull from the remote to the branch. */
  public static pull(repository: Repository, user: User | null, remote: string, branch: string): Promise<void> {
    return git([ 'pull', remote, branch ], repository.path, LocalGitOperations.envForAuthentication(user))
  }

  /** Push from the remote to the branch, optionally setting the upstream. */
  public static push(repository: Repository, user: User | null, remote: string, branch: string, setUpstream: boolean): Promise<void> {
    const args = [ 'push', remote, branch ]
    if (setUpstream) {
      args.push('--set-upstream')
    }

    return git(args, repository.path, LocalGitOperations.envForAuthentication(user))
  }

  /** Get the remote names. */
  private static async getRemotes(repository: Repository): Promise<ReadonlyArray<string>> {
    const result = await git([ 'remote' ], repository.path)
    const lines = result.stdout
    return lines.split('\n')
  }

  /** Get the name of the default remote. */
  public static async getDefaultRemote(repository: Repository): Promise<string | null> {
    const remotes = await LocalGitOperations.getRemotes(repository)
    if (remotes.length === 0) {
      return null
    }

    const index = remotes.indexOf('origin')
    if (index > -1) {
      return remotes[index]
    } else {
      return remotes[0]
    }
  }

  /** Get the name of the current branch. */
  public static async getCurrentBranch(repository: Repository): Promise<Branch | null> {
    const revParseResult = await git([ 'rev-parse', '--abbrev-ref', 'HEAD' ], repository.path, undefined, new Set([ 0, 1 ]))
    if (revParseResult.exitCode === 1) {
      // Git exits with 1 if there's the branch is unborn. We should do more
      // specific error parsing than this, but for now it'll do.
      return null
    }

    const untrimmedName = revParseResult.stdout
    let name = untrimmedName.trim()
    // New branches have a `heads/` prefix.
    name = name.replace(/^heads\//, '')

    const format = [
      '%(upstream:short)',
      '%(objectname)', // SHA
    ].join('%00')

    const refResult = await git([ 'for-each-ref', `--format=${format}`, `refs/heads/${name}` ], repository.path)
    const line = refResult.stdout

    const pieces = line.split('\0')
    if (pieces.length !== 2) {
      // this is a detached HEAD case, and we're not currently on a branch
      return null
    }

    const upstream = pieces[0]
    const sha = pieces[1].trim()
    return new Branch(name, upstream.length > 0 ? upstream : null, sha, BranchType.Local)
  }

  /** Get the number of commits in HEAD. */
  public static async getCommitCount(repository: Repository): Promise<number> {
    const result = await git([ 'rev-list', '--count', 'HEAD' ], repository.path, undefined, new Set([ 0, 1 ]))
    // Git exits with 1 if there's the branch is unborn. We should do more
    // specific error parsing than this, but for now it'll do.
    if (result.exitCode === 1) {
      return 0
    }

    const count = result.stdout
    return parseInt(count.trim(), 10)
  }

  /** Get all the branches. */
  public static async getBranches(repository: Repository, prefix: string, type: BranchType): Promise<ReadonlyArray<Branch>> {
    const format = [
      '%(refname:short)',
      '%(upstream:short)',
      '%(objectname)', // SHA
    ].join('%00')
    const result = await git([ 'for-each-ref', `--format=${format}`, prefix ], repository.path)
    const names = result.stdout
    const lines = names.split('\n')

    // Remove the trailing newline
    lines.splice(-1, 1)

    const branches = lines.map(line => {
      const pieces = line.split('\0')
      const name = pieces[0]
      const upstream = pieces[1]
      const sha = pieces[2]
      return new Branch(name, upstream.length > 0 ? upstream : null, sha, type)
    })

    return branches
  }

  /** Create a new branch from the given start point. */
  public static createBranch(repository: Repository, name: string, startPoint: string): Promise<void> {
    return git([ 'branch', name, startPoint ], repository.path)
  }

  /** Check out the given branch. */
  public static checkoutBranch(repository: Repository, name: string): Promise<void> {
    return git([ 'checkout', name, '--' ], repository.path)
  }

  /** Get the `limit` most recently checked out branches. */
  public static async getRecentBranches(repository: Repository, branches: ReadonlyArray<Branch>, limit: number): Promise<ReadonlyArray<Branch>> {
    const branchesByName = branches.reduce((map, branch) => map.set(branch.name, branch), new Map<string, Branch>())

    // "git reflog show" is just an alias for "git log -g --abbrev-commit --pretty=oneline"
    // but by using log we can give it a max number which should prevent us from balling out
    // of control when there's ginormous reflogs around (as in e.g. github/github).
    const regex = new RegExp(/.*? checkout: moving from .*? to (.*?)$/i)
    const result = await git([ 'log', '-g', '--abbrev-commit', '--pretty=oneline', 'HEAD', '-n', '2500' ], repository.path)
    const output = result.stdout
    const lines = output.split('\n')
    const names = new Set<string>()
    for (const line of lines) {
      const result = regex.exec(line)
      if (result && result.length === 2) {
        const branchName = result[1]
        names.add(branchName)
      }

      if (names.size === limit) {
        break
      }
    }

    const recentBranches = new Array<Branch>()
    for (const name of names) {
      const branch = branchesByName.get(name)
      if (!branch) {
        // This means the recent branch has been deleted. That's fine.
        continue
      }

      recentBranches.push(branch)
    }

    return recentBranches
  }

  /** Get the commit for the given ref. */
  public static async getCommit(repository: Repository, ref: string): Promise<Commit | null> {
    const commits = await LocalGitOperations.getHistory(repository, ref, 1)
    if (commits.length < 1) { return null }

    return commits[0]
  }

  /** Get the git dir of the path. */
  public static async getGitDir(path: string): Promise<string | null> {
    const result = await git([ 'rev-parse', '--git-dir' ], path, undefined, new Set([ 0, 128 ]))
    // Exit code 128 means it was run in a directory that's not a git
    // repository.
    if (result.exitCode === 128) {
      return null
    }

    const gitDir = result.stdout
    const trimmedDir = gitDir.trim()
    return Path.join(path, trimmedDir)
  }

  /** Is the path a git repository? */
  public static async isGitRepository(path: string): Promise<boolean> {
    const result = await this.getGitDir(path)
    return !!result
  }

  /** Init a new git repository in the given path. */
  public static initGitRepository(path: string): Promise<void> {
    return git([ 'init' ], path)
  }

  /** Clone the repository to the path. */
  public static clone(url: string, path: string, user: User | null, progress: (progress: string) => void): Promise<void> {
    const env = LocalGitOperations.envForAuthentication(user)
    return git([ 'clone', '--recursive', '--progress', '--', url, path ], __dirname, env, undefined, process => {
      byline(process.stderr).on('data', (chunk: string) => {
        progress(chunk)
      })
    })
  }

  /** Rename the given branch to a new name. */
  public static renameBranch(repository: Repository, branch: Branch, newName: string): Promise<void> {
    return git([ 'branch', '-m', branch.nameWithoutRemote, newName ], repository.path)
  }

  /**
   * Delete the branch. If the branch has a remote branch, it too will be
   * deleted.
   */
  public static async deleteBranch(repository: Repository, branch: Branch): Promise<void> {
    const deleteRemoteBranch = (branch: Branch, remote: string) => {
      return git([ 'push', remote, `:${branch.nameWithoutRemote}` ], repository.path)
    }

    if (branch.type === BranchType.Local) {
      await git([ 'branch', '-D', branch.name ], repository.path)
    }

    const remote = branch.remote
    if (remote) {
      await deleteRemoteBranch(branch, remote)
    }
  }

  /** Add a new remote with the given URL. */
  public static addRemote(path: string, name: string, url: string): Promise<void> {
    return git([ 'remote', 'add', name, url ], path)
  }

  /** Check out the paths at HEAD. */
  public static checkoutPaths(repository: Repository, paths: ReadonlyArray<string>): Promise<void> {
    return git([ 'checkout', '--', ...paths ], repository.path)
  }
}

export class GitError {
  /** The result from the failed command. */
  public readonly result: IGitResult

  /** The args for the failed command. */
  public readonly args: ReadonlyArray<string>

  /**
   * The error as parsed by git-kitchen-sink. May be null if it wasn't able to
   * determine the error.
   */
  public readonly parsedError: GitKitchenSinkError | null

  public constructor(result: IGitResult, args: ReadonlyArray<string>, parsedError: GitKitchenSinkError | null) {
    this.result = result
    this.args = args
    this.parsedError = parsedError
  }

  public get message(): string {
    const parsedError = this.parsedError
    if (parsedError) {
      return `Error ${parsedError}`
    }

    if (this.result.stderr.length) {
      return this.result.stderr
    } else if (this.result.stdout.length) {
      return this.result.stdout
    } else {
      return `Unknown error`
    }
  }
}

/**
 * Shell out to git with the given arguments, at the given path.
 *
 * @param {args}             The arguments to pass to `git`.
 * @param {path}             The working directory path for the execution of the
 *                           command.
 * @param {customEnv}        Custom environment variables to use when launching
 *                           git.
 * @param {successExitCodes} The exit codes which indicate success to the
 *                           caller. Unexpected exit codes will be logged and an
 *                           error thrown. Defaults to 0 if undefined.
 * @param {processCb}        A callback which will pass in the ChildProcess,
 *                           giving the caller a chance to customize it further.
 *
 * Returns the result. If the command exits with a code not in
 * `successExitCodes` a `GitError` will be thrown.
 */
async function git(args: string[], path: string, customEnv?: Object, successExitCodes: Set<number> = new Set([ 0 ]), processCb?: (process: ChildProcess.ChildProcess) => void): Promise<IGitResult> {
  const result = await GitProcess.execWithOutput(args, path, customEnv, processCb)
  const exitCode = result.exitCode
  if (!successExitCodes.has(exitCode)) {
    console.error(`The command \`${args.join(' ')}\` exited with an unexpected code: ${exitCode}. The caller should either handle this error, or expect that exit code.`)
    if (result.stdout.length) {
      console.error(result.stdout)
    }

    if (result.stderr.length) {
      console.error(result.stderr)
    }

    let gitError = GitProcess.parseError(result.stderr)
    if (!gitError) {
      gitError = GitProcess.parseError(result.stdout)
    }

    if (gitError) {
      console.error(`(The error was parsed as ${gitError}.)`)
    }

    throw new GitError(result, args, gitError)
  }

  return result
}<|MERGE_RESOLUTION|>--- conflicted
+++ resolved
@@ -278,13 +278,19 @@
    * @param commitish A commit SHA or some other identifier that ultimately dereferences
    *                  to a commit.
    */
-<<<<<<< HEAD
   public static getCommitDiff(repository: Repository, file: FileChange, commitish: string): Promise<Diff> {
 
     const args = [ 'log', commitish, '-m', '-1', '--first-parent', '--patch-with-raw', '-z', '--', file.path ]
-=======
-  public static getDiff(repository: Repository, file: FileChange, commit: Commit | null): Promise<Diff> {
-    let args: string[]
+
+    return GitProcess.execWithOutput(args, repository.path)
+      .then(this.diffFromRawDiffOutput)
+  }
+  /**
+   * Render the diff for a file within the repository working directory. The file will be
+   * compared against HEAD if it's tracked, if not it'll be compared to an empty file meaning
+   * that all content in the file will be treated as additions.
+   */
+  public static getWorkingDirectoryDiff(repository: Repository, file: WorkingDirectoryFileChange): Promise<Diff> {
     // `git diff` seems to emulate the exit codes from `diff` irrespective of
     // whether you set --exit-code
     //
@@ -296,25 +302,12 @@
     // citation in source:
     // https://github.com/git/git/blob/1f66975deb8402131fbf7c14330d0c7cdebaeaa2/diff-no-index.c#L300
     const successExitCodes = new Set([ 0, 1 ])
->>>>>>> b4356ce9
-
-    return GitProcess.execWithOutput(args, repository.path)
-      .then(this.diffFromRawDiffOutput)
-  }
-
-  /**
-   * Render the diff for a file within the repository working directory. The file will be
-   * compared against HEAD if it's tracked, if not it'll be compared to an empty file meaning
-   * that all content in the file will be treated as additions.
-   */
-  public static getWorkingDirectoryDiff(repository: Repository, file: WorkingDirectoryFileChange): Promise<Diff> {
 
     const args = file.status === FileStatus.New
       ? [ 'diff', '--no-index', '--patch-with-raw', '-z', '--', '/dev/null', file.path ]
       : [ 'diff', 'HEAD', '--patch-with-raw', '-z', '--', file.path ]
 
-<<<<<<< HEAD
-    return GitProcess.execWithOutput(args, repository.path)
+    return git(args, repository.path, {}, successExitCodes)
       .then(this.diffFromRawDiffOutput)
   }
 
@@ -323,19 +316,10 @@
    *
    * Parses the output from a diff-like command that uses `--path-with-raw`
    */
-  private static diffFromRawDiffOutput(result: string): Diff {
-    const pieces = result.split('\0')
+  private static diffFromRawDiffOutput(result: IGitResult): Diff {
+    const pieces = result.stdout.split('\0')
     const parser = new DiffParser()
     return parser.parse(pieces[pieces.length - 1])
-=======
-    return git(args, repository.path, {}, successExitCodes)
-      .then(result => {
-        const output = result.stdout
-        const pieces = output.split('\0')
-        const parser = new DiffParser()
-        return parser.parse(pieces[pieces.length - 1])
-      })
->>>>>>> b4356ce9
   }
 
   /**
