import * as Path from 'path'
import { ChildProcess } from 'child_process'

import { WorkingDirectoryStatus, WorkingDirectoryFileChange, FileChange, FileStatus } from '../models/status'
import { DiffSelectionType, DiffSelection, Diff } from '../models/diff'
import { Repository } from '../models/repository'
import { CommitIdentity } from '../models/commit-identity'

import { formatPatch } from './patch-formatter'
import { DiffParser } from './diff-parser'
import { parsePorcelainStatus } from './status-parser'

import {
  GitProcess,
  IGitResult,
  GitError as GitKitchenSinkError,
  IGitExecutionOptions as GitKitchenSinkExecutionOptions,
} from 'git-kitchen-sink'

import { User } from '../models/user'

const byline = require('byline')

/** The encapsulation of the result from 'git status' */
export class StatusResult {
  /** true if the repository exists at the given location */
  public readonly exists: boolean

  /** the absolute path to the repository's working directory */
  public readonly workingDirectory: WorkingDirectoryStatus

  /** factory method when 'git status' is unsuccessful */
  public static NotFound(): StatusResult {
    return new StatusResult(false, new WorkingDirectoryStatus(new Array<WorkingDirectoryFileChange>(), true))
  }

  /** factory method for a successful 'git status' result  */
  public static FromStatus(status: WorkingDirectoryStatus): StatusResult {
    return new StatusResult(true, status)
  }

  public constructor(exists: boolean, workingDirectory: WorkingDirectoryStatus) {
    this.exists = exists
    this.workingDirectory = workingDirectory
  }
}

/** A git commit. */
export class Commit {
  /** The commit's SHA. */
  public readonly sha: string

  /** The first line of the commit message. */
  public readonly summary: string

  /** The commit message without the first line and CR. */
  public readonly body: string
  public readonly authorName: string
  public readonly authorEmail: string
  public readonly authorDate: Date

  public constructor(sha: string, summary: string, body: string, authorName: string, authorEmail: string, authorDate: Date) {
    this.sha = sha
    this.summary = summary
    this.body = body
    this.authorName = authorName
    this.authorEmail = authorEmail
    this.authorDate = authorDate
  }
}

export enum BranchType {
  Local,
  Remote,
}

/** A branch as loaded from Git. */
export class Branch {
  /** The short name of the branch. E.g., `master`. */
  public readonly name: string

  /** The remote-prefixed upstream name. E.g., `origin/master`. */
  public readonly upstream: string | null

  /** The SHA for the tip of the branch. */
  public readonly sha: string

  /** The type of branch, e.g., local or remote. */
  public readonly type: BranchType

  public constructor(name: string, upstream: string | null, sha: string, type: BranchType) {
    this.name = name
    this.upstream = upstream
    this.sha = sha
    this.type = type
  }

  /** The name of the upstream's remote. */
  public get remote(): string | null {
    const upstream = this.upstream
    if (!upstream) { return null }

    const pieces = upstream.match(/(.*?)\/.*/)
    if (!pieces || pieces.length < 2) { return null }

    return pieces[1]
  }

  /**
   * The name of the branch without the remote prefix. If the branch is a local
   * branch, this is the same as its `name`.
   */
  public get nameWithoutRemote(): string {
    if (this.type === BranchType.Local) {
      return this.name
    } else {
      const pieces = this.name.match(/.*?\/(.*)/)
      if (!pieces || pieces.length < 2) {
         return this.name
      }

      return pieces[1]
    }
  }
}

/**
 * An extension of the execution options in git-kitchen-sink that
 * allows us to piggy-back our own configuration options in the
 * same object.
 */
interface IGitExecutionOptions extends GitKitchenSinkExecutionOptions {
  /**
   * The exit codes which indicate success to the
   * caller. Unexpected exit codes will be logged and an
   * error thrown. Defaults to 0 if undefined.
   */
  readonly successExitCodes?: Set<number>
}

/**
 * Interactions with a local Git repository
 */
export class LocalGitOperations {

  /**
   * map the raw status text from Git to an app-friendly value
   * shamelessly borrowed from GitHub Desktop (Windows)
   */
  private static mapStatus(rawStatus: string): FileStatus {

    const status = rawStatus.trim()

    if (status === 'M') { return FileStatus.Modified }      // modified
    if (status === 'A') { return FileStatus.New }           // added
    if (status === 'D') { return FileStatus.Deleted }       // deleted
    if (status === 'R') { return FileStatus.Renamed }       // renamed
    if (status === 'RM') { return FileStatus.Renamed }      // renamed in index, modified in working directory
    if (status === 'RD') { return FileStatus.Conflicted }   // renamed in index, deleted in working directory
    if (status === 'DD') { return FileStatus.Conflicted }   // Unmerged, both deleted
    if (status === 'AU') { return FileStatus.Conflicted }   // Unmerged, added by us
    if (status === 'UD') { return FileStatus.Conflicted }   // Unmerged, deleted by them
    if (status === 'UA') { return FileStatus.Conflicted }   // Unmerged, added by them
    if (status === 'DU') { return FileStatus.Conflicted }   // Unmerged, deleted by us
    if (status === 'AA') { return FileStatus.Conflicted }   // Unmerged, added by both
    if (status === 'UU') { return FileStatus.Conflicted }   // Unmerged, both modified
    if (status === '??') { return FileStatus.New }          // untracked

    return FileStatus.Modified
  }

  /**
   *  Retrieve the status for a given repository,
   *  and fail gracefully if the location is not a Git repository
   */
  public static async getStatus(repository: Repository): Promise<StatusResult> {
    const result = await git([ 'status', '--untracked-files=all', '--porcelain', '-z' ], repository.path)
    const entries = parsePorcelainStatus(result.stdout)

    const files = entries.map(({ path, statusCode, oldPath }) => {
      const status = this.mapStatus(statusCode)
      const selection = new DiffSelection(DiffSelectionType.All, new Map<number, boolean>())

<<<<<<< HEAD
      if (result) {
        const modeText = result[regexGroups.mode]
        const path = result[regexGroups.path]

        const status = this.mapStatus(modeText)
        const diffSelection = DiffSelection.fromInitialSelection(DiffSelectionType.All)
        files.push(new WorkingDirectoryFileChange(path, status, diffSelection))
      }
    }
=======
      return new WorkingDirectoryFileChange(path, status, selection, oldPath)
    })
>>>>>>> 43278b88

    return StatusResult.FromStatus(new WorkingDirectoryStatus(files, true))
  }

  /**
   * Attempts to dereference the HEAD symbolic link to a commit sha.
   * Returns null if HEAD is unborn.
   */
  private static async resolveHEAD(repository: Repository): Promise<string | null> {
    const result = await git([ 'rev-parse', '--verify', 'HEAD^{commit}' ], repository.path)
    if (result.exitCode === 0) {
      return result.stdout
    } else {
      return null
    }
  }

  /**
   * Attempts to dereference the HEAD symbolic reference to a commit in order
   * to determine if HEAD is unborn or not.
   */
  private static async isHeadUnborn(repository: Repository): Promise<boolean> {
    return await this.resolveHEAD(repository) === null
  }

  private static addFileToIndex(repository: Repository, file: WorkingDirectoryFileChange): Promise<void> {
    let addFileArgs: string[] = []

    if (file.status === FileStatus.New) {
      addFileArgs = [ 'add', file.path ]
    } else {
      addFileArgs = [ 'add', '-u', file.path ]
    }

    return git(addFileArgs, repository.path)
  }

  private static async applyPatchToIndex(repository: Repository, file: WorkingDirectoryFileChange): Promise<void> {
    const applyArgs: string[] = [ 'apply', '--cached', '--unidiff-zero', '--whitespace=nowarn', '-' ]

    const diff = await LocalGitOperations.getWorkingDirectoryDiff(repository, file)

    const patch = await formatPatch(file, diff)
    await git(applyArgs, repository.path, { stdin: patch })

    return Promise.resolve()
  }

  public static async createCommit(repository: Repository, summary: string, description: string, files: ReadonlyArray<WorkingDirectoryFileChange>): Promise<void> {
    // Clear the staging area, our diffs reflect the difference between the
    // working directory and the last commit (if any) so our commits should
    // do the same thing.
    if (await this.isHeadUnborn(repository)) {
      await git([ 'reset' ], repository.path)
    } else {
      await git([ 'reset', 'HEAD', '--mixed' ], repository.path)
    }

    await this.stageFiles(repository, files)

    let message = summary
    if (description.length > 0) {
      message = `${summary}\n\n${description}`
    }

    await git([ 'commit', '-F',  '-' ] , repository.path, { stdin: message })
  }

  /**
   * Stage all the given files by either staging the entire path or by applying
   * a patch.
   */
  private static async stageFiles(repository: Repository, files: ReadonlyArray<WorkingDirectoryFileChange>): Promise<void> {
    for (const file of files) {
      if (file.selection.getSelectionType() === DiffSelectionType.All) {
        await this.addFileToIndex(repository, file)
      } else {
        await this.applyPatchToIndex(repository, file)
      }
    }
  }

  /**
   * Render the difference between a file in the given commit and its parent
   *
   * @param commitish A commit SHA or some other identifier that ultimately dereferences
   *                  to a commit.
   */
  public static getCommitDiff(repository: Repository, file: FileChange, commitish: string): Promise<Diff> {

    const args = [ 'log', commitish, '-m', '-1', '--first-parent', '--patch-with-raw', '-z', '--', file.path ]

    return git(args, repository.path)
      .then(this.diffFromRawDiffOutput)
  }

  /**
   * Render the diff for a file within the repository working directory. The file will be
   * compared against HEAD if it's tracked, if not it'll be compared to an empty file meaning
   * that all content in the file will be treated as additions.
   */
  public static getWorkingDirectoryDiff(repository: Repository, file: WorkingDirectoryFileChange): Promise<Diff> {
    // `git diff` seems to emulate the exit codes from `diff` irrespective of
    // whether you set --exit-code
    //
    // this is the behaviour:
    // - 0 if no changes found
    // - 1 if changes found
    // -   and error otherwise
    //
    // citation in source:
    // https://github.com/git/git/blob/1f66975deb8402131fbf7c14330d0c7cdebaeaa2/diff-no-index.c#L300
    const successExitCodes = new Set([ 0, 1 ])

    const args = file.status === FileStatus.New
      ? [ 'diff', '--no-index', '--patch-with-raw', '-z', '--', '/dev/null', file.path ]
      : [ 'diff', 'HEAD', '--patch-with-raw', '-z', '--', file.path ]

    return git(args, repository.path, { successExitCodes })
      .then(this.diffFromRawDiffOutput)
  }

  /**
   * Utility function used by get(Commit|WorkingDirectory)Diff.
   *
   * Parses the output from a diff-like command that uses `--path-with-raw`
   */
  private static diffFromRawDiffOutput(result: IGitResult): Diff {
    const pieces = result.stdout.split('\0')
    const parser = new DiffParser()
    return parser.parse(pieces[pieces.length - 1])
  }

  /**
   * Get the repository's history, starting from `start` and limited to `limit`
   */
  public static async getHistory(repository: Repository, start: string, limit: number): Promise<ReadonlyArray<Commit>> {
    const delimiter = '1F'
    const delimeterString = String.fromCharCode(parseInt(delimiter, 16))
    const prettyFormat = [
      '%H', // SHA
      '%s', // summary
      '%b', // body
      '%an', // author name
      '%ae', // author email
      '%aI', // author date, ISO-8601
    ].join(`%x${delimiter}`)

    const result = await git([ 'log', start, `--max-count=${limit}`, `--pretty=${prettyFormat}`, '-z', '--no-color' ], repository.path)
    const out = result.stdout
    const lines = out.split('\0')
    // Remove the trailing empty line
    lines.splice(-1, 1)

    const commits = lines.map(line => {
      const pieces = line.split(delimeterString)
      const sha = pieces[0]
      const summary = pieces[1]
      const body = pieces[2]
      const authorName = pieces[3]
      const authorEmail = pieces[4]
      const parsedDate = Date.parse(pieces[5])
      const authorDate = new Date(parsedDate)
      return new Commit(sha, summary, body, authorName, authorEmail, authorDate)
    })

    return commits
  }

  /** Get the files that were changed in the given commit. */
  public static async getChangedFiles(repository: Repository, sha: string): Promise<ReadonlyArray<FileChange>> {
    const result = await git([ 'log', sha, '-m', '-1', '--first-parent', '--name-status', '--format=format:', '-z' ], repository.path)
    const out = result.stdout
    const lines = out.split('\0')
    // Remove the trailing empty line
    lines.splice(-1, 1)

    const files: FileChange[] = []
    for (let i = 0; i < lines.length; i++) {
      const statusText = lines[i]
      const status = this.mapStatus(statusText)
      const name = lines[++i]
      files.push(new FileChange(name, status))
    }

    return files
  }

  /**
   * Gets the author identity, ie the name and email which would
   * have been used should a commit have been performed in this
   * instance. This differs from what's stored in the user.name
   * and user.email config variables in that it will match what
   * Git itself will use in a commit even if there's no name or
   * email configured. If no email or name is configured Git will
   * attempt to come up with a suitable replacement using the
   * signed-in system user and hostname.
   *
   * A null return value means that no name/and or email was set
   * and the user.useconfigonly setting prevented Git from making
   * up a user ident string. If this returns null any subsequent
   * commits can be expected to fail as well.
   */
  public static async getAuthorIdentity(repository: Repository): Promise<CommitIdentity | null> {
    const result = await git([ 'var', 'GIT_AUTHOR_IDENT' ], repository.path, { successExitCodes: new Set([ 0, 128 ]) })

    // If user.user.useconfigonly is set and no user.name or user.email
    if (result.exitCode === 128) {
      return null
    }

    return CommitIdentity.parseIdentity(result.stdout)
  }

  /** Look up a config value by name in the repository. */
  public static async getConfigValue(repository: Repository, name: string): Promise<string | null> {
    const result = await git([ 'config', '-z', name ], repository.path, { successExitCodes:  new Set([ 0, 1 ]) })
    // Git exits with 1 if the value isn't found. That's OK.
    if (result.exitCode === 1) {
      return null
    }

    const output = result.stdout
    const pieces = output.split('\0')
    return pieces[0]
  }

  private static getAskPassTrampolinePath(): string {
    const extension = __WIN32__ ? 'bat' : 'sh'
    return Path.resolve(__dirname, 'static', `ask-pass-trampoline.${extension}`)
  }

  private static getAskPassScriptPath(): string {
    return Path.resolve(__dirname, 'ask-pass.js')
  }

  /** Get the environment for authenticating remote operations. */
  private static envForAuthentication(user: User | null): Object {
    if (!user) { return {} }

    return {
      'DESKTOP_PATH': process.execPath,
      'DESKTOP_ASKPASS_SCRIPT': LocalGitOperations.getAskPassScriptPath(),
      'DESKTOP_USERNAME': user.login,
      'DESKTOP_ENDPOINT': user.endpoint,
      'GIT_ASKPASS': LocalGitOperations.getAskPassTrampolinePath(),
    }
  }

  /** Pull from the remote to the branch. */
  public static pull(repository: Repository, user: User | null, remote: string, branch: string): Promise<void> {
    return git([ 'pull', remote, branch ], repository.path, LocalGitOperations.envForAuthentication(user))
  }

  /** Push from the remote to the branch, optionally setting the upstream. */
  public static push(repository: Repository, user: User | null, remote: string, branch: string, setUpstream: boolean): Promise<void> {
    const args = [ 'push', remote, branch ]
    if (setUpstream) {
      args.push('--set-upstream')
    }

    return git(args, repository.path, LocalGitOperations.envForAuthentication(user))
  }

  /** Get the remote names. */
  private static async getRemotes(repository: Repository): Promise<ReadonlyArray<string>> {
    const result = await git([ 'remote' ], repository.path)
    const lines = result.stdout
    return lines.split('\n')
  }

  /** Get the name of the default remote. */
  public static async getDefaultRemote(repository: Repository): Promise<string | null> {
    const remotes = await LocalGitOperations.getRemotes(repository)
    if (remotes.length === 0) {
      return null
    }

    const index = remotes.indexOf('origin')
    if (index > -1) {
      return remotes[index]
    } else {
      return remotes[0]
    }
  }

  /** Get the name of the current branch. */
  public static async getCurrentBranch(repository: Repository): Promise<Branch | null> {
    const revParseResult = await git([ 'rev-parse', '--abbrev-ref', 'HEAD' ], repository.path, { successExitCodes: new Set([ 0, 1 ]) })
    if (revParseResult.exitCode === 1) {
      // Git exits with 1 if there's the branch is unborn. We should do more
      // specific error parsing than this, but for now it'll do.
      return null
    }

    const untrimmedName = revParseResult.stdout
    let name = untrimmedName.trim()
    // New branches have a `heads/` prefix.
    name = name.replace(/^heads\//, '')

    const format = [
      '%(upstream:short)',
      '%(objectname)', // SHA
    ].join('%00')

    const refResult = await git([ 'for-each-ref', `--format=${format}`, `refs/heads/${name}` ], repository.path)
    const line = refResult.stdout

    const pieces = line.split('\0')
    if (pieces.length !== 2) {
      // this is a detached HEAD case, and we're not currently on a branch
      return null
    }

    const upstream = pieces[0]
    const sha = pieces[1].trim()
    return new Branch(name, upstream.length > 0 ? upstream : null, sha, BranchType.Local)
  }

  /** Get the number of commits in HEAD. */
  public static async getCommitCount(repository: Repository): Promise<number> {
    const result = await git([ 'rev-list', '--count', 'HEAD' ], repository.path, { successExitCodes: new Set([ 0, 1 ]) })
    // Git exits with 1 if there's the branch is unborn. We should do more
    // specific error parsing than this, but for now it'll do.
    if (result.exitCode === 1) {
      return 0
    }

    const count = result.stdout
    return parseInt(count.trim(), 10)
  }

  /** Get all the branches. */
  public static async getBranches(repository: Repository, prefix: string, type: BranchType): Promise<ReadonlyArray<Branch>> {
    const format = [
      '%(refname:short)',
      '%(upstream:short)',
      '%(objectname)', // SHA
    ].join('%00')
    const result = await git([ 'for-each-ref', `--format=${format}`, prefix ], repository.path)
    const names = result.stdout
    const lines = names.split('\n')

    // Remove the trailing newline
    lines.splice(-1, 1)

    const branches = lines.map(line => {
      const pieces = line.split('\0')
      const name = pieces[0]
      const upstream = pieces[1]
      const sha = pieces[2]
      return new Branch(name, upstream.length > 0 ? upstream : null, sha, type)
    })

    return branches
  }

  /** Create a new branch from the given start point. */
  public static createBranch(repository: Repository, name: string, startPoint: string): Promise<void> {
    return git([ 'branch', name, startPoint ], repository.path)
  }

  /** Check out the given branch. */
  public static checkoutBranch(repository: Repository, name: string): Promise<void> {
    return git([ 'checkout', name, '--' ], repository.path)
  }

  /** Get the `limit` most recently checked out branches. */
  public static async getRecentBranches(repository: Repository, branches: ReadonlyArray<Branch>, limit: number): Promise<ReadonlyArray<Branch>> {
    const branchesByName = branches.reduce((map, branch) => map.set(branch.name, branch), new Map<string, Branch>())

    // "git reflog show" is just an alias for "git log -g --abbrev-commit --pretty=oneline"
    // but by using log we can give it a max number which should prevent us from balling out
    // of control when there's ginormous reflogs around (as in e.g. github/github).
    const regex = new RegExp(/.*? checkout: moving from .*? to (.*?)$/i)
    const result = await git([ 'log', '-g', '--abbrev-commit', '--pretty=oneline', 'HEAD', '-n', '2500' ], repository.path)
    const output = result.stdout
    const lines = output.split('\n')
    const names = new Set<string>()
    for (const line of lines) {
      const result = regex.exec(line)
      if (result && result.length === 2) {
        const branchName = result[1]
        names.add(branchName)
      }

      if (names.size === limit) {
        break
      }
    }

    const recentBranches = new Array<Branch>()
    for (const name of names) {
      const branch = branchesByName.get(name)
      if (!branch) {
        // This means the recent branch has been deleted. That's fine.
        continue
      }

      recentBranches.push(branch)
    }

    return recentBranches
  }

  /** Get the commit for the given ref. */
  public static async getCommit(repository: Repository, ref: string): Promise<Commit | null> {
    const commits = await LocalGitOperations.getHistory(repository, ref, 1)
    if (commits.length < 1) { return null }

    return commits[0]
  }

  /** Get the git dir of the path. */
  public static async getGitDir(path: string): Promise<string | null> {
    const result = await git([ 'rev-parse', '--git-dir' ], path, { successExitCodes: new Set([ 0, 128 ]) })
    // Exit code 128 means it was run in a directory that's not a git
    // repository.
    if (result.exitCode === 128) {
      return null
    }

    const gitDir = result.stdout
    const trimmedDir = gitDir.trim()
    return Path.join(path, trimmedDir)
  }

  /** Is the path a git repository? */
  public static async isGitRepository(path: string): Promise<boolean> {
    const result = await this.getGitDir(path)
    return !!result
  }

  /** Init a new git repository in the given path. */
  public static initGitRepository(path: string): Promise<void> {
    return git([ 'init' ], path)
  }

  /** Clone the repository to the path. */
  public static clone(url: string, path: string, user: User | null, progress: (progress: string) => void): Promise<void> {
    const env = LocalGitOperations.envForAuthentication(user)
    const processCallback = (process: ChildProcess) => {
      byline(process.stderr).on('data', (chunk: string) => {
        progress(chunk)
      })
    }

    return git([ 'clone', '--recursive', '--progress', '--', url, path ], __dirname, { env, processCallback })
  }

  /** Rename the given branch to a new name. */
  public static renameBranch(repository: Repository, branch: Branch, newName: string): Promise<void> {
    return git([ 'branch', '-m', branch.nameWithoutRemote, newName ], repository.path)
  }

  /**
   * Delete the branch. If the branch has a remote branch, it too will be
   * deleted.
   */
  public static async deleteBranch(repository: Repository, branch: Branch): Promise<void> {
    const deleteRemoteBranch = (branch: Branch, remote: string) => {
      return git([ 'push', remote, `:${branch.nameWithoutRemote}` ], repository.path)
    }

    if (branch.type === BranchType.Local) {
      await git([ 'branch', '-D', branch.name ], repository.path)
    }

    const remote = branch.remote
    if (remote) {
      await deleteRemoteBranch(branch, remote)
    }
  }

  /** Add a new remote with the given URL. */
  public static addRemote(path: string, name: string, url: string): Promise<void> {
    return git([ 'remote', 'add', name, url ], path)
  }

  /** Check out the paths at HEAD. */
  public static checkoutPaths(repository: Repository, paths: ReadonlyArray<string>): Promise<void> {
    return git([ 'checkout', '--', ...paths ], repository.path)
  }
}

export class GitError {
  /** The result from the failed command. */
  public readonly result: IGitResult

  /** The args for the failed command. */
  public readonly args: ReadonlyArray<string>

  /**
   * The error as parsed by git-kitchen-sink. May be null if it wasn't able to
   * determine the error.
   */
  public readonly parsedError: GitKitchenSinkError | null

  public constructor(result: IGitResult, args: ReadonlyArray<string>, parsedError: GitKitchenSinkError | null) {
    this.result = result
    this.args = args
    this.parsedError = parsedError
  }

  public get message(): string {
    const parsedError = this.parsedError
    if (parsedError) {
      return `Error ${parsedError}`
    }

    if (this.result.stderr.length) {
      return this.result.stderr
    } else if (this.result.stdout.length) {
      return this.result.stdout
    } else {
      return `Unknown error`
    }
  }
}

/**
 * Shell out to git with the given arguments, at the given path.
 *
 * @param {args}             The arguments to pass to `git`.
 *
 * @param {path}             The working directory path for the execution of the
 *                           command.
 *
 * @param {options}          Configuration options for the execution of git,
 *                           see IGitExecutionOptions for more information.
 *
 * Returns the result. If the command exits with a code not in
 * `successExitCodes` a `GitError` will be thrown.
 */
async function git(args: string[], path: string, options?: IGitExecutionOptions): Promise<IGitResult> {

  const defaultOptions: IGitExecutionOptions = {
    successExitCodes: new Set([ 0 ]),
  }

  const opts = Object.assign({ }, defaultOptions, options)

  const startTime = (performance && performance.now) ? performance.now() : null

  const result = await GitProcess.exec(args, path, options)

  if (console.debug && startTime) {
    const rawTime = performance.now() - startTime
    if (rawTime > 100) {
     const timeInSeconds = (rawTime / 1000).toFixed(3)
     console.debug(`executing: git ${args.join(' ')} (took ${timeInSeconds}s)`)
    }
  }

  const exitCode = result.exitCode

  if (!opts.successExitCodes!.has(exitCode)) {
    console.error(`The command \`${args.join(' ')}\` exited with an unexpected code: ${exitCode}. The caller should either handle this error, or expect that exit code.`)
    if (result.stdout.length) {
      console.error(result.stdout)
    }

    if (result.stderr.length) {
      console.error(result.stderr)
    }

    let gitError = GitProcess.parseError(result.stderr)
    if (!gitError) {
      gitError = GitProcess.parseError(result.stdout)
    }

    if (gitError) {
      console.error(`(The error was parsed as ${gitError}.)`)
    }

    throw new GitError(result, args, gitError)
  }

  return result
}<|MERGE_RESOLUTION|>--- conflicted
+++ resolved
@@ -179,22 +179,10 @@
 
     const files = entries.map(({ path, statusCode, oldPath }) => {
       const status = this.mapStatus(statusCode)
-      const selection = new DiffSelection(DiffSelectionType.All, new Map<number, boolean>())
-
-<<<<<<< HEAD
-      if (result) {
-        const modeText = result[regexGroups.mode]
-        const path = result[regexGroups.path]
-
-        const status = this.mapStatus(modeText)
-        const diffSelection = DiffSelection.fromInitialSelection(DiffSelectionType.All)
-        files.push(new WorkingDirectoryFileChange(path, status, diffSelection))
-      }
-    }
-=======
+      const selection = DiffSelection.fromInitialSelection(DiffSelectionType.All)
+
       return new WorkingDirectoryFileChange(path, status, selection, oldPath)
     })
->>>>>>> 43278b88
 
     return StatusResult.FromStatus(new WorkingDirectoryStatus(files, true))
   }
