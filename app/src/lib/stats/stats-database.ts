import Dexie from 'dexie'

// NB: This _must_ be incremented whenever the DB key scheme changes.
const DatabaseVersion = 2

/** The timing stats for app launch. */
export interface ILaunchStats {
  /**
   * The time (in milliseconds) it takes from when our main process code is
   * first loaded until the app `ready` event is emitted.
   */
  readonly mainReadyTime: number

  /**
   * The time (in milliseconds) it takes from when loading begins to loading
   * end.
   */
  readonly loadTime: number

  /**
   * The time (in milliseconds) it takes from when our renderer process code is
   * first loaded until the renderer `ready` event is emitted.
   */
  readonly rendererReadyTime: number
}

/** The daily measures captured for stats. */
export interface IDailyMeasures {
  /** The ID in the database. */
  readonly id?: number

  /** The number of commits. */
  readonly commits: number

  /** The number of times the user has opened a shell from the app. */
  readonly openShellCount: number

  /** The number of partial commits. */
  readonly partialCommits: number

  /** The number of commits created with one or more co-authors. */
  readonly coAuthoredCommits: number

  /** The number of times a branch is compared to an arbitrary branch */
  readonly branchComparisons: number

  /** The number of times a branch is compared to the default branch */
  readonly defaultBranchComparisons: number

  /** The number of times a merge is initiated in the `compare` sidebar */
  readonly mergesInitiatedFromComparison: number

  /** The number of times the `Branch -> Update From Default Branch` menu item is used */
  readonly updateFromDefaultBranchMenuCount: number

  /** The number of times the `Branch -> Merge Into Current Branch` menu item is used */
  readonly mergeIntoCurrentBranchMenuCount: number

  /** The number of times the user checks out a branch using the PR menu */
  readonly prBranchCheckouts: number

  /** The numbers of times a repo with indicators is clicked on repo list view */
  readonly repoWithIndicatorClicked: number

  /** The numbers of times a repo without indicators is clicked on repo list view */
  readonly repoWithoutIndicatorClicked: number

  /** The number of times the user pushes to GitHub.com */
  readonly dotcomPushCount: number

  /** The number of times the user pushes with `--force-with-lease` to GitHub.com */
  readonly dotcomForcePushCount: number

  /** The number of times the user pushed to a GitHub Enterprise instance */
  readonly enterprisePushCount: number

  /** The number of times the user pushes with `--force-with-lease` to a GitHub Enterprise instance */
  readonly enterpriseForcePushCount: number

  /** The number of times the users pushes to a generic remote */
  readonly externalPushCount: number

  /** The number of times the users pushes with `--force-with-lease` to a generic remote */
  readonly externalForcePushCount: number

  /** The number of times the user merged before seeing the result of the merge hint */
  readonly mergedWithLoadingHintCount: number

  /** The number of times the user has merged after seeing the 'no conflicts' merge hint */
  readonly mergedWithCleanMergeHintCount: number

  /** The number of times the user has merged after seeing the 'you have XX conflicted files' warning */
  readonly mergedWithConflictWarningHintCount: number

  /** Whether or not the app has been interacted with during the current reporting window */
  readonly active: boolean

  /** The number of times a `git pull` initiated by Desktop resulted in a merge conflict for the user */
  readonly mergeConflictFromPullCount: number

  /** The number of times a `git merge` initiated by Desktop resulted in a merge conflict for the user */
  readonly mergeConflictFromExplicitMergeCount: number

  /** The number of times a conflicted merge was successfully completed by the user */
  readonly mergeSuccessAfterConflictsCount: number

  /** The number of times a conflicted merge was aborted by the user */
  readonly mergeAbortedAfterConflictsCount: number

  /** The number of commits that will go unattributed to GitHub users */
  readonly unattributedCommits: number

  /**
   * The number of times the user made a commit to a repo hosted on
   * a GitHub Enterprise instance
   */
  readonly enterpriseCommits: number

  /** The number of times the user made a commit to a repo hosted on Github.com */
  readonly dotcomCommits: number

  /** The number of times the user made a commit to a protected GitHub or GitHub Enterprise repository */
  readonly commitsToProtectedBranch: number

  /** The number of times the user made a commit to a repository with branch protections enabled */
  readonly commitsToRepositoryWithBranchProtections: number

  /** The number of times the user dismissed the merge conflicts dialog */
  readonly mergeConflictsDialogDismissalCount: number

  /** The number of times the user dismissed the merge conflicts dialog with conflicts left */
  readonly anyConflictsLeftOnMergeConflictsDialogDismissalCount: number

  /** The number of times the user reopened the merge conflicts dialog (after closing it) */
  readonly mergeConflictsDialogReopenedCount: number

  /** The number of times the user committed a conflicted merge via the merge conflicts dialog */
  readonly guidedConflictedMergeCompletionCount: number

  /** The number of times the user committed a conflicted merge outside the merge conflicts dialog */
  readonly unguidedConflictedMergeCompletionCount: number

  /** The number of times the user is taken to the create pull request page on dotcom */
  readonly createPullRequestCount: number

  /** The number of times the rebase conflicts dialog is dismissed */
  readonly rebaseConflictsDialogDismissalCount: number

  /** The number of times the rebase conflicts dialog is reopened */
  readonly rebaseConflictsDialogReopenedCount: number

  /** The number of times an aborted rebase is detected */
  readonly rebaseAbortedAfterConflictsCount: number

  /** The number of times a successful rebase after handling conflicts is detected */
  readonly rebaseSuccessAfterConflictsCount: number

  /** The number of times a successful rebase without conflicts is detected */
  readonly rebaseSuccessWithoutConflictsCount: number

  /** The number of times a user performed a pull with `pull.rebase` in config set to `true` */
  readonly pullWithRebaseCount: number

  /** The number of times a user has pulled with `pull.rebase` unset or set to `false` */
  readonly pullWithDefaultSettingCount: number

  /**
   * The number of stash entries created outside of Desktop
   * in a given 24 hour day
   */
  readonly stashEntriesCreatedOutsideDesktop: number

  /**
   * The number of times the user is presented with the error
   * message "Some of your changes would be overwritten"
   */
  readonly errorWhenSwitchingBranchesWithUncommmittedChanges: number

  /** The number of times the user opens the "Rebase current branch" menu item */
  readonly rebaseCurrentBranchMenuCount: number

  /** The number of times the user views a stash entry after checking out a branch */
  readonly stashViewedAfterCheckoutCount: number

  /** The number of times the user **doesn't** view a stash entry after checking out a branch */
  readonly stashNotViewedAfterCheckoutCount: number

  /** The number of times the user elects to stash changes on the current branch  */
  readonly stashCreatedOnCurrentBranchCount: number

  /** The number of times the user elects to take changes to new branch instead of stashing them */
  readonly changesTakenToNewBranchCount: number

  /** The number of times the user elects to restore an entry from their stash */
  readonly stashRestoreCount: number

  /** The number of times the user elects to discard a stash entry */
  readonly stashDiscardCount: number

  /**
   * The number of times the user views the stash entry as a result
   * of clicking the "Stashed changes" row directly
   */
  readonly stashViewCount: number

  /** The number of times the user takes no action on a stash entry once viewed */
  readonly noActionTakenOnStashCount: number
  /**
   * The number of times the user has opened their external editor from the
   * suggested next steps view
   */
  readonly suggestedStepOpenInExternalEditor: number

  /**
   * The number of times the user has opened their repository in Finder/Explorer
   * from the suggested next steps view
   */
  readonly suggestedStepOpenWorkingDirectory: number

  /**
   * The number of times the user has opened their repository on GitHub from the
   * suggested next steps view
   */
  readonly suggestedStepViewOnGitHub: number

  /**
   * The number of times the user has used the publish repository action from the
   * suggested next steps view
   */
  readonly suggestedStepPublishRepository: number

  /**
   * The number of times the user has used the publish branch action branch from
   * the suggested next steps view
   */
  readonly suggestedStepPublishBranch: number

  /**
   * The number of times the user has used the Create PR suggestion
   * in the suggested next steps view. Note that this number is a
   * subset of `createPullRequestCount`. I.e. if the Create PR suggestion
   * is invoked both `suggestedStepCreatePR` and `createPullRequestCount`
   * will increment whereas if a PR is created from the menu or from
   * a keyboard shortcut only `createPullRequestCount` will increment.
   */
  readonly suggestedStepCreatePullRequest: number

  /**
   * The number of times the user has used the view stash action from
   * the suggested next steps view
   */
  readonly suggestedStepViewStash: number

  /**
   *  _[Onboarding tutorial]_
   *  Has the user clicked the button to start the onboarding tutorial?
   */
  readonly tutorialStarted: boolean

  /**
   * _[Onboarding tutorial]_
   * Has the user successfully created a tutorial repo?
   */
  readonly tutorialRepoCreated: boolean

  /**
   * _[Onboarding tutorial]_
   * Has the user installed an editor, skipped this step, or have an editor already installed?
   */
  readonly tutorialEditorInstalled: boolean

  /**
   * _[Onboarding tutorial]_
   * Has the user successfully completed the create a branch step?
   */
  readonly tutorialBranchCreated: boolean

  /**
   * _[Onboarding tutorial]_
   * Has the user completed the edit a file step?
   */
  readonly tutorialFileEdited: boolean

  /**
   * _[Onboarding tutorial]_
   * Has the user completed the commit a file change step?
   */
  readonly tutorialCommitCreated: boolean

  /**
   * _[Onboarding tutorial]_
   * Has the user completed the push a branch step?
   */
  readonly tutorialBranchPushed: boolean

  /**
   * _[Onboarding tutorial]_
   * Has the user completed the create a PR step?
   */
  readonly tutorialPrCreated: boolean

  /**
   * _[Onboarding tutorial]_
   * Has the user completed all tutorial steps?
   */
  readonly tutorialCompleted: boolean

  /**
   * _[Onboarding tutorial]_
   * What's the highest tutorial step completed by user?
   * (`0` is tutorial created, first step is `1`)
   */
  readonly highestTutorialStepCompleted: number

  /**
   * _[Forks]_
   * How many commits did the user make in a repo they
   * don't have `write` access to?
   */
  readonly commitsToRepositoryWithoutWriteAccess: number

  /** _[Forks]_
   * How many forks did the user create from Desktop?
   */
  readonly forksCreated: number

  /**
   * How many times has the user begun creating an issue from Desktop?
   */
  readonly issueCreationWebpageOpenedCount: number

  /**
   * How many tags have been created from the Desktop UI?
   */
  readonly tagsCreatedInDesktop: number

  /**
   * How many tags have been created in total.
   */
  readonly tagsCreated: number

  /**
   * How many tags have been deleted.
   */
  readonly tagsDeleted: number

  /** Number of times the user has changed between unified and split diffs */
  readonly diffModeChangeCount: number

  /** Number of times the user has opened the diff options popover */
  readonly diffOptionsViewedCount: number

  /** Number of times the user has switched to or from History/Changes */
  readonly repositoryViewChangeCount: number
<<<<<<< HEAD
=======

  /** Number of times the user has encountered an unhandled rejection */
  readonly unhandledRejectionCount: number
>>>>>>> 3cef97f3
}

export class StatsDatabase extends Dexie {
  public launches!: Dexie.Table<ILaunchStats, number>
  public dailyMeasures!: Dexie.Table<IDailyMeasures, number>

  public constructor(name: string) {
    super(name)

    this.version(1).stores({
      launches: '++',
    })

    this.version(DatabaseVersion).stores({
      dailyMeasures: '++id',
    })
  }
}<|MERGE_RESOLUTION|>--- conflicted
+++ resolved
@@ -352,12 +352,9 @@
 
   /** Number of times the user has switched to or from History/Changes */
   readonly repositoryViewChangeCount: number
-<<<<<<< HEAD
-=======
 
   /** Number of times the user has encountered an unhandled rejection */
   readonly unhandledRejectionCount: number
->>>>>>> 3cef97f3
 }
 
 export class StatsDatabase extends Dexie {
