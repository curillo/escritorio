--- conflicted
+++ resolved
@@ -31,12 +31,8 @@
   ReadonlyArray<IFoundShell<Shell>>
 > {
   const gitPath = await findGitOnPath()
-<<<<<<< HEAD
-
-=======
   const rootDir = process.env.WINDIR || 'C:\\Windows'
   const dosKeyExePath = `"${rootDir}\\system32\\doskey.exe git=^"${gitPath}^" $*"`
->>>>>>> 003a1b40
   const shells: IFoundShell<Shell>[] = [
     {
       shell: Shell.Cmd,
