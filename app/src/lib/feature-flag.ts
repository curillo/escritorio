const Disable = false

/**
 * Enables the application to opt-in for preview features based on runtime
 * checks. This is backed by the GITHUB_DESKTOP_PREVIEW_FEATURES environment
 * variable, which is checked for non-development environments.
 */
function enableDevelopmentFeatures(): boolean {
  if (Disable) {
    return false
  }

  if (__DEV__) {
    return true
  }

  if (process.env.GITHUB_DESKTOP_PREVIEW_FEATURES === '1') {
    return true
  }

  return false
}

/** Should the app enable beta features? */
// eslint-disable-next-line @typescript-eslint/ban-ts-comment
//@ts-ignore: this will be used again in the future
function enableBetaFeatures(): boolean {
  return enableDevelopmentFeatures() || __RELEASE_CHANNEL__ === 'beta'
}

/** Should git pass `--recurse-submodules` when performing operations? */
export function enableRecurseSubmodulesFlag(): boolean {
  return enableBetaFeatures()
}

export function enableReadmeOverwriteWarning(): boolean {
  return enableBetaFeatures()
}

/** Should the app detect Windows Subsystem for Linux as a valid shell? */
export function enableWSLDetection(): boolean {
  return enableBetaFeatures()
}

/** Should the app show hide whitespace in changes tab */
export function enableHideWhitespaceInDiffOption(): boolean {
  return true
}

/**
 * Should we use the new diff viewer for unified diffs?
 */
export function enableExperimentalDiffViewer(): boolean {
  return false
}

/**
 * Should we allow reporting unhandled rejections as if they were crashes?
 */
export function enableUnhandledRejectionReporting(): boolean {
  return enableBetaFeatures()
}

/** Should we allow expanding text diffs? */
export function enableTextDiffExpansion(): boolean {
  return true
}

/**
 * Should we allow x64 apps running under ARM translation to auto-update to
 * ARM64 builds?
 */
export function enableUpdateFromEmulatedX64ToARM64(): boolean {
  if (__DARWIN__) {
    return true
  }

  return enableBetaFeatures()
}

/** Should we allow using the save dialog when choosing where to clone a repo */
export function enableSaveDialogOnCloneRepository(): boolean {
  return true
}

/** Should we allow setting repository aliases? */
export function enableRepositoryAliases(): boolean {
  return true
}

/** Should we allow to create branches from a commit? */
export function enableBranchFromCommit(): boolean {
  return true
}

/** Should we allow squashing? */
export function enableSquashing(): boolean {
  return true
}

/** Should we allow squash-merging? */
export function enableSquashMerging(): boolean {
  return true
}

/** Should we allow amending commits? */
export function enableAmendingCommits(): boolean {
  return true
}

/** Should we allow reordering commits? */
export function enableCommitReordering(): boolean {
  return true
}

/** Should we allow resetting to a previous commit? */
export function enableResetToCommit(): boolean {
  return enableDevelopmentFeatures()
}

/** Should we show line changes (added/deleted) in commits? */
export function enableLineChangesInCommit(): boolean {
  return true
}

/** Should we allow using Windows' OpenSSH? */
export function enableWindowsOpenSSH(): boolean {
  return true
}

/** Should we use SSH askpass? */
export function enableSSHAskPass(): boolean {
  return true
}

<<<<<<< HEAD
/** Should we allow expanding text diffs? */
export function enableTextDiffExpansion(): boolean {
  return enableDevelopmentFeatures()
}

/** Feature flag for git worktree based conflict detection for rebasing */
export function enableRebaseConflictDetection(): boolean {
  return enableBetaFeatures()
=======
/** Should we use the setImmediate alternative? */
export function enableSetAlmostImmediate(): boolean {
  // We only noticed the problem with `setImmediate` on macOS, so no need to
  // use this trick on Windows for now.
  return __DARWIN__ && enableBetaFeatures()
>>>>>>> cfd0e21f
}<|MERGE_RESOLUTION|>--- conflicted
+++ resolved
@@ -133,20 +133,14 @@
   return true
 }
 
-<<<<<<< HEAD
-/** Should we allow expanding text diffs? */
-export function enableTextDiffExpansion(): boolean {
-  return enableDevelopmentFeatures()
+/** Should we use the setImmediate alternative? */
+export function enableSetAlmostImmediate(): boolean {
+  // We only noticed the problem with `setImmediate` on macOS, so no need to
+  // use this trick on Windows for now.
+  return __DARWIN__ && enableBetaFeatures()
 }
 
 /** Feature flag for git worktree based conflict detection for rebasing */
 export function enableRebaseConflictDetection(): boolean {
   return enableBetaFeatures()
-=======
-/** Should we use the setImmediate alternative? */
-export function enableSetAlmostImmediate(): boolean {
-  // We only noticed the problem with `setImmediate` on macOS, so no need to
-  // use this trick on Windows for now.
-  return __DARWIN__ && enableBetaFeatures()
->>>>>>> cfd0e21f
 }