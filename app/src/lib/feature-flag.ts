--- conflicted
+++ resolved
@@ -96,11 +96,9 @@
 export function enableMoveStash(): boolean {
   return enableBetaFeatures()
 }
-<<<<<<< HEAD
+
 export const enableCustomGitUserAgent = enableBetaFeatures
-=======
 
 export function enableSectionList(): boolean {
   return enableDevelopmentFeatures()
-}
->>>>>>> 27be3af6
+}