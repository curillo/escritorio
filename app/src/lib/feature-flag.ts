--- conflicted
+++ resolved
@@ -103,13 +103,6 @@
   return true
 }
 
-<<<<<<< HEAD
-export const enableLocaleAwareFormatting = enableDevelopmentFeatures
-
-/** Should we enable PR review notifications? */
-export function enablePullRequestReviewNotifications(): boolean {
-  return enableDevelopmentFeatures()
-=======
 /** Should we enable the new interstitial for submodule diffs? */
 export function enableSubmoduleDiff(): boolean {
   return true
@@ -138,5 +131,6 @@
 /** Should we enable the new PR comment notifications? */
 export function enablePullRequestCommentNotifications(): boolean {
   return enableBetaFeatures()
->>>>>>> 32498687
-}+}
+
+export const enableLocaleAwareFormatting = enableDevelopmentFeatures