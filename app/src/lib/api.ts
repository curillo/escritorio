import * as OS from 'os'
import * as URL from 'url'
import * as Querystring from 'querystring'
import { v4 as guid } from 'uuid'
import { User } from '../models/user'

import { IHTTPResponse, getHeader, HTTPMethod, request, deserialize, getAllPages, get, post } from './http'

const username: () => Promise<string> = require('username')

const ClientID = 'de0e3c7e9973e1c4dd77'
const ClientSecret = process.env.TEST_ENV ? '' : __OAUTH_SECRET__
if (!ClientSecret || !ClientSecret.length) {
  console.warn(`DESKTOP_OAUTH_CLIENT_SECRET is undefined. You won't be able to authenticate new users.`)
}

/** The OAuth scopes we need. */
const Scopes = [
  'repo',
  'user',
]

/** The note URL used for authorizations the app creates. */
const NoteURL = 'https://desktop.github.com/'

/**
 * Information about a repository as returned by the GitHub API.
 */
export interface IAPIRepository {
  readonly cloneUrl: string
  readonly htmlUrl: string
  readonly name: string
  readonly owner: IAPIUser
  readonly private: boolean
  readonly fork: boolean
  readonly stargazersCount: number
  readonly defaultBranch: string
}

/**
 * Information about a commit as returned by the GitHub API.
 */
export interface IAPICommit {
  readonly sha: string
  readonly author: IAPIUser | null
}

/**
 * Information about a user as returned by the GitHub API.
 */
export interface IAPIUser {
  readonly id: number
  readonly url: string
  readonly type: 'user' | 'org'
  readonly login: string
  readonly avatarUrl: string
  readonly name: string
}

/** The users we get from the mentionables endpoint. */
export interface IAPIMentionableUser {
  readonly avatar_url: string

  /**
   * Note that this may be an empty string *or* null in the case where the user
   * has no public email address.
   */
  readonly email: string | null

  readonly login: string

  readonly name: string
}

export interface IAPISearchUsers {
  readonly items: IAPIUser[]
}

/**
 * Information about a user's email as returned by the GitHub API.
 */
export interface IAPIEmail {
  readonly email: string
  readonly verified: boolean
  readonly primary: boolean
}

/** Information about an issue as returned by the GitHub API. */
export interface IAPIIssue {
  readonly number: number
  readonly title: string
  readonly state: 'open' | 'closed'
}

/** The metadata about a GitHub server. */
export interface IServerMetadata {
  /**
   * Does the server support password-based authentication? If not, the user
   * must go through the OAuth flow to authenticate.
   */
  readonly verifiable_password_authentication: boolean
}

/** The server response when handling the OAuth callback (with code) to obtain an access token */
interface IAPIAccessToken {
  readonly access_token: string
  readonly scope: string
  readonly token_type: string
}

/** The partial server response when creating a new authorization on behalf of a user */
interface IAPIAuthorization {
  readonly token: string
}

/** The response we receive from fetching mentionables. */
interface IAPIMentionablesResponse {
  readonly etag: string
  readonly users: ReadonlyArray<IAPIMentionableUser>
}

/**
 * An object for making authenticated requests to the GitHub API
 */
export class API {
  private user: User

  public constructor(user: User) {
    this.user = user
  }

  /**
   * Loads all repositories accessible to the current user.
   *
   * Loads public and private repositories across all organizations
   * as well as the user account.
   *
   * @returns A promise yielding an array of {APIRepository} instances or error
   */
  public async fetchRepos(): Promise<ReadonlyArray<IAPIRepository>> {
    const options = { endpoint: this.user.endpoint, token: this.user.token }
    const results = await getAllPages<IAPIRepository>('user/repos', options)
    return results
  }

  /** Fetch a repo by its owner and name. */
  public async fetchRepository(owner: string, name: string): Promise<IAPIRepository | null> {
    const repository = await get<IAPIRepository>(`repos/${owner}/${name}`, { endpoint: this.user.endpoint, token: this.user.token })
    return repository
  }

  /** Fetch the logged in user. */
  public async fetchUser(): Promise<IAPIUser | null> {
    const user = await get<IAPIUser>('user', { endpoint: this.user.endpoint, token: this.user.token })
    return user
  }

  /** Fetch the user's emails. */
  public async fetchEmails(): Promise<ReadonlyArray<IAPIEmail>> {
    const options = { endpoint: this.user.endpoint, token: this.user.token }
    const emails = await getAllPages<IAPIEmail>('user/emails', options)
    return emails
  }

  /** Fetch a commit from the repository. */
  public async fetchCommit(owner: string, name: string, sha: string): Promise<IAPICommit | null> {
    try {
      // TODO: what should we do about error handling?
      const commit = await get<IAPICommit>(`repos/${owner}/${name}/commits/${sha}`, { endpoint: this.user.endpoint, token: this.user.token })
      return commit
    } catch (e) {
      return null
    }
  }

  /** Search for a user with the given public email. */
  public async searchForUserWithEmail(email: string): Promise<IAPIUser | null> {
    try {
      // TODO: we should be pasing this as a query string parameter which is then formatted
      // correctly inside `http`
      const results = await this.authenticatedRequest('GET', `search/users?q=${email} in:email type:user`)
      if (results.body) {
        const users = deserialize<IAPISearchUsers>(results.body)
        // The results are sorted by score, best to worst. So the first result
        // is our best match.
        if (users) {
          const user = users.items[0]
          return user
        }
      }
    } catch (e) {
      // TODO: ugh, this is the worst. make this less worst.
    }
    return null

  }

  /** Fetch all the orgs to which the user belongs. */
  public async fetchOrgs(): Promise<ReadonlyArray<IAPIUser>> {
    const options = { endpoint: this.user.endpoint, token: this.user.token }
    const orgs = await getAllPages<IAPIUser>('user/orgs', options)
    return orgs
  }

  /** Create a new GitHub repository with the given properties. */
  public async createRepository(org: IAPIUser | null, name: string, description: string, private_: boolean): Promise<IAPIRepository | null> {
    const url = org ? `orgs/${org.login}/repos` : 'user/repos'
    const repository = await post<IAPIRepository>(url, { name, description, private: private_ }, { endpoint: this.user.endpoint, token: this.user.token })
    return repository
  }

  /**
   * Fetch the issues with the given state that have been created or updated
   * since the given date.
   */
  public async fetchIssues(owner: string, name: string, state: 'open' | 'closed' | 'all', since: Date | null): Promise<ReadonlyArray<IAPIIssue>> {
    const params: any = { state }

    if (since) {
      params.since = since.toISOString()
    }

    const options = { params, endpoint: this.user.endpoint, token: this.user.token }
    const allItems = await getAllPages<IAPIIssue>(`repos/${owner}/${name}/issues`, options)

    // PRs are issues! But we only want Really Seriously Issues.
    return allItems.filter((i: any) => !i.pullRequest)
  }

  private authenticatedRequest(method: HTTPMethod, path: string, body?: Object, customHeaders?: Object): Promise<IHTTPResponse> {
    return request(this.user.endpoint, `token ${this.user.token}`, method, path, body, customHeaders)
  }

  /** Get the allowed poll interval for fetching. */
  public async getFetchPollInterval(owner: string, name: string): Promise<number> {
    // TODO: this seems really useful to do elsewhere we take in untrusted output
    const path = `repos/${Querystring.escape(owner)}/${Querystring.escape(name)}/git`
    const response = await this.authenticatedRequest('HEAD', path)
    const interval = getHeader(response, 'x-poll-interval')
    if (interval) {
      return parseInt(interval, 10)
    }
    return 0
  }

  /** Fetch the mentionable users for the repository. */
  public async fetchMentionables(owner: string, name: string, etag: string | null): Promise<IAPIMentionablesResponse | null> {
    // NB: this custom `Accept` is required for the `mentionables` endpoint.
    const headers: any = {
      'Accept': 'application/vnd.github.jerry-maguire-preview',
    }

    if (etag) {
      headers['If-None-Match'] = etag
    }

    const response = await this.authenticatedRequest('GET', `repos/${owner}/${name}/mentionables/users`, undefined, headers)
    const users = deserialize<ReadonlyArray<IAPIMentionableUser>>(response.body)
    if (!users) { return null }

    const responseEtag = getHeader(response, 'etag')
    return { users, etag: responseEtag || '' }
  }
}

export enum AuthorizationResponseKind {
  Authorized,
  Failed,
  TwoFactorAuthenticationRequired,
  Error,
}

export type AuthorizationResponse = { kind: AuthorizationResponseKind.Authorized, token: string } |
                                    { kind: AuthorizationResponseKind.Failed, response: IHTTPResponse } |
                                    { kind: AuthorizationResponseKind.TwoFactorAuthenticationRequired, type: string } |
                                    { kind: AuthorizationResponseKind.Error, response: IHTTPResponse }

/**
 * Create an authorization with the given login, password, and one-time
 * password.
 */
export async function createAuthorization(endpoint: string, login: string, password: string, oneTimePassword: string | null): Promise<AuthorizationResponse> {
  const creds = Buffer.from(`${login}:${password}`, 'utf8').toString('base64')
  const authorization = `Basic ${creds}`
  const headers = oneTimePassword ? { 'X-GitHub-OTP': oneTimePassword } : {}

  const note = await getNote()

  const response = await request(endpoint, authorization, 'POST', 'authorizations', {
    'scopes': Scopes,
    'client_id': ClientID,
    'client_secret': ClientSecret,
    'note': note,
    'note_url': NoteURL,
    'fingerprint': guid(),
  }, headers)

  if (response.statusCode === 401) {
    const otpResponse = getHeader(response, 'x-github-otp')
    if (otpResponse) {
      const pieces = otpResponse.split(';')
      if (pieces.length === 2) {
        const type = pieces[1].trim()
        return { kind: AuthorizationResponseKind.TwoFactorAuthenticationRequired, type }
      }
    }

    return { kind: AuthorizationResponseKind.Failed, response }
  }

  const body = deserialize<IAPIAuthorization>(response.body)
  if (body) {
    const token = body.token
    if (token && typeof token === 'string' && token.length) {
      return { kind: AuthorizationResponseKind.Authorized, token }
    }
  }

  return { kind: AuthorizationResponseKind.Error, response }
}

/** Fetch the user authenticated by the token. */
<<<<<<< HEAD
export async function fetchUser(endpoint: string, token: string): Promise<User | null> {
  const user = await get<IAPIUser>('user', { endpoint, token })
  if (user) {
    return new User(user.login, endpoint, token, new Array<string>(), user.avatarUrl, user.id)
  } else {
    return null
  }
=======
export async function fetchUser(endpoint: string, token: string): Promise<User> {
  const octo = new Octokat({ token, rootURL: endpoint })
  const user = await octo.user.fetch()
  return new User(user.login, endpoint, token, new Array<string>(), user.avatarUrl, user.id, user.name)
>>>>>>> 99ad67cb
}

/** Get metadata from the server. */
export async function fetchMetadata(endpoint: string): Promise<IServerMetadata | null> {
  const response = await request(endpoint, null, 'GET', 'meta')
  if (response.statusCode === 200) {
    const body = deserialize<IServerMetadata>(response.body)
    // If the response doesn't include the field we need, then it's not a valid
    // response.
    if (!body || body.verifiable_password_authentication === undefined) { return null }

    return body
  } else {
    return null
  }
}

/** The note used for created authorizations. */
async function getNote(): Promise<string> {
  let localUsername = 'unknown'
  try {
    localUsername = await username()
  } catch (e) {
    console.log(`Error getting username:`)
    console.error(e)
    console.log(`We'll just use 'unknown'.`)
  }

  return `GitHub Desktop on ${localUsername}@${OS.hostname()}`
}

/**
 * Get the URL for the HTML site. For example:
 *
 * https://api.github.com -> https://github.com
 * http://github.mycompany.com/api -> http://github.mycompany.com/
 */
export function getHTMLURL(endpoint: string): string {
  // In the case of GitHub.com, the HTML site lives on the parent domain.
  //  E.g., https://api.github.com -> https://github.com
  //
  // Whereas with Enterprise, it lives on the same domain but without the
  // API path:
  //  E.g., https://github.mycompany.com/api/v3 -> https://github.mycompany.com
  //
  // We need to normalize them.
  if (endpoint === getDotComAPIEndpoint()) {
    return 'https://github.com'
  } else {
    const parsed = URL.parse(endpoint)
    return `${parsed.protocol}//${parsed.hostname}`
  }
}

/**
 * Get the API URL for an HTML URL. For example:
 *
 * http://github.mycompany.com -> http://github.mycompany.com/api/v3
 */
export function getEnterpriseAPIURL(endpoint: string): string {
  const parsed = URL.parse(endpoint)
  return `${parsed.protocol}//${parsed.hostname}/api/v3`
}

/** Get github.com's API endpoint. */
export function getDotComAPIEndpoint(): string {
  const envEndpoint = process.env['API_ENDPOINT']
  if (envEndpoint && envEndpoint.length > 0) {
    return envEndpoint
  }

  return 'https://api.github.com'
}

/** Get the user for the endpoint. */
export function getUserForEndpoint(users: ReadonlyArray<User>, endpoint: string): User {
  return users.filter(u => u.endpoint === endpoint)[0]
}

export function getOAuthAuthorizationURL(endpoint: string, state: string): string {
  const urlBase = getHTMLURL(endpoint)
  const scope = encodeURIComponent(Scopes.join(' '))
  return `${urlBase}/login/oauth/authorize?client_id=${ClientID}&scope=${scope}&state=${state}`
}

export async function requestOAuthToken(endpoint: string, state: string, code: string): Promise<string | null> {
  const urlBase = getHTMLURL(endpoint)
  const response = await request(urlBase, null, 'POST', 'login/oauth/access_token', {
    'client_id': ClientID,
    'client_secret': ClientSecret,
    'code': code,
    'state': state,
  })

  const body = deserialize<IAPIAccessToken>(response.body)
  if (body) {
    return body.access_token
  }

  return null
}<|MERGE_RESOLUTION|>--- conflicted
+++ resolved
@@ -320,20 +320,13 @@
 }
 
 /** Fetch the user authenticated by the token. */
-<<<<<<< HEAD
 export async function fetchUser(endpoint: string, token: string): Promise<User | null> {
   const user = await get<IAPIUser>('user', { endpoint, token })
   if (user) {
-    return new User(user.login, endpoint, token, new Array<string>(), user.avatarUrl, user.id)
+    return new User(user.login, endpoint, token, new Array<string>(), user.avatarUrl, user.id, user.name)
   } else {
     return null
   }
-=======
-export async function fetchUser(endpoint: string, token: string): Promise<User> {
-  const octo = new Octokat({ token, rootURL: endpoint })
-  const user = await octo.user.fetch()
-  return new User(user.login, endpoint, token, new Array<string>(), user.avatarUrl, user.id, user.name)
->>>>>>> 99ad67cb
 }
 
 /** Get metadata from the server. */
