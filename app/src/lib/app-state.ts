--- conflicted
+++ resolved
@@ -406,7 +406,6 @@
    * null if no such operation is in flight.
    */
   readonly revertProgress: IRevertProgress | null
-<<<<<<< HEAD
 
   /** The current branch filter text. */
   readonly branchFilterText: string
@@ -416,8 +415,6 @@
 
   /** Is a renaming operation in progress */
   readonly isRenaming: boolean
-=======
->>>>>>> 248c6a45
 }
 
 export interface IBranchesState {
