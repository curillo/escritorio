--- conflicted
+++ resolved
@@ -199,17 +199,14 @@
 } from '../feature-flag'
 import { Banner, BannerType } from '../../models/banner'
 import { RebaseProgressOptions } from '../../models/rebase'
-<<<<<<< HEAD
-import {
-  createDesktopStashEntry,
-  getLastDesktopStashEntry,
-  dropDesktopStashEntry,
-} from '../git/stash'
-import { IErrorMetadata } from '../error-with-metadata'
-=======
 import { isDarkModeEnabled } from '../../ui/lib/dark-theme'
 import { ComputedActionKind } from '../../models/action'
->>>>>>> 3df10627
+import { IErrorMetadata } from '../error-with-metadata'
+import {
+  getLastDesktopStashEntryForBranch,
+  dropDesktopStashEntry,
+  createDesktopStashEntry,
+} from '../git/stash'
 
 /**
  * As fast-forwarding local branches is proportional to the number of local
@@ -4524,7 +4521,10 @@
       return
     }
 
-    const previousStash = await getLastDesktopStashEntry(repository, branchName)
+    const previousStash = await getLastDesktopStashEntryForBranch(
+      repository,
+      branchName
+    )
 
     if (previousStash !== null) {
       // we want to ensure one stash per branch
