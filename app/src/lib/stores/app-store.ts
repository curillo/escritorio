import * as Path from 'path'
import {
  AccountsStore,
  CloningRepositoriesStore,
  GitHubUserStore,
  GitStore,
  IssuesStore,
  PullRequestCoordinator,
  RepositoriesStore,
  SignInStore,
  UpstreamRemoteName,
} from '.'
import { Account } from '../../models/account'
import { AppMenu, IMenu } from '../../models/app-menu'
import { Author } from '../../models/author'
import { Branch, BranchType, IAheadBehind } from '../../models/branch'
import { BranchesTab } from '../../models/branches-tab'
import { CloneRepositoryTab } from '../../models/clone-repository-tab'
import { CloningRepository } from '../../models/cloning-repository'
import { Commit, ICommitContext, CommitOneLine } from '../../models/commit'
import {
  DiffSelection,
  DiffSelectionType,
  DiffType,
  ImageDiffType,
  ITextDiff,
} from '../../models/diff'
import { FetchType } from '../../models/fetch'
import {
  GitHubRepository,
  hasWritePermission,
} from '../../models/github-repository'
import {
  defaultPullRequestSuggestedNextAction,
  PullRequest,
  PullRequestSuggestedNextAction,
} from '../../models/pull-request'
import {
  forkPullRequestRemoteName,
  IRemote,
  remoteEquals,
} from '../../models/remote'
import {
  ILocalRepositoryState,
  nameOf,
  Repository,
  isRepositoryWithGitHubRepository,
  RepositoryWithGitHubRepository,
  getNonForkGitHubRepository,
  isForkedRepositoryContributingToParent,
} from '../../models/repository'
import {
  CommittedFileChange,
  WorkingDirectoryFileChange,
  WorkingDirectoryStatus,
  AppFileStatusKind,
} from '../../models/status'
import { TipState, tipEquals, IValidBranch } from '../../models/tip'
import { ICommitMessage } from '../../models/commit-message'
import {
  Progress,
  ICheckoutProgress,
  IFetchProgress,
  IRevertProgress,
  IMultiCommitOperationProgress,
} from '../../models/progress'
import { Popup, PopupType } from '../../models/popup'
import { IGitAccount } from '../../models/git-account'
import { themeChangeMonitor } from '../../ui/lib/theme-change-monitor'
import { getAppPath } from '../../ui/lib/app-proxy'
import {
  ApplicableTheme,
  ApplicationTheme,
  getCurrentlyAppliedTheme,
  getPersistedThemeName,
  setPersistedTheme,
} from '../../ui/lib/application-theme'
import {
  getAppMenu,
  getCurrentWindowState,
  getCurrentWindowZoomFactor,
  updatePreferredAppMenuItemLabels,
  updateAccounts,
  setWindowZoomFactor,
  onShowInstallingUpdate,
  sendWillQuitEvenIfUpdatingSync,
  quitApp,
  sendCancelQuittingSync,
} from '../../ui/main-process-proxy'
import {
  API,
  getAccountForEndpoint,
  getDotComAPIEndpoint,
  IAPIOrganization,
  getEndpointForRepository,
  IAPIFullRepository,
  IAPIComment,
} from '../api'
import { shell } from '../app-shell'
import {
  CompareAction,
  HistoryTabMode,
  Foldout,
  FoldoutType,
  IAppState,
  ICompareBranch,
  ICompareFormUpdate,
  ICompareToBranch,
  IDisplayHistory,
  PossibleSelections,
  RepositorySectionTab,
  SelectionType,
  IRepositoryState,
  ChangesSelectionKind,
  ChangesWorkingDirectorySelection,
  isRebaseConflictState,
  isCherryPickConflictState,
  isMergeConflictState,
  IMultiCommitOperationState,
  IConstrainedValue,
  ICompareState,
} from '../app-state'
import {
  findEditorOrDefault,
  getAvailableEditors,
  launchExternalEditor,
} from '../editors'
import { assertNever, fatalError, forceUnwrap } from '../fatal-error'

import { formatCommitMessage } from '../format-commit-message'
import { getGenericHostname, getGenericUsername } from '../generic-git-auth'
import { getAccountForRepository } from '../get-account-for-repository'
import {
  abortMerge,
  addRemote,
  checkoutBranch,
  createCommit,
  getAuthorIdentity,
  getChangedFiles,
  getCommitDiff,
  getMergeBase,
  getRemotes,
  getWorkingDirectoryDiff,
  isCoAuthoredByTrailer,
  pull as pullRepo,
  push as pushRepo,
  renameBranch,
  saveGitIgnore,
  appendIgnoreRule,
  createMergeCommit,
  getBranchesPointedAt,
  abortRebase,
  continueRebase,
  rebase,
  PushOptions,
  RebaseResult,
  getRebaseSnapshot,
  IStatusResult,
  GitError,
  MergeResult,
  getBranchesDifferingFromUpstream,
  deleteLocalBranch,
  deleteRemoteBranch,
  fastForwardBranches,
  GitResetMode,
  reset,
  getBranchAheadBehind,
  getRebaseInternalState,
  getCommit,
  appendIgnoreFile,
  getRepositoryType,
  RepositoryType,
  getCommitRangeDiff,
  getCommitRangeChangedFiles,
  updateRemoteHEAD,
  getBranchMergeBaseChangedFiles,
  getBranchMergeBaseDiff,
} from '../git'
import {
  installGlobalLFSFilters,
  installLFSHooks,
  isUsingLFS,
} from '../git/lfs'
import { inferLastPushForRepository } from '../infer-last-push-for-repository'
import { updateMenuState } from '../menu-update'
import { merge } from '../merge'
import {
  IMatchedGitHubRepository,
  matchGitHubRepository,
  matchExistingRepository,
  urlMatchesRemote,
} from '../repository-matching'
import { ForcePushBranchState, getCurrentBranchForcePushState } from '../rebase'
import { RetryAction, RetryActionType } from '../../models/retry-actions'
import {
  Default as DefaultShell,
  findShellOrDefault,
  launchShell,
  parse as parseShell,
  Shell,
} from '../shells'
import { ILaunchStats, StatsStore } from '../stats'
import { hasShownWelcomeFlow, markWelcomeFlowComplete } from '../welcome'
import { WindowState } from '../window-state'
import { TypedBaseStore } from './base-store'
import { MergeTreeResult } from '../../models/merge'
import { promiseWithMinimumTimeout } from '../promise'
import { BackgroundFetcher } from './helpers/background-fetcher'
import { RepositoryStateCache } from './repository-state-cache'
import { readEmoji } from '../read-emoji'
import { GitStoreCache } from './git-store-cache'
import { GitErrorContext } from '../git-error-context'
import {
  setNumber,
  setBoolean,
  getBoolean,
  getNumber,
  getNumberArray,
  setNumberArray,
  getEnum,
  getObject,
  setObject,
  getFloatNumber,
} from '../local-storage'
import { ExternalEditorError, suggestedExternalEditor } from '../editors/shared'
import { ApiRepositoriesStore } from './api-repositories-store'
import {
  updateChangedFiles,
  updateConflictState,
  selectWorkingDirectoryFiles,
} from './updates/changes-state'
import { ManualConflictResolution } from '../../models/manual-conflict-resolution'
import { BranchPruner } from './helpers/branch-pruner'
import { enableMoveStash } from '../feature-flag'
import { Banner, BannerType } from '../../models/banner'
import { ComputedAction } from '../../models/computed-action'
import {
  createDesktopStashEntry,
  getLastDesktopStashEntryForBranch,
  popStashEntry,
  dropDesktopStashEntry,
  moveStashEntry,
} from '../git/stash'
import {
  UncommittedChangesStrategy,
  defaultUncommittedChangesStrategy,
} from '../../models/uncommitted-changes-strategy'
import { IStashEntry, StashedChangesLoadStates } from '../../models/stash-entry'
import { arrayEquals } from '../equality'
import { MenuLabelsEvent } from '../../models/menu-labels'
import { findRemoteBranchName } from './helpers/find-branch-name'
import { updateRemoteUrl } from './updates/update-remote-url'
import {
  TutorialStep,
  orderedTutorialSteps,
  isValidTutorialStep,
} from '../../models/tutorial-step'
import { OnboardingTutorialAssessor } from './helpers/tutorial-assessor'
import { getUntrackedFiles } from '../status'
import { isBranchPushable } from '../helpers/push-control'
import {
  findAssociatedPullRequest,
  isPullRequestAssociatedWithBranch,
} from '../helpers/pull-request-matching'
import { parseRemote } from '../../lib/remote-parsing'
import { createTutorialRepository } from './helpers/create-tutorial-repository'
import { sendNonFatalException } from '../helpers/non-fatal-exception'
import { getDefaultDir } from '../../ui/lib/default-dir'
import { WorkflowPreferences } from '../../models/workflow-preferences'
import { RepositoryIndicatorUpdater } from './helpers/repository-indicator-updater'
import { isAttributableEmailFor } from '../email'
import { TrashNameLabel } from '../../ui/lib/context-menu'
import { GitError as DugiteError } from 'dugite'
import {
  ErrorWithMetadata,
  CheckoutError,
  DiscardChangesError,
} from '../error-with-metadata'
import {
  ShowSideBySideDiffDefault,
  getShowSideBySideDiff,
  setShowSideBySideDiff,
} from '../../ui/lib/diff-mode'
import {
  abortCherryPick,
  cherryPick,
  CherryPickResult,
  continueCherryPick,
  getCherryPickSnapshot,
  isCherryPickHeadFound,
} from '../git/cherry-pick'
import { DragElement } from '../../models/drag-drop'
import { ILastThankYou } from '../../models/last-thank-you'
import { squash } from '../git/squash'
import { getTipSha } from '../tip'
import {
  MultiCommitOperationDetail,
  MultiCommitOperationKind,
  MultiCommitOperationStep,
  MultiCommitOperationStepKind,
} from '../../models/multi-commit-operation'
import { reorder } from '../git/reorder'
import { UseWindowsOpenSSHKey } from '../ssh/ssh'
import { isConflictsFlow } from '../multi-commit-operation'
import { clamp } from '../clamp'
import { EndpointToken } from '../endpoint-token'
import { IRefCheck } from '../ci-checks/ci-checks'
import {
  NotificationsStore,
  getNotificationsEnabled,
} from './notifications-store'
import * as ipcRenderer from '../ipc-renderer'
import { pathExists } from '../../ui/lib/path-exists'
import { offsetFromNow } from '../offset-from'
import { findContributionTargetDefaultBranch } from '../branch'
import { ValidNotificationPullRequestReview } from '../valid-notification-pull-request-review'
import { determineMergeability } from '../git/merge-tree'
import { PopupManager } from '../popup-manager'
import { resizableComponentClass } from '../../ui/resizable'
import { compare } from '../compare'

const LastSelectedRepositoryIDKey = 'last-selected-repository-id'

const RecentRepositoriesKey = 'recently-selected-repositories'
/**
 *  maximum number of repositories shown in the "Recent" repositories group
 *  in the repository switcher dropdown
 */
const RecentRepositoriesLength = 3

const defaultSidebarWidth: number = 250
const sidebarWidthConfigKey: string = 'sidebar-width'

const defaultCommitSummaryWidth: number = 250
const commitSummaryWidthConfigKey: string = 'commit-summary-width'

const defaultStashedFilesWidth: number = 250
const stashedFilesWidthConfigKey: string = 'stashed-files-width'

const defaultPullRequestFileListWidth: number = 250
const pullRequestFileListConfigKey: string = 'pull-request-files-width'

const askToMoveToApplicationsFolderDefault: boolean = true
const confirmRepoRemovalDefault: boolean = true
const confirmDiscardChangesDefault: boolean = true
const confirmDiscardChangesPermanentlyDefault: boolean = true
const confirmDiscardStashDefault: boolean = true
const askForConfirmationOnForcePushDefault = true
const confirmUndoCommitDefault: boolean = true
const askToMoveToApplicationsFolderKey: string = 'askToMoveToApplicationsFolder'
const confirmRepoRemovalKey: string = 'confirmRepoRemoval'
const confirmDiscardChangesKey: string = 'confirmDiscardChanges'
const confirmDiscardStashKey: string = 'confirmDiscardStash'
const confirmDiscardChangesPermanentlyKey: string =
  'confirmDiscardChangesPermanentlyKey'
const confirmForcePushKey: string = 'confirmForcePush'
const confirmUndoCommitKey: string = 'confirmUndoCommit'

const uncommittedChangesStrategyKey = 'uncommittedChangesStrategyKind'

const externalEditorKey: string = 'externalEditor'

const imageDiffTypeDefault = ImageDiffType.TwoUp
const imageDiffTypeKey = 'image-diff-type'

const hideWhitespaceInChangesDiffDefault = false
const hideWhitespaceInChangesDiffKey = 'hide-whitespace-in-changes-diff'
const hideWhitespaceInHistoryDiffDefault = false
const hideWhitespaceInHistoryDiffKey = 'hide-whitespace-in-diff'
const hideWhitespaceInPullRequestDiffDefault = false
const hideWhitespaceInPullRequestDiffKey =
  'hide-whitespace-in-pull-request-diff'

const commitSpellcheckEnabledDefault = true
const commitSpellcheckEnabledKey = 'commit-spellcheck-enabled'

const shellKey = 'shell'

const repositoryIndicatorsEnabledKey = 'enable-repository-indicators'

// background fetching should occur hourly when Desktop is active, but this
// lower interval ensures user interactions like switching repositories and
// switching between apps does not result in excessive fetching in the app
const BackgroundFetchMinimumInterval = 30 * 60 * 1000

/**
 * Wait 2 minutes before refreshing repository indicators
 */
const InitialRepositoryIndicatorTimeout = 2 * 60 * 1000

const MaxInvalidFoldersToDisplay = 3

const lastThankYouKey = 'version-and-users-of-last-thank-you'
const pullRequestSuggestedNextActionKey =
  'pull-request-suggested-next-action-key'

export class AppStore extends TypedBaseStore<IAppState> {
  private readonly gitStoreCache: GitStoreCache

  private accounts: ReadonlyArray<Account> = new Array<Account>()
  private repositories: ReadonlyArray<Repository> = new Array<Repository>()
  private recentRepositories: ReadonlyArray<number> = new Array<number>()

  private selectedRepository: Repository | CloningRepository | null = null

  /** The background fetcher for the currently selected repository. */
  private currentBackgroundFetcher: BackgroundFetcher | null = null

  private currentBranchPruner: BranchPruner | null = null

  private readonly repositoryIndicatorUpdater: RepositoryIndicatorUpdater

  private showWelcomeFlow = false
  private focusCommitMessage = false
  private currentFoldout: Foldout | null = null
  private currentBanner: Banner | null = null
  private emitQueued = false

  private readonly localRepositoryStateLookup = new Map<
    number,
    ILocalRepositoryState
  >()

  /** Map from shortcut (e.g., :+1:) to on disk URL. */
  private emoji = new Map<string, string>()

  /**
   * The Application menu as an AppMenu instance or null if
   * the main process has not yet provided the renderer with
   * a copy of the application menu structure.
   */
  private appMenu: AppMenu | null = null

  /**
   * Used to highlight access keys throughout the app when the
   * Alt key is pressed. Only applicable on non-macOS platforms.
   */
  private highlightAccessKeys: boolean = false

  /**
   * A value indicating whether or not the current application
   * window has focus.
   */
  private appIsFocused: boolean = false

  private sidebarWidth = constrain(defaultSidebarWidth)
  private commitSummaryWidth = constrain(defaultCommitSummaryWidth)
  private stashedFilesWidth = constrain(defaultStashedFilesWidth)
  private pullRequestFileListWidth = constrain(defaultPullRequestFileListWidth)

  private windowState: WindowState | null = null
  private windowZoomFactor: number = 1
  private resizablePaneActive = false
  private isUpdateAvailableBannerVisible: boolean = false
  private isUpdateShowcaseVisible: boolean = false

  private askToMoveToApplicationsFolderSetting: boolean =
    askToMoveToApplicationsFolderDefault
  private askForConfirmationOnRepositoryRemoval: boolean =
    confirmRepoRemovalDefault
  private confirmDiscardChanges: boolean = confirmDiscardChangesDefault
  private confirmDiscardChangesPermanently: boolean =
    confirmDiscardChangesPermanentlyDefault
  private confirmDiscardStash: boolean = confirmDiscardStashDefault
  private askForConfirmationOnForcePush = askForConfirmationOnForcePushDefault
  private confirmUndoCommit: boolean = confirmUndoCommitDefault
  private imageDiffType: ImageDiffType = imageDiffTypeDefault
  private hideWhitespaceInChangesDiff: boolean =
    hideWhitespaceInChangesDiffDefault
  private hideWhitespaceInHistoryDiff: boolean =
    hideWhitespaceInHistoryDiffDefault
  private hideWhitespaceInPullRequestDiff: boolean =
    hideWhitespaceInPullRequestDiffDefault
  /** Whether or not the spellchecker is enabled for commit summary and description */
  private commitSpellcheckEnabled: boolean = commitSpellcheckEnabledDefault
  private showSideBySideDiff: boolean = ShowSideBySideDiffDefault

  private uncommittedChangesStrategy = defaultUncommittedChangesStrategy

  private selectedExternalEditor: string | null = null

  private resolvedExternalEditor: string | null = null

  /** The user's preferred shell. */
  private selectedShell = DefaultShell

  /** The current repository filter text */
  private repositoryFilterText: string = ''

  private currentMergeTreePromise: Promise<void> | null = null

  /** The function to resolve the current Open in Desktop flow. */
  private resolveOpenInDesktop:
    | ((repository: Repository | null) => void)
    | null = null

  private selectedCloneRepositoryTab = CloneRepositoryTab.DotCom

  private selectedBranchesTab = BranchesTab.Branches
  private selectedTheme = ApplicationTheme.System
  private currentTheme: ApplicableTheme = ApplicationTheme.Light

  private useWindowsOpenSSH: boolean = false

  private hasUserViewedStash = false

  private repositoryIndicatorsEnabled: boolean

  /** Which step the user needs to complete next in the onboarding tutorial */
  private currentOnboardingTutorialStep = TutorialStep.NotApplicable
  private readonly tutorialAssessor: OnboardingTutorialAssessor

  private currentDragElement: DragElement | null = null
  private lastThankYou: ILastThankYou | undefined
  private showCIStatusPopover: boolean = false

  /** A service for managing the stack of open popups */
  private popupManager = new PopupManager()

  private pullRequestSuggestedNextAction:
    | PullRequestSuggestedNextAction
    | undefined = undefined

  public constructor(
    private readonly gitHubUserStore: GitHubUserStore,
    private readonly cloningRepositoriesStore: CloningRepositoriesStore,
    private readonly issuesStore: IssuesStore,
    private readonly statsStore: StatsStore,
    private readonly signInStore: SignInStore,
    private readonly accountsStore: AccountsStore,
    private readonly repositoriesStore: RepositoriesStore,
    private readonly pullRequestCoordinator: PullRequestCoordinator,
    private readonly repositoryStateCache: RepositoryStateCache,
    private readonly apiRepositoriesStore: ApiRepositoriesStore,
    private readonly notificationsStore: NotificationsStore
  ) {
    super()

    this.showWelcomeFlow = !hasShownWelcomeFlow()

    if (__WIN32__) {
      const useWindowsOpenSSH = getBoolean(UseWindowsOpenSSHKey)

      // If the user never selected whether to use Windows OpenSSH or not, use it
      // by default if we have to show the welcome flow (i.e. if it's a new install)
      if (useWindowsOpenSSH === undefined) {
        this._setUseWindowsOpenSSH(this.showWelcomeFlow)
      } else {
        this.useWindowsOpenSSH = useWindowsOpenSSH
      }
    }

    this.gitStoreCache = new GitStoreCache(
      shell,
      this.statsStore,
      (repo, store) => this.onGitStoreUpdated(repo, store),
      error => this.emitError(error)
    )

    window.addEventListener('resize', () => {
      this.updateResizableConstraints()
      this.emitUpdate()
    })

    this.initializeWindowState()
    this.initializeZoomFactor()
    this.wireupIpcEventHandlers()
    this.wireupStoreEventHandlers()
    getAppMenu()
    this.tutorialAssessor = new OnboardingTutorialAssessor(
      this.getResolvedExternalEditor
    )

    // We're considering flipping the default value and have new users
    // start off with repository indicators disabled. As such we'll start
    // persisting the current default to localstorage right away so we
    // can change the default in the future without affecting current
    // users.
    if (getBoolean(repositoryIndicatorsEnabledKey) === undefined) {
      setBoolean(repositoryIndicatorsEnabledKey, true)
    }

    this.repositoryIndicatorsEnabled =
      getBoolean(repositoryIndicatorsEnabledKey) ?? true

    this.repositoryIndicatorUpdater = new RepositoryIndicatorUpdater(
      this.getRepositoriesForIndicatorRefresh,
      this.refreshIndicatorForRepository
    )

    window.setTimeout(() => {
      if (this.repositoryIndicatorsEnabled) {
        this.repositoryIndicatorUpdater.start()
      }
    }, InitialRepositoryIndicatorTimeout)

    API.onTokenInvalidated(this.onTokenInvalidated)

    this.notificationsStore.onChecksFailedNotification(
      this.onChecksFailedNotification
    )

    this.notificationsStore.onPullRequestReviewSubmitNotification(
      this.onPullRequestReviewSubmitNotification
    )

    this.notificationsStore.onPullRequestCommentNotification(
      this.onPullRequestCommentNotification
    )

    onShowInstallingUpdate(this.onShowInstallingUpdate)
  }

  private initializeWindowState = async () => {
    const currentWindowState = await getCurrentWindowState()
    if (currentWindowState === undefined) {
      return
    }

    this.windowState = currentWindowState
  }

  private initializeZoomFactor = async () => {
    const zoomFactor = await this.getWindowZoomFactor()
    if (zoomFactor === undefined) {
      return
    }
    this.onWindowZoomFactorChanged(zoomFactor)
  }

  /**
   * On Windows OS, whenever a user toggles their zoom factor, chromium stores it
   * in their `%AppData%/Roaming/GitHub Desktop/Preferences.js` denoted by the
   * file path to the application. That file path contains the apps version.
   * Thus, on every update, the users set zoom level gets reset as there is not
   * defined value for the current app version.
   * */
  private async getWindowZoomFactor() {
    const zoomFactor = await getCurrentWindowZoomFactor()
    // One is the default value, we only care about checking the locally stored
    // value if it is one because that is the default value after an
    // update
    if (zoomFactor !== 1 || !__WIN32__) {
      return zoomFactor
    }

    const locallyStoredZoomFactor = getFloatNumber('zoom-factor')
    if (
      locallyStoredZoomFactor !== undefined &&
      locallyStoredZoomFactor !== zoomFactor
    ) {
      setWindowZoomFactor(locallyStoredZoomFactor)
      return locallyStoredZoomFactor
    }

    return zoomFactor
  }

  private onTokenInvalidated = (endpoint: string) => {
    const account = getAccountForEndpoint(this.accounts, endpoint)

    if (account === null) {
      return
    }

    // If there is a currently open popup, don't do anything here. Since the
    // app can only show one popup at a time, we don't want to close the current
    // one in favor of the error we're about to show.
    if (this.popupManager.isAPopupOpen) {
      return
    }

    // If the token was invalidated for an account, sign out from that account
    this._removeAccount(account)

    this._showPopup({
      type: PopupType.InvalidatedToken,
      account,
    })
  }

  private onShowInstallingUpdate = () => {
    this._showPopup({
      type: PopupType.InstallingUpdate,
    })
  }

  /** Figure out what step of the tutorial the user needs to do next */
  private async updateCurrentTutorialStep(
    repository: Repository
  ): Promise<void> {
    const currentStep = await this.tutorialAssessor.getCurrentStep(
      repository.isTutorialRepository,
      this.repositoryStateCache.get(repository)
    )
    // only emit an update if its changed
    if (currentStep !== this.currentOnboardingTutorialStep) {
      this.currentOnboardingTutorialStep = currentStep
      log.info(`Current tutorial step is now ${currentStep}`)
      this.recordTutorialStepCompleted(currentStep)
      this.emitUpdate()
    }
  }

  private recordTutorialStepCompleted(step: TutorialStep): void {
    if (!isValidTutorialStep(step)) {
      return
    }

    this.statsStore.recordHighestTutorialStepCompleted(
      orderedTutorialSteps.indexOf(step)
    )

    switch (step) {
      case TutorialStep.PickEditor:
        // don't need to record anything for the first step
        break
      case TutorialStep.CreateBranch:
        this.statsStore.recordTutorialEditorInstalled()
        break
      case TutorialStep.EditFile:
        this.statsStore.recordTutorialBranchCreated()
        break
      case TutorialStep.MakeCommit:
        this.statsStore.recordTutorialFileEdited()
        break
      case TutorialStep.PushBranch:
        this.statsStore.recordTutorialCommitCreated()
        break
      case TutorialStep.OpenPullRequest:
        this.statsStore.recordTutorialBranchPushed()
        break
      case TutorialStep.AllDone:
        this.statsStore.recordTutorialPrCreated()
        this.statsStore.recordTutorialCompleted()
        break
      default:
        assertNever(step, 'Unaccounted for step type')
    }
  }

  public async _resumeTutorial(repository: Repository) {
    this.tutorialAssessor.resumeTutorial()
    await this.updateCurrentTutorialStep(repository)
  }

  public async _pauseTutorial(repository: Repository) {
    this.tutorialAssessor.pauseTutorial()
    await this.updateCurrentTutorialStep(repository)
  }

  /** Call via `Dispatcher` when the user opts to skip the pick editor step of the onboarding tutorial */
  public async _skipPickEditorTutorialStep(repository: Repository) {
    this.tutorialAssessor.skipPickEditor()
    await this.updateCurrentTutorialStep(repository)
  }

  /**
   * Call  via `Dispatcher` when the user has either created a pull request or opts to
   * skip the create pull request step of the onboarding tutorial
   */
  public async _markPullRequestTutorialStepAsComplete(repository: Repository) {
    this.tutorialAssessor.markPullRequestTutorialStepAsComplete()
    await this.updateCurrentTutorialStep(repository)
  }

  private wireupIpcEventHandlers() {
    ipcRenderer.on('window-state-changed', (_, windowState) => {
      this.windowState = windowState
      this.emitUpdate()
    })

    ipcRenderer.on('zoom-factor-changed', (event: any, zoomFactor: number) => {
      this.onWindowZoomFactorChanged(zoomFactor)
    })

    ipcRenderer.on('app-menu', (_, menu) => this.setAppMenu(menu))
  }

  private wireupStoreEventHandlers() {
    this.gitHubUserStore.onDidUpdate(() => {
      this.emitUpdate()
    })

    this.cloningRepositoriesStore.onDidUpdate(() => {
      this.emitUpdate()
    })

    this.cloningRepositoriesStore.onDidError(e => this.emitError(e))

    this.signInStore.onDidAuthenticate((account, method) => {
      this._addAccount(account)

      if (this.showWelcomeFlow) {
        this.statsStore.recordWelcomeWizardSignInMethod(method)
      }
    })
    this.signInStore.onDidUpdate(() => this.emitUpdate())
    this.signInStore.onDidError(error => this.emitError(error))

    this.accountsStore.onDidUpdate(accounts => {
      this.accounts = accounts
      const endpointTokens = accounts.map<EndpointToken>(
        ({ endpoint, token }) => ({ endpoint, token })
      )

      updateAccounts(endpointTokens)

      this.emitUpdate()
    })
    this.accountsStore.onDidError(error => this.emitError(error))

    this.repositoriesStore.onDidUpdate(updateRepositories => {
      this.repositories = updateRepositories
      this.updateRepositorySelectionAfterRepositoriesChanged()
      this.emitUpdate()
    })

    this.pullRequestCoordinator.onPullRequestsChanged((repo, pullRequests) =>
      this.onPullRequestChanged(repo, pullRequests)
    )
    this.pullRequestCoordinator.onIsLoadingPullRequests(
      (repository, isLoadingPullRequests) => {
        this.repositoryStateCache.updateBranchesState(repository, () => {
          return { isLoadingPullRequests }
        })
        this.emitUpdate()
      }
    )

    this.apiRepositoriesStore.onDidUpdate(() => this.emitUpdate())
    this.apiRepositoriesStore.onDidError(error => this.emitError(error))
  }

  /** Load the emoji from disk. */
  public async loadEmoji() {
    const rootDir = await getAppPath()
    readEmoji(rootDir)
      .then(emoji => {
        this.emoji = emoji
        this.emitUpdate()
      })
      .catch(err => {
        log.warn(`Unexpected issue when trying to read emoji into memory`, err)
      })
  }

  protected emitUpdate() {
    // If the window is hidden then we won't get an animation frame, but there
    // may still be work we wanna do in response to the state change. So
    // immediately emit the update.
    if (this.windowState === 'hidden') {
      this.emitUpdateNow()
      return
    }

    if (this.emitQueued) {
      return
    }

    this.emitQueued = true

    window.requestAnimationFrame(() => {
      this.emitUpdateNow()
    })
  }

  private emitUpdateNow() {
    this.emitQueued = false
    const state = this.getState()

    super.emitUpdate(state)
    updateMenuState(state, this.appMenu)
  }

  /**
   * Called when we have reason to suspect that the zoom factor
   * has changed. Note that this doesn't necessarily mean that it
   * has changed with regards to our internal state which is why
   * we double check before emitting an update.
   */
  private onWindowZoomFactorChanged(zoomFactor: number) {
    const current = this.windowZoomFactor
    this.windowZoomFactor = zoomFactor

    if (zoomFactor !== current) {
      setNumber('zoom-factor', zoomFactor)
      this.updateResizableConstraints()
      this.emitUpdate()
    }
  }

  private getSelectedState(): PossibleSelections | null {
    const repository = this.selectedRepository
    if (!repository) {
      return null
    }

    if (repository instanceof CloningRepository) {
      const progress =
        this.cloningRepositoriesStore.getRepositoryState(repository)
      if (!progress) {
        return null
      }

      return {
        type: SelectionType.CloningRepository,
        repository,
        progress,
      }
    }

    if (repository.missing) {
      return { type: SelectionType.MissingRepository, repository }
    }

    return {
      type: SelectionType.Repository,
      repository,
      state: this.repositoryStateCache.get(repository),
    }
  }

  public getState(): IAppState {
    const repositories = [
      ...this.repositories,
      ...this.cloningRepositoriesStore.repositories,
    ]

    return {
      accounts: this.accounts,
      repositories,
      recentRepositories: this.recentRepositories,
      localRepositoryStateLookup: this.localRepositoryStateLookup,
      windowState: this.windowState,
      windowZoomFactor: this.windowZoomFactor,
      appIsFocused: this.appIsFocused,
      selectedState: this.getSelectedState(),
      signInState: this.signInStore.getState(),
      currentPopup: this.popupManager.currentPopup,
      allPopups: this.popupManager.allPopups,
      currentFoldout: this.currentFoldout,
      errorCount: this.popupManager.getPopupsOfType(PopupType.Error).length,
      showWelcomeFlow: this.showWelcomeFlow,
      focusCommitMessage: this.focusCommitMessage,
      emoji: this.emoji,
      sidebarWidth: this.sidebarWidth,
      commitSummaryWidth: this.commitSummaryWidth,
      stashedFilesWidth: this.stashedFilesWidth,
      pullRequestFilesListWidth: this.pullRequestFileListWidth,
      appMenuState: this.appMenu ? this.appMenu.openMenus : [],
      highlightAccessKeys: this.highlightAccessKeys,
      isUpdateAvailableBannerVisible: this.isUpdateAvailableBannerVisible,
      isUpdateShowcaseVisible: this.isUpdateShowcaseVisible,
      currentBanner: this.currentBanner,
      askToMoveToApplicationsFolderSetting:
        this.askToMoveToApplicationsFolderSetting,
      askForConfirmationOnRepositoryRemoval:
        this.askForConfirmationOnRepositoryRemoval,
      askForConfirmationOnDiscardChanges: this.confirmDiscardChanges,
      askForConfirmationOnDiscardChangesPermanently:
        this.confirmDiscardChangesPermanently,
      askForConfirmationOnDiscardStash: this.confirmDiscardStash,
      askForConfirmationOnForcePush: this.askForConfirmationOnForcePush,
      askForConfirmationOnUndoCommit: this.confirmUndoCommit,
      uncommittedChangesStrategy: this.uncommittedChangesStrategy,
      selectedExternalEditor: this.selectedExternalEditor,
      imageDiffType: this.imageDiffType,
      hideWhitespaceInChangesDiff: this.hideWhitespaceInChangesDiff,
      hideWhitespaceInHistoryDiff: this.hideWhitespaceInHistoryDiff,
      hideWhitespaceInPullRequestDiff: this.hideWhitespaceInPullRequestDiff,
      showSideBySideDiff: this.showSideBySideDiff,
      selectedShell: this.selectedShell,
      repositoryFilterText: this.repositoryFilterText,
      resolvedExternalEditor: this.resolvedExternalEditor,
      selectedCloneRepositoryTab: this.selectedCloneRepositoryTab,
      selectedBranchesTab: this.selectedBranchesTab,
      selectedTheme: this.selectedTheme,
      currentTheme: this.currentTheme,
      apiRepositories: this.apiRepositoriesStore.getState(),
      useWindowsOpenSSH: this.useWindowsOpenSSH,
      optOutOfUsageTracking: this.statsStore.getOptOut(),
      currentOnboardingTutorialStep: this.currentOnboardingTutorialStep,
      repositoryIndicatorsEnabled: this.repositoryIndicatorsEnabled,
      commitSpellcheckEnabled: this.commitSpellcheckEnabled,
      currentDragElement: this.currentDragElement,
      lastThankYou: this.lastThankYou,
      showCIStatusPopover: this.showCIStatusPopover,
      notificationsEnabled: getNotificationsEnabled(),
      pullRequestSuggestedNextAction: this.pullRequestSuggestedNextAction,
      resizablePaneActive: this.resizablePaneActive,
    }
  }

  private onGitStoreUpdated(repository: Repository, gitStore: GitStore) {
    const prevRepositoryState = this.repositoryStateCache.get(repository)

    this.repositoryStateCache.updateBranchesState(repository, state => {
      let { currentPullRequest } = state
      const { tip, currentRemote: remote } = gitStore

      // If the tip has changed we need to re-evaluate whether or not the
      // current pull request is still valid. Note that we're not using
      // updateCurrentPullRequest here because we know for certain that
      // the list of open pull requests haven't changed so we can find
      // a happy path where the tip has changed but the current PR is
      // still valid which doesn't require us to iterate through the
      // list of open PRs.
      if (
        !tipEquals(state.tip, tip) ||
        !remoteEquals(prevRepositoryState.remote, remote)
      ) {
        if (tip.kind !== TipState.Valid || remote === null) {
          // The tip isn't a branch so or the current branch doesn't have a remote
          // so there can't be a current pull request.
          currentPullRequest = null
        } else {
          const { branch } = tip

          if (
            !currentPullRequest ||
            !isPullRequestAssociatedWithBranch(
              branch,
              currentPullRequest,
              remote
            )
          ) {
            // Either we don't have a current pull request or the current pull
            // request no longer matches the tip, let's go hunting for a new one.
            const prs = state.openPullRequests
            currentPullRequest = findAssociatedPullRequest(branch, prs, remote)
          }

          if (
            tip.kind === TipState.Valid &&
            state.tip.kind === TipState.Valid &&
            tip.branch.name !== state.tip.branch.name
          ) {
            this.refreshBranchProtectionState(repository)
          }
        }
      }

      return {
        tip: gitStore.tip,
        defaultBranch: gitStore.defaultBranch,
        upstreamDefaultBranch: gitStore.upstreamDefaultBranch,
        allBranches: gitStore.allBranches,
        recentBranches: gitStore.recentBranches,
        pullWithRebase: gitStore.pullWithRebase,
        currentPullRequest,
      }
    })

    let selectWorkingDirectory = false
    let selectStashEntry = false

    this.repositoryStateCache.updateChangesState(repository, state => {
      const stashEntry = gitStore.currentBranchStashEntry

      // Figure out what selection changes we need to make as a result of this
      // change.
      if (state.selection.kind === ChangesSelectionKind.Stash) {
        if (state.stashEntry !== null) {
          if (stashEntry === null) {
            // We're showing a stash now and the stash entry has just disappeared
            // so we need to switch back over to the working directory.
            selectWorkingDirectory = true
          } else if (state.stashEntry.stashSha !== stashEntry.stashSha) {
            // The current stash entry has changed from underneath so we must
            // ensure we have a valid selection.
            selectStashEntry = true
          }
        }
      }

      return {
        commitMessage: gitStore.commitMessage,
        showCoAuthoredBy: gitStore.showCoAuthoredBy,
        coAuthors: gitStore.coAuthors,
        stashEntry,
      }
    })

    this.repositoryStateCache.update(repository, () => ({
      commitLookup: gitStore.commitLookup,
      localCommitSHAs: gitStore.localCommitSHAs,
      localTags: gitStore.localTags,
      aheadBehind: gitStore.aheadBehind,
      tagsToPush: gitStore.tagsToPush,
      remote: gitStore.currentRemote,
      lastFetched: gitStore.lastFetched,
    }))

    // _selectWorkingDirectoryFiles and _selectStashedFile will
    // emit updates by themselves.
    if (selectWorkingDirectory) {
      this._selectWorkingDirectoryFiles(repository)
    } else if (selectStashEntry) {
      this._selectStashedFile(repository)
    } else {
      this.emitUpdate()
    }
  }

  private clearBranchProtectionState(repository: Repository) {
    this.repositoryStateCache.updateChangesState(repository, () => ({
      currentBranchProtected: false,
    }))
    this.emitUpdate()
  }

  private async refreshBranchProtectionState(repository: Repository) {
    const { tip, currentRemote } = this.gitStoreCache.get(repository)

    if (tip.kind !== TipState.Valid || repository.gitHubRepository === null) {
      return
    }

    const gitHubRepo = repository.gitHubRepository
    const branchName = findRemoteBranchName(tip, currentRemote, gitHubRepo)

    if (branchName !== null) {
      const account = getAccountForEndpoint(this.accounts, gitHubRepo.endpoint)

      if (account === null) {
        return
      }

      // If the user doesn't have write access to the repository
      // it doesn't matter if the branch is protected or not and
      // we can avoid the API call. See the `showNoWriteAccess`
      // prop in the `CommitMessage` component where we specifically
      // test for this scenario and show a message specifically
      // about write access before showing a branch protection
      // warning.
      if (!hasWritePermission(gitHubRepo)) {
        this.repositoryStateCache.updateChangesState(repository, () => ({
          currentBranchProtected: false,
        }))
        this.emitUpdate()
        return
      }

      const name = gitHubRepo.name
      const owner = gitHubRepo.owner.login
      const api = API.fromAccount(account)

      const pushControl = await api.fetchPushControl(owner, name, branchName)
      const currentBranchProtected = !isBranchPushable(pushControl)

      this.repositoryStateCache.updateChangesState(repository, () => ({
        currentBranchProtected,
      }))
      this.emitUpdate()
    }
  }

  private clearSelectedCommit(repository: Repository) {
    this.repositoryStateCache.updateCommitSelection(repository, () => ({
      shas: [],
      file: null,
      changesetData: { files: [], linesAdded: 0, linesDeleted: 0 },
      diff: null,
    }))
  }

  /** This shouldn't be called directly. See `Dispatcher`. */
  public _changeCommitSelection(
    repository: Repository,
    shas: ReadonlyArray<string>,
    isContiguous: boolean
  ): void {
    const { commitSelection, commitLookup, compareState } =
      this.repositoryStateCache.get(repository)

    if (
      commitSelection.shas.length === shas.length &&
      commitSelection.shas.every((sha, i) => sha === shas[i])
    ) {
      return
    }

    const shasInDiff = this.getShasInDiff(
      this.orderShasByHistory(repository, shas),
      isContiguous,
      commitLookup
    )

    if (shas.length > 1 && isContiguous) {
      this.recordMultiCommitDiff(shas, shasInDiff, compareState)
    }

    this.repositoryStateCache.updateCommitSelection(repository, () => ({
      shas,
      shasInDiff,
      isContiguous,
      file: null,
      changesetData: { files: [], linesAdded: 0, linesDeleted: 0 },
      diff: null,
    }))

    this.emitUpdate()
  }

  private recordMultiCommitDiff(
    shas: ReadonlyArray<string>,
    shasInDiff: ReadonlyArray<string>,
    compareState: ICompareState
  ) {
    const isHistoryTab = compareState.formState.kind === HistoryTabMode.History

    if (isHistoryTab) {
      this.statsStore.recordMultiCommitDiffFromHistoryCount()
    } else {
      this.statsStore.recordMultiCommitDiffFromCompareCount()
    }

    const hasUnreachableCommitWarning = !shas.every(s => shasInDiff.includes(s))

    if (hasUnreachableCommitWarning) {
      this.statsStore.recordMultiCommitDiffWithUnreachableCommitWarningCount()
    }
  }

  /** This shouldn't be called directly. See `Dispatcher`. */
  public async _updateShasToHighlight(
    repository: Repository,
    shasToHighlight: ReadonlyArray<string>
  ) {
    this.repositoryStateCache.updateCompareState(repository, () => ({
      shasToHighlight,
    }))
    this.emitUpdate()
  }

  /**
   * When multiple commits are selected, the diff is created using the rev range
   * of firstSha^..lastSha in the selected shas. Thus comparing the trees of the
   * the lastSha and the first parent of the first sha. However, our history
   * list shows commits in chronological order. Thus, when a branch is merged,
   * the commits from that branch are injected in their chronological order into
   * the history list. Therefore, given a branch history of A, B, C, D,
   * MergeCommit where B and C are from the merged branch, diffing on the
   * selection of A through D would not have the changes from B an C.
   *
   * This method traverses the ancestral path from the last commit in the
   * selection back to the first commit via checking the parents. The
   * commits on this path are the commits whose changes will be seen in the
   * diff. This is equivalent to doing `git rev-list firstSha^..lastSha`.
   */
  private getShasInDiff(
    selectedShas: ReadonlyArray<string>,
    isContiguous: boolean,
    commitLookup: Map<string, Commit>
  ) {
    if (selectedShas.length <= 1 || !isContiguous) {
      return selectedShas
    }

    const shasInDiff = new Set<string>()
    const selected = new Set(selectedShas)
    const shasToTraverse = [selectedShas.at(-1)]
    let sha

    while ((sha = shasToTraverse.pop()) !== undefined) {
      if (!shasInDiff.has(sha)) {
        shasInDiff.add(sha)

        commitLookup.get(sha)?.parentSHAs?.forEach(parentSha => {
          if (selected.has(parentSha) && !shasInDiff.has(parentSha)) {
            shasToTraverse.push(parentSha)
          }
        })
      }
    }

    return Array.from(shasInDiff)
  }

  private updateOrSelectFirstCommit(
    repository: Repository,
    commitSHAs: ReadonlyArray<string>
  ) {
    const state = this.repositoryStateCache.get(repository)
    let selectedSHA =
      state.commitSelection.shas.length > 0
        ? state.commitSelection.shas[0]
        : null

    if (selectedSHA != null) {
      const index = commitSHAs.findIndex(sha => sha === selectedSHA)
      if (index < 0) {
        // selected SHA is not in this list
        // -> clear the selection in the app state
        selectedSHA = null
        this.clearSelectedCommit(repository)
      }
    }

    if (selectedSHA === null && commitSHAs.length > 0) {
      this._changeCommitSelection(repository, [commitSHAs[0]], true)
      this._loadChangedFilesForCurrentSelection(repository)
    }
  }

  /** This shouldn't be called directly. See `Dispatcher`. */
  public async _initializeCompare(
    repository: Repository,
    initialAction?: CompareAction
  ) {
    const state = this.repositoryStateCache.get(repository)

    const { branchesState, compareState } = state
    const { tip } = branchesState
    const currentBranch = tip.kind === TipState.Valid ? tip.branch : null

    const branches = branchesState.allBranches.filter(
      b => b.name !== currentBranch?.name && !b.isDesktopForkRemoteBranch
    )
    const recentBranches = currentBranch
      ? branchesState.recentBranches.filter(b => b.name !== currentBranch.name)
      : branchesState.recentBranches

    const cachedDefaultBranch = branchesState.defaultBranch

    // only include the default branch when comparing if the user is not on the default branch
    // and it also exists in the repository
    const defaultBranch =
      currentBranch != null &&
      cachedDefaultBranch != null &&
      currentBranch.name !== cachedDefaultBranch.name
        ? cachedDefaultBranch
        : null

    this.repositoryStateCache.updateCompareState(repository, () => ({
      branches,
      recentBranches,
      defaultBranch,
    }))

    const cachedState = compareState.formState
    const action =
      initialAction != null ? initialAction : getInitialAction(cachedState)
    this._executeCompare(repository, action)
  }

  /** This shouldn't be called directly. See `Dispatcher`. */
  public async _executeCompare(
    repository: Repository,
    action: CompareAction
  ): Promise<void> {
    const gitStore = this.gitStoreCache.get(repository)
    const kind = action.kind

    if (action.kind === HistoryTabMode.History) {
      const { tip } = gitStore

      let currentSha: string | null = null

      if (tip.kind === TipState.Valid) {
        currentSha = tip.branch.tip.sha
      } else if (tip.kind === TipState.Detached) {
        currentSha = tip.currentSha
      }

      const { compareState } = this.repositoryStateCache.get(repository)
      const { formState, commitSHAs } = compareState
      const previousTip = compareState.tip

      const tipIsUnchanged =
        currentSha !== null &&
        previousTip !== null &&
        currentSha === previousTip

      if (
        tipIsUnchanged &&
        formState.kind === HistoryTabMode.History &&
        commitSHAs.length > 0
      ) {
        // don't refresh the history view here because we know nothing important
        // has changed and we don't want to rebuild this state
        return
      }

      // load initial group of commits for current branch
      const commits = await gitStore.loadCommitBatch('HEAD', 0)

      if (commits === null) {
        return
      }

      const newState: IDisplayHistory = {
        kind: HistoryTabMode.History,
      }

      this.repositoryStateCache.updateCompareState(repository, () => ({
        tip: currentSha,
        formState: newState,
        commitSHAs: commits,
        filterText: '',
        showBranchList: false,
      }))
      this.updateOrSelectFirstCommit(repository, commits)

      return this.emitUpdate()
    }

    if (action.kind === HistoryTabMode.Compare) {
      return this.updateCompareToBranch(repository, action)
    }

    return assertNever(action, `Unknown action: ${kind}`)
  }

  private async updateCompareToBranch(
    repository: Repository,
    action: ICompareToBranch
  ) {
    const gitStore = this.gitStoreCache.get(repository)

    const comparisonBranch = action.branch
    const compare = await gitStore.getCompareCommits(
      comparisonBranch,
      action.comparisonMode
    )

    this.statsStore.recordBranchComparison()
    const { branchesState } = this.repositoryStateCache.get(repository)

    if (
      branchesState.defaultBranch !== null &&
      comparisonBranch.name === branchesState.defaultBranch.name
    ) {
      this.statsStore.recordDefaultBranchComparison()
    }

    if (compare == null) {
      return
    }

    const { ahead, behind } = compare
    const aheadBehind = { ahead, behind }

    const commitSHAs = compare.commits.map(commit => commit.sha)

    const newState: ICompareBranch = {
      kind: HistoryTabMode.Compare,
      comparisonBranch,
      comparisonMode: action.comparisonMode,
      aheadBehind,
    }

    this.repositoryStateCache.updateCompareState(repository, s => ({
      formState: newState,
      filterText: comparisonBranch.name,
      commitSHAs,
    }))

    const tip = gitStore.tip

    const loadingMerge: MergeTreeResult = {
      kind: ComputedAction.Loading,
    }

    this.repositoryStateCache.updateCompareState(repository, () => ({
      mergeStatus: loadingMerge,
    }))

    this.emitUpdate()

    this.updateOrSelectFirstCommit(repository, commitSHAs)

    if (this.currentMergeTreePromise != null) {
      return this.currentMergeTreePromise
    }

    if (tip.kind === TipState.Valid && aheadBehind.behind > 0) {
      this.currentMergeTreePromise = this.setupMergabilityPromise(
        repository,
        tip.branch,
        action.branch
      )
        .then(mergeStatus => {
          this.repositoryStateCache.updateCompareState(repository, () => ({
            mergeStatus,
          }))

          this.emitUpdate()
        })
        .finally(() => {
          this.currentMergeTreePromise = null
        })

      return this.currentMergeTreePromise
    } else {
      this.repositoryStateCache.updateCompareState(repository, () => ({
        mergeStatus: null,
      }))

      return this.emitUpdate()
    }
  }

  private setupMergabilityPromise(
    repository: Repository,
    baseBranch: Branch,
    compareBranch: Branch
  ) {
    return promiseWithMinimumTimeout(
      () => determineMergeability(repository, baseBranch, compareBranch),
      500
    ).catch(err => {
      log.warn(
        `Error occurred while trying to merge ${baseBranch.name} (${baseBranch.tip.sha}) and ${compareBranch.name} (${compareBranch.tip.sha})`,
        err
      )
      return null
    })
  }

  /** This shouldn't be called directly. See `Dispatcher`. */
  public _updateCompareForm<K extends keyof ICompareFormUpdate>(
    repository: Repository,
    newState: Pick<ICompareFormUpdate, K>
  ) {
    this.repositoryStateCache.updateCompareState(repository, state => {
      return merge(state, newState)
    })

    this.emitUpdate()
  }

  /** This shouldn't be called directly. See `Dispatcher`. */
  public async _loadNextCommitBatch(repository: Repository): Promise<void> {
    const gitStore = this.gitStoreCache.get(repository)

    const state = this.repositoryStateCache.get(repository)
    const { formState } = state.compareState
    if (formState.kind === HistoryTabMode.History) {
      const commits = state.compareState.commitSHAs

      const newCommits = await gitStore.loadCommitBatch('HEAD', commits.length)
      if (newCommits == null) {
        return
      }

      this.repositoryStateCache.updateCompareState(repository, () => ({
        commitSHAs: commits.concat(newCommits),
      }))
      this.emitUpdate()
    }
  }

  /** This shouldn't be called directly. See `Dispatcher`. */
  public async _loadChangedFilesForCurrentSelection(
    repository: Repository
  ): Promise<void> {
    const state = this.repositoryStateCache.get(repository)
    const { commitSelection } = state
    const { shas: currentSHAs, isContiguous } = commitSelection
    if (currentSHAs.length === 0 || (currentSHAs.length > 1 && !isContiguous)) {
      return
    }

    const gitStore = this.gitStoreCache.get(repository)
    const changesetData = await gitStore.performFailableOperation(() =>
      currentSHAs.length > 1
        ? getCommitRangeChangedFiles(
            repository,
            this.orderShasByHistory(repository, currentSHAs)
          )
        : getChangedFiles(repository, currentSHAs[0])
    )
    if (!changesetData) {
      return
    }

    // The selection could have changed between when we started loading the
    // changed files and we finished. We might wanna store the changed files per
    // SHA/path.
    if (
      commitSelection.shas.length !== currentSHAs.length ||
      !commitSelection.shas.every((sha, i) => sha === currentSHAs[i])
    ) {
      return
    }

    // if we're selecting a commit for the first time, we should select the
    // first file in the commit and render the diff immediately

    const noFileSelected = commitSelection.file === null

    const firstFileOrDefault =
      noFileSelected && changesetData.files.length
        ? changesetData.files[0]
        : commitSelection.file

    this.repositoryStateCache.updateCommitSelection(repository, () => ({
      file: firstFileOrDefault,
      changesetData,
      diff: null,
    }))

    this.emitUpdate()

    if (firstFileOrDefault !== null) {
      this._changeFileSelection(repository, firstFileOrDefault)
    }
  }

  /** This shouldn't be called directly. See `Dispatcher`. */
  public async _setRepositoryFilterText(text: string): Promise<void> {
    this.repositoryFilterText = text
    this.emitUpdate()
  }

  /** This shouldn't be called directly. See `Dispatcher`. */
  public async _changeFileSelection(
    repository: Repository,
    file: CommittedFileChange
  ): Promise<void> {
    this.repositoryStateCache.updateCommitSelection(repository, () => ({
      file,
      diff: null,
    }))
    this.emitUpdate()

    const stateBeforeLoad = this.repositoryStateCache.get(repository)
    const { shas, isContiguous } = stateBeforeLoad.commitSelection

    if (shas.length === 0) {
      if (__DEV__) {
        throw new Error(
          "No currently selected sha yet we've been asked to switch file selection"
        )
      } else {
        return
      }
    }

    if (shas.length > 1 && !isContiguous) {
      return
    }

    const diff =
      shas.length > 1
        ? await getCommitRangeDiff(
            repository,
            file,
            this.orderShasByHistory(repository, shas),
            this.hideWhitespaceInHistoryDiff
          )
        : await getCommitDiff(
            repository,
            file,
            shas[0],
            this.hideWhitespaceInHistoryDiff
          )

    const stateAfterLoad = this.repositoryStateCache.get(repository)
    const { shas: shasAfter } = stateAfterLoad.commitSelection
    // A whole bunch of things could have happened since we initiated the diff load
    if (
      shasAfter.length !== shas.length ||
      !shas.every((sha, i) => sha === shasAfter[i])
    ) {
      return
    }

    if (!stateAfterLoad.commitSelection.file) {
      return
    }
    if (stateAfterLoad.commitSelection.file.id !== file.id) {
      return
    }

    this.repositoryStateCache.updateCommitSelection(repository, () => ({
      diff,
    }))

    this.emitUpdate()
  }

  /** This shouldn't be called directly. See `Dispatcher`. */
  public async _selectRepository(
    repository: Repository | CloningRepository | null
  ): Promise<Repository | null> {
    const previouslySelectedRepository = this.selectedRepository

    // do this quick check to see if we have a tutorial repository
    // cause if its not we can quickly hide the tutorial pane
    // in the first `emitUpdate` below
    const previouslyInTutorial =
      this.currentOnboardingTutorialStep !== TutorialStep.NotApplicable
    if (
      previouslyInTutorial &&
      (!(repository instanceof Repository) || !repository.isTutorialRepository)
    ) {
      this.currentOnboardingTutorialStep = TutorialStep.NotApplicable
    }

    this.selectedRepository = repository

    this.emitUpdate()
    this.stopBackgroundFetching()
    this.stopPullRequestUpdater()
    this._clearBanner()
    this.stopBackgroundPruner()

    if (repository == null) {
      return Promise.resolve(null)
    }

    if (!(repository instanceof Repository)) {
      return Promise.resolve(null)
    }

    setNumber(LastSelectedRepositoryIDKey, repository.id)

    const previousRepositoryId = previouslySelectedRepository
      ? previouslySelectedRepository.id
      : null

    this.updateRecentRepositories(previousRepositoryId, repository.id)

    // if repository might be marked missing, try checking if it has been restored
    const refreshedRepository = await this.recoverMissingRepository(repository)
    if (refreshedRepository.missing) {
      // as the repository is no longer found on disk, cleaning this up
      // ensures we don't accidentally run any Git operations against the
      // wrong location if the user then relocates the `.git` folder elsewhere
      this.gitStoreCache.remove(repository)
      return Promise.resolve(null)
    }

    // This is now purely for metrics collection for `commitsToRepositoryWithBranchProtections`
    // Understanding how many users actually contribute to repos with branch protections gives us
    // insight into who our users are and what kinds of work they do
    this.updateBranchProtectionsFromAPI(repository)

    this.notificationsStore.selectRepository(repository)

    return this._selectRepositoryRefreshTasks(
      refreshedRepository,
      previouslySelectedRepository
    )
  }

  // update the stored list of recently opened repositories
  private updateRecentRepositories(
    previousRepositoryId: number | null,
    currentRepositoryId: number
  ) {
    // No need to update the recent repositories if the selected repository is
    // the same as the old one (this could happen when the alias of the selected
    // repository is changed).
    if (previousRepositoryId === currentRepositoryId) {
      return
    }

    const recentRepositories = getNumberArray(RecentRepositoriesKey).filter(
      el => el !== currentRepositoryId && el !== previousRepositoryId
    )
    if (previousRepositoryId !== null) {
      recentRepositories.unshift(previousRepositoryId)
    }
    const slicedRecentRepositories = recentRepositories.slice(
      0,
      RecentRepositoriesLength
    )
    setNumberArray(RecentRepositoriesKey, slicedRecentRepositories)
    this.recentRepositories = slicedRecentRepositories
    this.notificationsStore.setRecentRepositories(
      this.repositories.filter(r => this.recentRepositories.includes(r.id))
    )
    this.emitUpdate()
  }

  // finish `_selectRepository`s refresh tasks
  private async _selectRepositoryRefreshTasks(
    repository: Repository,
    previouslySelectedRepository: Repository | CloningRepository | null
  ): Promise<Repository | null> {
    this._refreshRepository(repository)

    if (isRepositoryWithGitHubRepository(repository)) {
      // Load issues from the upstream or fork depending
      // on workflow preferences.
      const ghRepo = getNonForkGitHubRepository(repository)

      this._refreshIssues(ghRepo)
      this.refreshMentionables(ghRepo)

      this.pullRequestCoordinator.getAllPullRequests(repository).then(prs => {
        this.onPullRequestChanged(repository, prs)
      })
    }

    // The selected repository could have changed while we were refreshing.
    if (this.selectedRepository !== repository) {
      return null
    }

    // "Clone in Desktop" from a cold start can trigger this twice, and
    // for edge cases where _selectRepository is re-entract, calling this here
    // ensures we clean up the existing background fetcher correctly (if set)
    this.stopBackgroundFetching()
    this.stopPullRequestUpdater()
    this.stopBackgroundPruner()

    this.startBackgroundFetching(repository, !previouslySelectedRepository)
    this.startPullRequestUpdater(repository)

    this.startBackgroundPruner(repository)

    this.addUpstreamRemoteIfNeeded(repository)

    return this.repositoryWithRefreshedGitHubRepository(repository)
  }

  private stopBackgroundPruner() {
    const pruner = this.currentBranchPruner

    if (pruner !== null) {
      pruner.stop()
      this.currentBranchPruner = null
    }
  }

  private startBackgroundPruner(repository: Repository) {
    if (this.currentBranchPruner !== null) {
      fatalError(
        `A branch pruner is already active and cannot start updating on ${repository.name}`
      )
    }

    const pruner = new BranchPruner(
      repository,
      this.gitStoreCache,
      this.repositoriesStore,
      this.repositoryStateCache,
      repository => this._refreshRepository(repository)
    )
    this.currentBranchPruner = pruner
    this.currentBranchPruner.start()
  }

  public async _refreshIssues(repository: GitHubRepository) {
    const user = getAccountForEndpoint(this.accounts, repository.endpoint)
    if (!user) {
      return
    }

    try {
      await this.issuesStore.refreshIssues(repository, user)
    } catch (e) {
      log.warn(`Unable to fetch issues for ${repository.fullName}`, e)
    }
  }

  private stopBackgroundFetching() {
    const backgroundFetcher = this.currentBackgroundFetcher
    if (backgroundFetcher) {
      backgroundFetcher.stop()
      this.currentBackgroundFetcher = null
    }
  }

  private refreshMentionables(repository: GitHubRepository) {
    const account = getAccountForEndpoint(this.accounts, repository.endpoint)
    if (!account) {
      return
    }

    this.gitHubUserStore.updateMentionables(repository, account)
  }

  private startPullRequestUpdater(repository: Repository) {
    // We don't want to run the pull request updater when the app is in
    // the background.
    if (this.appIsFocused && isRepositoryWithGitHubRepository(repository)) {
      const account = getAccountForRepository(this.accounts, repository)
      if (account !== null) {
        return this.pullRequestCoordinator.startPullRequestUpdater(
          repository,
          account
        )
      }
    }
    // we always want to stop the current one, to be safe
    this.pullRequestCoordinator.stopPullRequestUpdater()
  }

  private stopPullRequestUpdater() {
    this.pullRequestCoordinator.stopPullRequestUpdater()
  }

  public async fetchPullRequest(repoUrl: string, pr: string) {
    const endpoint = getEndpointForRepository(repoUrl)
    const account = getAccountForEndpoint(this.accounts, endpoint)

    if (account) {
      const api = API.fromAccount(account)
      const remoteUrl = parseRemote(repoUrl)
      if (remoteUrl && remoteUrl.owner && remoteUrl.name) {
        return await api.fetchPullRequest(remoteUrl.owner, remoteUrl.name, pr)
      }
    }
    return null
  }

  private async shouldBackgroundFetch(
    repository: Repository,
    lastPush: Date | null
  ): Promise<boolean> {
    const gitStore = this.gitStoreCache.get(repository)
    const lastFetched = await gitStore.updateLastFetched()

    if (lastFetched === null) {
      return true
    }

    const now = new Date()
    const timeSinceFetch = now.getTime() - lastFetched.getTime()
    const repoName = nameOf(repository)
    if (timeSinceFetch < BackgroundFetchMinimumInterval) {
      const timeInSeconds = Math.floor(timeSinceFetch / 1000)

      log.debug(
        `Skipping background fetch as '${repoName}' was fetched ${timeInSeconds}s ago`
      )
      return false
    }

    if (lastPush === null) {
      return true
    }

    // we should fetch if the last push happened after the last fetch
    if (lastFetched < lastPush) {
      return true
    }

    log.debug(
      `Skipping background fetch since nothing has been pushed to '${repoName}' since the last fetch at ${lastFetched}`
    )

    return false
  }

  private startBackgroundFetching(
    repository: Repository,
    withInitialSkew: boolean
  ) {
    if (this.currentBackgroundFetcher) {
      fatalError(
        `We should only have on background fetcher active at once, but we're trying to start background fetching on ${repository.name} while another background fetcher is still active!`
      )
    }

    const account = getAccountForRepository(this.accounts, repository)
    if (!account) {
      return
    }

    if (!repository.gitHubRepository) {
      return
    }

    // Todo: add logic to background checker to check the API before fetching
    // similar to what's being done in `refreshAllIndicators`
    const fetcher = new BackgroundFetcher(
      repository,
      account,
      r => this.performFetch(r, account, FetchType.BackgroundTask),
      r => this.shouldBackgroundFetch(r, null)
    )
    fetcher.start(withInitialSkew)
    this.currentBackgroundFetcher = fetcher
  }

  /** Load the initial state for the app. */
  public async loadInitialState() {
    const [accounts, repositories] = await Promise.all([
      this.accountsStore.getAll(),
      this.repositoriesStore.getAll(),
    ])

    log.info(
      `[AppStore] loading ${repositories.length} repositories from store`
    )
    accounts.forEach(a => {
      log.info(`[AppStore] found account: ${a.login} (${a.name})`)
    })

    this.accounts = accounts
    this.repositories = repositories

    this.updateRepositorySelectionAfterRepositoriesChanged()

    this.sidebarWidth = constrain(
      getNumber(sidebarWidthConfigKey, defaultSidebarWidth)
    )
    this.commitSummaryWidth = constrain(
      getNumber(commitSummaryWidthConfigKey, defaultCommitSummaryWidth)
    )
    this.stashedFilesWidth = constrain(
      getNumber(stashedFilesWidthConfigKey, defaultStashedFilesWidth)
    )
    this.pullRequestFileListWidth = constrain(
      getNumber(pullRequestFileListConfigKey, defaultPullRequestFileListWidth)
    )

    this.updateResizableConstraints()
    // TODO: Initiliaze here for now... maybe move to dialog mounting
    this.updatePullRequestResizableConstraints()

    this.askToMoveToApplicationsFolderSetting = getBoolean(
      askToMoveToApplicationsFolderKey,
      askToMoveToApplicationsFolderDefault
    )

    this.askForConfirmationOnRepositoryRemoval = getBoolean(
      confirmRepoRemovalKey,
      confirmRepoRemovalDefault
    )

    this.confirmDiscardChanges = getBoolean(
      confirmDiscardChangesKey,
      confirmDiscardChangesDefault
    )

    this.confirmDiscardChangesPermanently = getBoolean(
      confirmDiscardChangesPermanentlyKey,
      confirmDiscardChangesPermanentlyDefault
    )

    this.confirmDiscardStash = getBoolean(
      confirmDiscardStashKey,
      confirmDiscardStashDefault
    )

    this.askForConfirmationOnForcePush = getBoolean(
      confirmForcePushKey,
      askForConfirmationOnForcePushDefault
    )

    this.confirmUndoCommit = getBoolean(
      confirmUndoCommitKey,
      confirmUndoCommitDefault
    )

    this.uncommittedChangesStrategy =
      getEnum(uncommittedChangesStrategyKey, UncommittedChangesStrategy) ??
      defaultUncommittedChangesStrategy

    this.updateSelectedExternalEditor(
      await this.lookupSelectedExternalEditor()
    ).catch(e => log.error('Failed resolving current editor at startup', e))

    const shellValue = localStorage.getItem(shellKey)
    this.selectedShell = shellValue ? parseShell(shellValue) : DefaultShell

    this.updateMenuLabelsForSelectedRepository()

    const imageDiffTypeValue = localStorage.getItem(imageDiffTypeKey)
    this.imageDiffType =
      imageDiffTypeValue === null
        ? imageDiffTypeDefault
        : parseInt(imageDiffTypeValue)

    this.hideWhitespaceInChangesDiff = getBoolean(
      hideWhitespaceInChangesDiffKey,
      false
    )
    this.hideWhitespaceInHistoryDiff = getBoolean(
      hideWhitespaceInHistoryDiffKey,
      false
    )
    this.hideWhitespaceInPullRequestDiff = getBoolean(
      hideWhitespaceInPullRequestDiffKey,
      false
    )
    this.commitSpellcheckEnabled = getBoolean(
      commitSpellcheckEnabledKey,
      commitSpellcheckEnabledDefault
    )
    this.showSideBySideDiff = getShowSideBySideDiff()

    this.selectedTheme = getPersistedThemeName()
    // Make sure the persisted theme is applied
    setPersistedTheme(this.selectedTheme)

    this.currentTheme = await getCurrentlyAppliedTheme()

    themeChangeMonitor.onThemeChanged(theme => {
      this.currentTheme = theme
      this.emitUpdate()
    })

    this.lastThankYou = getObject<ILastThankYou>(lastThankYouKey)

    this.pullRequestSuggestedNextAction =
      getEnum(
        pullRequestSuggestedNextActionKey,
        PullRequestSuggestedNextAction
      ) ?? defaultPullRequestSuggestedNextAction

    this.emitUpdateNow()

    this.accountsStore.refresh()
  }

  /**
   * Calculate the constraints of our resizable panes whenever the window
   * dimensions change.
   */
  private updateResizableConstraints() {
    // The combined width of the branch dropdown and the push pull fetch button
    // Since the repository list toolbar button width is tied to the width of
    // the sidebar we can't let it push the branch, and push/pull/fetch buttons
    // off screen.
    const toolbarButtonsWidth = 460

    // Start with all the available width
    let available = window.innerWidth

    // Working our way from left to right (i.e. giving priority to the leftmost
    // pane when we need to constrain the width)
    //
    // 220 was determined as the minimum value since it is the smallest width
    // that will still fit the placeholder text in the branch selector textbox
    // of the history tab
    const maxSidebarWidth = available - toolbarButtonsWidth
    this.sidebarWidth = constrain(this.sidebarWidth, 220, maxSidebarWidth)

    // Now calculate the width we have left to distribute for the other panes
    available -= clamp(this.sidebarWidth)

    // This is a pretty silly width for a diff but it will fit ~9 chars per line
    // in unified mode after subtracting the width of the unified gutter and ~4
    // chars per side in split diff mode. No one would want to use it this way
    // but it doesn't break the layout and it allows users to temporarily
    // maximize the width of the file list to see long path names.
    const diffPaneMinWidth = 150
    const filesMax = available - diffPaneMinWidth

    this.commitSummaryWidth = constrain(this.commitSummaryWidth, 100, filesMax)
    this.stashedFilesWidth = constrain(this.stashedFilesWidth, 100, filesMax)
  }

  /**
   * Calculate the constraints of the resizable pane in the pull request dialog
   * whenever the window dimensions change.
   */
  private updatePullRequestResizableConstraints() {
    // TODO: Get width of PR dialog -> determine if we will have default width
    // for pr dialog. The goal is for it expand to fill some percent of
    // available window so it will change on window resize. We may have some max
    // value and min value of where to derive a default is we cannot obtain the
    // width for some reason (like initialization nad no pr dialog is open)
    // Thoughts -> ß
    // 1. Use dialog id to grab dialog if exists, else use default
    // 2. Pass dialog width up when and call this contrainst on dialog mounting
    //    to initialize and subscribe to window resize inside dialog to be able
    //    to pass up dialog width on window resize.

    // Get the width of the dialog
    const available = 850
    const dialogPadding = 20

    // This is a pretty silly width for a diff but it will fit ~9 chars per line
    // in unified mode after subtracting the width of the unified gutter and ~4
    // chars per side in split diff mode. No one would want to use it this way
    // but it doesn't break the layout and it allows users to temporarily
    // maximize the width of the file list to see long path names.
    const diffPaneMinWidth = 150
    const filesListMax = available - dialogPadding - diffPaneMinWidth

    this.pullRequestFileListWidth = constrain(
      this.pullRequestFileListWidth,
      100,
      filesListMax
    )
  }

  private updateSelectedExternalEditor(
    selectedEditor: string | null
  ): Promise<void> {
    this.selectedExternalEditor = selectedEditor

    // Make sure we keep the resolved (cached) editor
    // in sync when the user changes their editor choice.
    return this._resolveCurrentEditor()
  }

  private async lookupSelectedExternalEditor(): Promise<string | null> {
    const editors = (await getAvailableEditors()).map(found => found.editor)

    const value = localStorage.getItem(externalEditorKey)
    // ensure editor is still installed
    if (value && editors.includes(value)) {
      return value
    }

    if (editors.length) {
      const value = editors[0]
      // store this value to avoid the lookup next time
      localStorage.setItem(externalEditorKey, value)
      return value
    }

    return null
  }

  /**
   * Update menu labels for the selected repository.
   *
   * If selected repository type is a `CloningRepository` or
   * `MissingRepository`, the menu labels will be updated but they will lack
   * the expected `IRepositoryState` and revert to the default values.
   */
  private updateMenuLabelsForSelectedRepository() {
    const { selectedState } = this.getState()

    if (
      selectedState !== null &&
      selectedState.type === SelectionType.Repository
    ) {
      this.updateMenuItemLabels(selectedState.state)
    } else {
      this.updateMenuItemLabels(null)
    }
  }

  /**
   * Update the menus in the main process using the provided repository state
   *
   * @param state the current repository state, or `null` if the repository is
   *              being cloned or is missing
   */
  private updateMenuItemLabels(state: IRepositoryState | null) {
    const {
      selectedShell,
      selectedRepository,
      selectedExternalEditor,
      askForConfirmationOnRepositoryRemoval,
      askForConfirmationOnForcePush,
    } = this

    const labels: MenuLabelsEvent = {
      selectedShell,
      selectedExternalEditor,
      askForConfirmationOnRepositoryRemoval,
      askForConfirmationOnForcePush,
    }

    if (state === null) {
      updatePreferredAppMenuItemLabels(labels)
      return
    }

    const { changesState, branchesState, aheadBehind } = state
    const { currentPullRequest } = branchesState

    let contributionTargetDefaultBranch: string | undefined
    if (selectedRepository instanceof Repository) {
      contributionTargetDefaultBranch =
        findContributionTargetDefaultBranch(selectedRepository, branchesState)
          ?.name ?? undefined
    }

    // From the menu, we'll offer to force-push whenever it's possible, regardless
    // of whether or not the user performed any action we know would be followed
    // by a force-push.
    const isForcePushForCurrentRepository =
      getCurrentBranchForcePushState(branchesState, aheadBehind) !==
      ForcePushBranchState.NotAvailable

    const isStashedChangesVisible =
      changesState.selection.kind === ChangesSelectionKind.Stash

    const askForConfirmationWhenStashingAllChanges =
      changesState.stashEntry !== null

    updatePreferredAppMenuItemLabels({
      ...labels,
      contributionTargetDefaultBranch,
      isForcePushForCurrentRepository,
      isStashedChangesVisible,
      hasCurrentPullRequest: currentPullRequest !== null,
      askForConfirmationWhenStashingAllChanges,
    })
  }

  private updateRepositorySelectionAfterRepositoriesChanged() {
    const selectedRepository = this.selectedRepository
    let newSelectedRepository: Repository | CloningRepository | null =
      this.selectedRepository
    if (selectedRepository) {
      const r =
        this.repositories.find(
          r =>
            r.constructor === selectedRepository.constructor &&
            r.id === selectedRepository.id
        ) || null

      newSelectedRepository = r
    }

    if (newSelectedRepository === null && this.repositories.length > 0) {
      const lastSelectedID = getNumber(LastSelectedRepositoryIDKey, 0)
      if (lastSelectedID > 0) {
        newSelectedRepository =
          this.repositories.find(r => r.id === lastSelectedID) || null
      }

      if (!newSelectedRepository) {
        newSelectedRepository = this.repositories[0]
      }
    }

    const repositoryChanged =
      (selectedRepository &&
        newSelectedRepository &&
        selectedRepository.hash !== newSelectedRepository.hash) ||
      (selectedRepository && !newSelectedRepository) ||
      (!selectedRepository && newSelectedRepository)
    if (repositoryChanged) {
      this._selectRepository(newSelectedRepository)
      this.emitUpdate()
    }
  }

  /** This shouldn't be called directly. See `Dispatcher`. */
  public async _loadStatus(
    repository: Repository,
    clearPartialState: boolean = false
  ): Promise<IStatusResult | null> {
    const gitStore = this.gitStoreCache.get(repository)
    const status = await gitStore.loadStatus()

    if (status === null) {
      return null
    }

    this.repositoryStateCache.updateChangesState(repository, state =>
      updateChangedFiles(state, status, clearPartialState)
    )

    this.repositoryStateCache.updateChangesState(repository, state => ({
      conflictState: updateConflictState(state, status, this.statsStore),
    }))

    this.updateMultiCommitOperationConflictsIfFound(repository)
    await this.initializeMultiCommitOperationIfConflictsFound(
      repository,
      status
    )

    if (this.selectedRepository === repository) {
      this._triggerConflictsFlow(repository, status)
    }

    this.emitUpdate()

    this.updateChangesWorkingDirectoryDiff(repository)

    return status
  }

  /**
   * This method is to initialize a multi commit operation state on app load
   * if conflicts are found but not multi commmit operation exists.
   */
  private async initializeMultiCommitOperationIfConflictsFound(
    repository: Repository,
    status: IStatusResult
  ) {
    const state = this.repositoryStateCache.get(repository)
    const {
      changesState: { conflictState },
      multiCommitOperationState,
      branchesState,
    } = state

    if (conflictState === null) {
      this.clearConflictsFlowVisuals(state)
      return
    }

    if (multiCommitOperationState !== null) {
      return
    }

    let operationDetail: MultiCommitOperationDetail
    let targetBranch: Branch | null = null
    let commits: ReadonlyArray<Commit | CommitOneLine> = []
    let originalBranchTip: string | null = ''
    let progress: IMultiCommitOperationProgress | undefined = undefined

    if (branchesState.tip.kind === TipState.Valid) {
      targetBranch = branchesState.tip.branch
      originalBranchTip = targetBranch.tip.sha
    }

    if (isMergeConflictState(conflictState)) {
      operationDetail = {
        kind: MultiCommitOperationKind.Merge,
        isSquash: status.squashMsgFound,
        sourceBranch: null,
      }
      originalBranchTip = targetBranch !== null ? targetBranch.tip.sha : null
    } else if (isRebaseConflictState(conflictState)) {
      const snapshot = await getRebaseSnapshot(repository)
      const rebaseState = await getRebaseInternalState(repository)
      if (snapshot === null || rebaseState === null) {
        return
      }

      originalBranchTip = rebaseState.originalBranchTip
      commits = snapshot.commits
      progress = snapshot.progress
      operationDetail = {
        kind: MultiCommitOperationKind.Rebase,
        sourceBranch: null,
        commits,
        currentTip: rebaseState.baseBranchTip,
      }

      const commit = await getCommit(repository, rebaseState.originalBranchTip)

      if (commit !== null) {
        targetBranch = new Branch(
          rebaseState.targetBranch,
          null,
          commit,
          BranchType.Local,
          `refs/heads/${rebaseState.targetBranch}`
        )
      }
    } else if (isCherryPickConflictState(conflictState)) {
      const snapshot = await getCherryPickSnapshot(repository)
      if (snapshot === null) {
        return
      }

      originalBranchTip = null
      commits = snapshot.commits
      progress = snapshot.progress
      operationDetail = {
        kind: MultiCommitOperationKind.CherryPick,
        sourceBranch: null,
        branchCreated: false,
        commits,
      }

      this.repositoryStateCache.updateMultiCommitOperationUndoState(
        repository,
        () => ({
          undoSha: snapshot.targetBranchUndoSha,
          branchName: '',
        })
      )
    } else {
      assertNever(conflictState, `Unsupported conflict kind`)
    }

    this._initializeMultiCommitOperation(
      repository,
      operationDetail,
      targetBranch,
      commits,
      originalBranchTip,
      false
    )

    if (progress === undefined) {
      return
    }

    this.repositoryStateCache.updateMultiCommitOperationState(
      repository,
      () => ({
        progress: progress as IMultiCommitOperationProgress,
      })
    )
  }
  /**
   * Push changes from latest conflicts into current multi step operation step, if needed
   *  - i.e. - multiple instance of running in to conflicts
   */
  private updateMultiCommitOperationConflictsIfFound(repository: Repository) {
    const state = this.repositoryStateCache.get(repository)
    const { changesState, multiCommitOperationState } =
      this.repositoryStateCache.get(repository)
    const { conflictState } = changesState

    if (conflictState === null || multiCommitOperationState === null) {
      this.clearConflictsFlowVisuals(state)
      return
    }

    const { step, operationDetail } = multiCommitOperationState
    if (step.kind !== MultiCommitOperationStepKind.ShowConflicts) {
      return
    }

    const { manualResolutions } = conflictState

    this.repositoryStateCache.updateMultiCommitOperationState(
      repository,
      () => ({
        step: { ...step, manualResolutions },
      })
    )

    if (isRebaseConflictState(conflictState)) {
      const { currentTip } = conflictState
      this.repositoryStateCache.updateMultiCommitOperationState(
        repository,
        () => ({ operationDetail: { ...operationDetail, currentTip } })
      )
    }
  }

  private async _triggerConflictsFlow(
    repository: Repository,
    status: IStatusResult
  ) {
    const state = this.repositoryStateCache.get(repository)
    const {
      changesState: { conflictState },
      multiCommitOperationState,
    } = state

    if (conflictState === null) {
      this.clearConflictsFlowVisuals(state)
      return
    }

    if (multiCommitOperationState === null) {
      return
    }

    const displayingBanner =
      this.currentBanner !== null &&
      this.currentBanner.type === BannerType.ConflictsFound

    if (
      displayingBanner ||
      isConflictsFlow(
        this.popupManager.areTherePopupsOfType(PopupType.MultiCommitOperation),
        multiCommitOperationState
      )
    ) {
      return
    }

    const { manualResolutions } = conflictState
    let ourBranch, theirBranch

    if (isMergeConflictState(conflictState)) {
      theirBranch = await this.getMergeConflictsTheirBranch(
        repository,
        status.squashMsgFound,
        multiCommitOperationState
      )
      ourBranch = conflictState.currentBranch
    } else if (isRebaseConflictState(conflictState)) {
      theirBranch = conflictState.targetBranch
      ourBranch = conflictState.baseBranch
    } else if (isCherryPickConflictState(conflictState)) {
      if (
        multiCommitOperationState !== null &&
        multiCommitOperationState.operationDetail.kind ===
          MultiCommitOperationKind.CherryPick &&
        multiCommitOperationState.operationDetail.sourceBranch !== null
      ) {
        theirBranch =
          multiCommitOperationState.operationDetail.sourceBranch.name
      }
      ourBranch = conflictState.targetBranchName
    } else {
      assertNever(conflictState, `Unsupported conflict kind`)
    }

    this._setMultiCommitOperationStep(repository, {
      kind: MultiCommitOperationStepKind.ShowConflicts,
      conflictState: {
        kind: 'multiCommitOperation',
        manualResolutions,
        ourBranch,
        theirBranch,
      },
    })

    this._showPopup({
      type: PopupType.MultiCommitOperation,
      repository,
    })
  }

  private async getMergeConflictsTheirBranch(
    repository: Repository,
    isSquash: boolean,
    multiCommitOperationState: IMultiCommitOperationState | null
  ): Promise<string | undefined> {
    let theirBranch: string | undefined
    if (
      multiCommitOperationState !== null &&
      multiCommitOperationState.operationDetail.kind ===
        MultiCommitOperationKind.Merge &&
      multiCommitOperationState.operationDetail.sourceBranch !== null
    ) {
      theirBranch = multiCommitOperationState.operationDetail.sourceBranch.name
    }

    if (theirBranch === undefined && !isSquash) {
      const possibleTheirsBranches = await getBranchesPointedAt(
        repository,
        'MERGE_HEAD'
      )

      // null means we encountered an error
      if (possibleTheirsBranches === null) {
        return
      }

      theirBranch =
        possibleTheirsBranches.length === 1
          ? possibleTheirsBranches[0]
          : undefined
    }
    return theirBranch
  }

  /**
   * Cleanup any related UI related to conflicts if still in use.
   */
  private clearConflictsFlowVisuals(state: IRepositoryState) {
    const { multiCommitOperationState } = state
    if (
      userIsStartingMultiCommitOperation(
        this.popupManager.currentPopup,
        multiCommitOperationState
      )
    ) {
      return
    }

    this._closePopup(PopupType.MultiCommitOperation)
    this._clearBanner(BannerType.ConflictsFound)
    this._clearBanner(BannerType.MergeConflictsFound)
  }

  /** This shouldn't be called directly. See `Dispatcher`. */
  public async _changeRepositorySection(
    repository: Repository,
    selectedSection: RepositorySectionTab
  ): Promise<void> {
    this.repositoryStateCache.update(repository, state => {
      if (state.selectedSection !== selectedSection) {
        this.statsStore.recordRepositoryViewChanged()
      }
      return { selectedSection }
    })
    this.emitUpdate()

    if (selectedSection === RepositorySectionTab.History) {
      return this.refreshHistorySection(repository)
    } else if (selectedSection === RepositorySectionTab.Changes) {
      return this.refreshChangesSection(repository, {
        includingStatus: true,
        clearPartialState: false,
      })
    }
  }

  /**
   * Changes the selection in the changes view to the working directory and
   * optionally selects one or more files from the working directory.
   *
   *  @param files An array of files to select when showing the working directory.
   *               If undefined this method will preserve the previously selected
   *               files or pick the first changed file if no selection exists.
   *
   * Note: This shouldn't be called directly. See `Dispatcher`.
   */
  public async _selectWorkingDirectoryFiles(
    repository: Repository,
    files?: ReadonlyArray<WorkingDirectoryFileChange>
  ): Promise<void> {
    this.repositoryStateCache.updateChangesState(repository, state =>
      selectWorkingDirectoryFiles(state, files)
    )

    this.updateMenuLabelsForSelectedRepository()
    this.emitUpdate()
    this.updateChangesWorkingDirectoryDiff(repository)
  }

  /**
   * Loads or re-loads (refreshes) the diff for the currently selected file
   * in the working directory. This operation is a noop if there's no currently
   * selected file.
   */
  private async updateChangesWorkingDirectoryDiff(
    repository: Repository
  ): Promise<void> {
    const stateBeforeLoad = this.repositoryStateCache.get(repository)
    const changesStateBeforeLoad = stateBeforeLoad.changesState

    if (
      changesStateBeforeLoad.selection.kind !==
      ChangesSelectionKind.WorkingDirectory
    ) {
      return
    }

    const selectionBeforeLoad = changesStateBeforeLoad.selection
    const selectedFileIDsBeforeLoad = selectionBeforeLoad.selectedFileIDs

    // We only render diffs when a single file is selected.
    if (selectedFileIDsBeforeLoad.length !== 1) {
      if (selectionBeforeLoad.diff !== null) {
        this.repositoryStateCache.updateChangesState(repository, () => ({
          selection: {
            ...selectionBeforeLoad,
            diff: null,
          },
        }))
        this.emitUpdate()
      }
      return
    }

    const selectedFileIdBeforeLoad = selectedFileIDsBeforeLoad[0]
    const selectedFileBeforeLoad =
      changesStateBeforeLoad.workingDirectory.findFileWithID(
        selectedFileIdBeforeLoad
      )

    if (selectedFileBeforeLoad === null) {
      return
    }

    const diff = await getWorkingDirectoryDiff(
      repository,
      selectedFileBeforeLoad,
      this.hideWhitespaceInChangesDiff
    )

    const stateAfterLoad = this.repositoryStateCache.get(repository)
    const changesState = stateAfterLoad.changesState

    // A different file (or files) could have been selected while we were
    // loading the diff in which case we no longer care about the diff we
    // just loaded.
    if (
      changesState.selection.kind !== ChangesSelectionKind.WorkingDirectory ||
      !arrayEquals(
        changesState.selection.selectedFileIDs,
        selectedFileIDsBeforeLoad
      )
    ) {
      return
    }

    const selectedFileID = changesState.selection.selectedFileIDs[0]

    if (selectedFileID !== selectedFileIdBeforeLoad) {
      return
    }

    const currentlySelectedFile =
      changesState.workingDirectory.findFileWithID(selectedFileID)
    if (currentlySelectedFile === null) {
      return
    }

    const selectableLines = new Set<number>()
    if (diff.kind === DiffType.Text || diff.kind === DiffType.LargeText) {
      // The diff might have changed dramatically since last we loaded it.
      // Ideally we would be more clever about validating that any partial
      // selection state is still valid by ensuring that selected lines still
      // exist but for now we'll settle on just updating the selectable lines
      // such that any previously selected line which now no longer exists or
      // has been turned into a context line isn't still selected.
      diff.hunks.forEach(h => {
        h.lines.forEach((line, index) => {
          if (line.isIncludeableLine()) {
            selectableLines.add(h.unifiedDiffStart + index)
          }
        })
      })
    }

    const newSelection =
      currentlySelectedFile.selection.withSelectableLines(selectableLines)
    const selectedFile = currentlySelectedFile.withSelection(newSelection)
    const updatedFiles = changesState.workingDirectory.files.map(f =>
      f.id === selectedFile.id ? selectedFile : f
    )
    const workingDirectory = WorkingDirectoryStatus.fromFiles(updatedFiles)

    const selection: ChangesWorkingDirectorySelection = {
      ...changesState.selection,
      diff,
    }

    this.repositoryStateCache.updateChangesState(repository, () => ({
      selection,
      workingDirectory,
    }))
    this.emitUpdate()
  }

  public _hideStashedChanges(repository: Repository) {
    const { changesState } = this.repositoryStateCache.get(repository)

    // makes this safe to call even when the stash ui is not visible
    if (changesState.selection.kind !== ChangesSelectionKind.Stash) {
      return
    }

    this.repositoryStateCache.updateChangesState(repository, state => {
      const files = state.workingDirectory.files
      const selectedFileIds = files
        .filter(f => f.selection.getSelectionType() !== DiffSelectionType.None)
        .map(f => f.id)

      return {
        selection: {
          kind: ChangesSelectionKind.WorkingDirectory,
          diff: null,
          selectedFileIDs: selectedFileIds,
        },
      }
    })
    this.emitUpdate()

    this.updateMenuLabelsForSelectedRepository()
  }

  /**
   * Changes the selection in the changes view to the stash entry view and
   * optionally selects a particular file from the current stash entry.
   *
   *  @param file  A file to select when showing the stash entry.
   *               If undefined this method will preserve the previously selected
   *               file or pick the first changed file if no selection exists.
   *
   * Note: This shouldn't be called directly. See `Dispatcher`.
   */
  public async _selectStashedFile(
    repository: Repository,
    file?: CommittedFileChange | null
  ): Promise<void> {
    this.repositoryStateCache.update(repository, () => ({
      selectedSection: RepositorySectionTab.Changes,
    }))
    this.repositoryStateCache.updateChangesState(repository, state => {
      let selectedStashedFile: CommittedFileChange | null = null
      const { stashEntry, selection } = state

      const currentlySelectedFile =
        selection.kind === ChangesSelectionKind.Stash
          ? selection.selectedStashedFile
          : null

      const currentFiles =
        stashEntry !== null &&
        stashEntry.files.kind === StashedChangesLoadStates.Loaded
          ? stashEntry.files.files
          : []

      if (file === undefined) {
        if (currentlySelectedFile !== null) {
          // Ensure the requested file exists in the stash entry and
          // that we can use reference equality to figure out which file
          // is selected in the list. If we can't find it we'll pick the
          // first file available or null if no files have been loaded.
          selectedStashedFile =
            currentFiles.find(x => x.id === currentlySelectedFile.id) ||
            currentFiles[0] ||
            null
        } else {
          // No current selection, let's just pick the first file available
          // or null if no files have been loaded.
          selectedStashedFile = currentFiles[0] || null
        }
      } else if (file !== null) {
        // Look up the selected file in the stash entry, it's possible that
        // the stash entry or file list has changed since the consumer called
        // us. The working directory selection handles this by using IDs rather
        // than references.
        selectedStashedFile = currentFiles.find(x => x.id === file.id) || null
      }

      return {
        selection: {
          kind: ChangesSelectionKind.Stash,
          selectedStashedFile,
          selectedStashedFileDiff: null,
        },
      }
    })

    this.updateMenuLabelsForSelectedRepository()
    this.emitUpdate()
    this.updateChangesStashDiff(repository)

    if (!this.hasUserViewedStash) {
      // `hasUserViewedStash` is reset to false on every branch checkout
      // so we increment the metric before setting `hasUserViewedStash` to true
      // to make sure we only increment on the first view after checkout
      this.statsStore.recordStashViewedAfterCheckout()
      this.hasUserViewedStash = true
    }
  }

  private async updateChangesStashDiff(repository: Repository) {
    const stateBeforeLoad = this.repositoryStateCache.get(repository)
    const changesStateBeforeLoad = stateBeforeLoad.changesState
    const selectionBeforeLoad = changesStateBeforeLoad.selection

    if (selectionBeforeLoad.kind !== ChangesSelectionKind.Stash) {
      return
    }

    const stashEntry = changesStateBeforeLoad.stashEntry

    if (stashEntry === null) {
      return
    }

    let file = selectionBeforeLoad.selectedStashedFile

    if (file === null) {
      if (stashEntry.files.kind === StashedChangesLoadStates.Loaded) {
        if (stashEntry.files.files.length > 0) {
          file = stashEntry.files.files[0]
        }
      }
    }

    if (file === null) {
      this.repositoryStateCache.updateChangesState(repository, () => ({
        selection: {
          kind: ChangesSelectionKind.Stash,
          selectedStashedFile: null,
          selectedStashedFileDiff: null,
        },
      }))
      this.emitUpdate()
      return
    }

    const diff = await getCommitDiff(repository, file, file.commitish)

    const stateAfterLoad = this.repositoryStateCache.get(repository)
    const changesStateAfterLoad = stateAfterLoad.changesState

    // Something has changed during our async getCommitDiff, bail
    if (
      changesStateAfterLoad.selection.kind !== ChangesSelectionKind.Stash ||
      changesStateAfterLoad.selection.selectedStashedFile !==
        selectionBeforeLoad.selectedStashedFile
    ) {
      return
    }

    this.repositoryStateCache.updateChangesState(repository, () => ({
      selection: {
        kind: ChangesSelectionKind.Stash,
        selectedStashedFile: file,
        selectedStashedFileDiff: diff,
      },
    }))
    this.emitUpdate()
  }

  /** This shouldn't be called directly. See `Dispatcher`. */
  public async _commitIncludedChanges(
    repository: Repository,
    context: ICommitContext
  ): Promise<boolean> {
    const state = this.repositoryStateCache.get(repository)
    const files = state.changesState.workingDirectory.files
    const selectedFiles = files.filter(file => {
      return file.selection.getSelectionType() !== DiffSelectionType.None
    })

    const gitStore = this.gitStoreCache.get(repository)

    return this.withIsCommitting(repository, async () => {
      const result = await gitStore.performFailableOperation(async () => {
        const message = await formatCommitMessage(repository, context)
        return createCommit(repository, message, selectedFiles, context.amend)
      })

      if (result !== undefined) {
        await this._recordCommitStats(
          gitStore,
          repository,
          state,
          context,
          selectedFiles,
          context.amend === true
        )

        this.repositoryStateCache.update(repository, () => {
          return {
            commitToAmend: null,
          }
        })

        await this.refreshChangesSection(repository, {
          includingStatus: true,
          clearPartialState: true,
        })

        // Do not await for refreshing the repository, otherwise this will block
        // the commit button unnecessarily for a long time in big repos.
        this._refreshRepositoryAfterCommit(
          repository,
          result,
          state.commitToAmend
        )
      }

      return result !== undefined
    })
  }

  private async _refreshRepositoryAfterCommit(
    repository: Repository,
    newCommitSha: string,
    amendedCommit: Commit | null
  ) {
    await this._refreshRepository(repository)

    const amendedCommitSha = amendedCommit?.sha

    if (amendedCommitSha !== undefined && newCommitSha !== amendedCommitSha) {
      const newState = this.repositoryStateCache.get(repository)
      const newTip = newState.branchesState.tip
      if (newTip.kind === TipState.Valid) {
        this._addBranchToForcePushList(repository, newTip, amendedCommitSha)
      }
    }
  }

  private async _recordCommitStats(
    gitStore: GitStore,
    repository: Repository,
    repositoryState: IRepositoryState,
    context: ICommitContext,
    selectedFiles: readonly WorkingDirectoryFileChange[],
    isAmend: boolean
  ) {
    this.statsStore.recordCommit()

    const includedPartialSelections = selectedFiles.some(
      file => file.selection.getSelectionType() === DiffSelectionType.Partial
    )
    if (includedPartialSelections) {
      this.statsStore.recordPartialCommit()
    }

    if (isAmend) {
      this.statsStore.recordAmendCommitSuccessful(selectedFiles.length > 0)
    }

    const { trailers } = context
    if (trailers !== undefined && trailers.some(isCoAuthoredByTrailer)) {
      this.statsStore.recordCoAuthoredCommit()
    }

    const account = getAccountForRepository(this.accounts, repository)
    if (repository.gitHubRepository !== null) {
      if (account !== null) {
        if (account.endpoint === getDotComAPIEndpoint()) {
          this.statsStore.recordCommitToDotcom()
        } else {
          this.statsStore.recordCommitToEnterprise()
        }

        const { commitAuthor } = repositoryState
        if (commitAuthor !== null) {
          if (!isAttributableEmailFor(account, commitAuthor.email)) {
            this.statsStore.recordUnattributedCommit()
          }
        }
      }

      const branchProtectionsFound =
        await this.repositoriesStore.hasBranchProtectionsConfigured(
          repository.gitHubRepository
        )

      if (branchProtectionsFound) {
        this.statsStore.recordCommitToRepositoryWithBranchProtections()
      }

      const branchName = findRemoteBranchName(
        gitStore.tip,
        gitStore.currentRemote,
        repository.gitHubRepository
      )

      if (branchName !== null) {
        const { changesState } = this.repositoryStateCache.get(repository)
        if (changesState.currentBranchProtected) {
          this.statsStore.recordCommitToProtectedBranch()
        }
      }

      if (
        repository.gitHubRepository !== null &&
        !hasWritePermission(repository.gitHubRepository)
      ) {
        this.statsStore.recordCommitToRepositoryWithoutWriteAccess()
        this.statsStore.recordRepositoryCommitedInWithoutWriteAccess(
          repository.gitHubRepository.dbID
        )
      }
    }
  }

  /** This shouldn't be called directly. See `Dispatcher`. */
  public _changeFileIncluded(
    repository: Repository,
    file: WorkingDirectoryFileChange,
    include: boolean
  ): Promise<void> {
    const selection = include
      ? file.selection.withSelectAll()
      : file.selection.withSelectNone()
    this.updateWorkingDirectoryFileSelection(repository, file, selection)
    return Promise.resolve()
  }

  /** This shouldn't be called directly. See `Dispatcher`. */
  public _changeFileLineSelection(
    repository: Repository,
    file: WorkingDirectoryFileChange,
    diffSelection: DiffSelection
  ): Promise<void> {
    this.updateWorkingDirectoryFileSelection(repository, file, diffSelection)
    return Promise.resolve()
  }

  /**
   * Updates the selection for the given file in the working directory state and
   * emits an update event.
   */
  private updateWorkingDirectoryFileSelection(
    repository: Repository,
    file: WorkingDirectoryFileChange,
    selection: DiffSelection
  ) {
    this.repositoryStateCache.updateChangesState(repository, state => {
      const newFiles = state.workingDirectory.files.map(f =>
        f.id === file.id ? f.withSelection(selection) : f
      )

      const workingDirectory = WorkingDirectoryStatus.fromFiles(newFiles)

      return { workingDirectory }
    })

    this.emitUpdate()
  }

  /** This shouldn't be called directly. See `Dispatcher`. */
  public _changeIncludeAllFiles(
    repository: Repository,
    includeAll: boolean
  ): Promise<void> {
    this.repositoryStateCache.updateChangesState(repository, state => {
      const workingDirectory =
        state.workingDirectory.withIncludeAllFiles(includeAll)
      return { workingDirectory }
    })

    this.emitUpdate()

    return Promise.resolve()
  }

  /** This shouldn't be called directly. See `Dispatcher`. */
  public async _refreshOrRecoverRepository(
    repository: Repository
  ): Promise<void> {
    // if repository is missing, try checking if it has been restored
    if (repository.missing) {
      const updatedRepository = await this.recoverMissingRepository(repository)
      if (!updatedRepository.missing) {
        // repository has been restored, attempt to refresh it now.
        return this._refreshRepository(updatedRepository)
      }
    } else {
      return this._refreshRepository(repository)
    }
  }

  private async recoverMissingRepository(
    repository: Repository
  ): Promise<Repository> {
    if (!repository.missing) {
      return repository
    }

    const foundRepository =
      (await pathExists(repository.path)) &&
      (await getRepositoryType(repository.path)).kind === 'regular' &&
      (await this._loadStatus(repository)) !== null

    if (foundRepository) {
      return await this._updateRepositoryMissing(repository, false)
    }
    return repository
  }

  /** This shouldn't be called directly. See `Dispatcher`. */
  public async _refreshRepository(repository: Repository): Promise<void> {
    if (repository.missing) {
      return
    }

    // if the repository path doesn't exist on disk,
    // set the flag and don't try anything Git-related
    const exists = await pathExists(repository.path)
    if (!exists) {
      this._updateRepositoryMissing(repository, true)
      return
    }

    const state = this.repositoryStateCache.get(repository)
    const gitStore = this.gitStoreCache.get(repository)

    // if we cannot get a valid status it's a good indicator that the repository
    // is in a bad state - let's mark it as missing here and give up on the
    // further work
    const status = await this._loadStatus(repository)
    this.updateSidebarIndicator(repository, status)

    if (status === null) {
      await this._updateRepositoryMissing(repository, true)
      return
    }

    // loadBranches needs the default remote to determine the default branch
    await gitStore.loadRemotes()
    await gitStore.loadBranches()

    const section = state.selectedSection
    let refreshSectionPromise: Promise<void>

    if (section === RepositorySectionTab.History) {
      refreshSectionPromise = this.refreshHistorySection(repository)
    } else if (section === RepositorySectionTab.Changes) {
      refreshSectionPromise = this.refreshChangesSection(repository, {
        includingStatus: false,
        clearPartialState: false,
      })
    } else {
      return assertNever(section, `Unknown section: ${section}`)
    }

    await Promise.all([
      gitStore.updateLastFetched(),
      gitStore.loadStashEntries(),
      this._refreshAuthor(repository),
      refreshSectionPromise,
    ])

    await gitStore.refreshTags()

    // this promise is fire-and-forget, so no need to await it
    this.updateStashEntryCountMetric(
      repository,
      gitStore.desktopStashEntryCount,
      gitStore.stashEntryCount
    )
    this.updateCurrentPullRequest(repository)

    const latestState = this.repositoryStateCache.get(repository)
    this.updateMenuItemLabels(latestState)

    this._initializeCompare(repository)

    this.updateCurrentTutorialStep(repository)
  }

  private async updateStashEntryCountMetric(
    repository: Repository,
    desktopStashEntryCount: number,
    stashEntryCount: number
  ) {
    const lastStashEntryCheck =
      await this.repositoriesStore.getLastStashCheckDate(repository)
    const threshold = offsetFromNow(-24, 'hours')
    // `lastStashEntryCheck` being equal to `null` means
    // we've never checked for the given repo
    if (lastStashEntryCheck == null || threshold > lastStashEntryCheck) {
      await this.repositoriesStore.updateLastStashCheckDate(repository)
      const numEntriesCreatedOutsideDesktop =
        stashEntryCount - desktopStashEntryCount
      this.statsStore.addStashEntriesCreatedOutsideDesktop(
        numEntriesCreatedOutsideDesktop
      )
    }
  }

  /**
   * Update the repository sidebar indicator for the repository
   */
  private async updateSidebarIndicator(
    repository: Repository,
    status: IStatusResult | null
  ): Promise<void> {
    const lookup = this.localRepositoryStateLookup

    if (repository.missing) {
      lookup.delete(repository.id)
      return
    }

    if (status === null) {
      lookup.delete(repository.id)
      return
    }

    lookup.set(repository.id, {
      aheadBehind: status.branchAheadBehind || null,
      changedFilesCount: status.workingDirectory.files.length,
    })
  }
  /**
   * Refresh indicator in repository list for a specific repository
   */
  private refreshIndicatorForRepository = async (repository: Repository) => {
    const lookup = this.localRepositoryStateLookup

    if (repository.missing) {
      lookup.delete(repository.id)
      return
    }

    const exists = await pathExists(repository.path)
    if (!exists) {
      lookup.delete(repository.id)
      return
    }

    const gitStore = this.gitStoreCache.get(repository)
    const status = await gitStore.loadStatus()
    if (status === null) {
      lookup.delete(repository.id)
      return
    }

    this.updateSidebarIndicator(repository, status)
    this.emitUpdate()

    const lastPush = await inferLastPushForRepository(
      this.accounts,
      gitStore,
      repository
    )

    if (await this.shouldBackgroundFetch(repository, lastPush)) {
      const aheadBehind = await this.fetchForRepositoryIndicator(repository)

      const existing = lookup.get(repository.id)
      lookup.set(repository.id, {
        aheadBehind: aheadBehind,
        // We don't need to update changedFilesCount here since it was already
        // set when calling `updateSidebarIndicator()` with the status object.
        changedFilesCount: existing?.changedFilesCount ?? 0,
      })
      this.emitUpdate()
    }
  }

  private getRepositoriesForIndicatorRefresh = () => {
    // The currently selected repository will get refreshed by both the
    // BackgroundFetcher and the refreshRepository call from the
    // focus event. No point in having the RepositoryIndicatorUpdater do
    // it as well.
    //
    // Note that this method should never leak the actual repositories
    // instance since that's a mutable array. We should always return
    // a copy.
    return this.repositories.filter(x => x !== this.selectedRepository)
  }

  /**
   * A slimmed down version of performFetch which is only used when fetching
   * the repository in order to compute the repository indicator status.
   *
   * As opposed to `performFetch` this method will not perform a full refresh
   * of the repository after fetching, nor will it refresh issues, branch
   * protection information etc. It's intention is to only do the bare minimum
   * amount of work required to calculate an up-to-date ahead/behind status
   * of the current branch to its upstream tracking branch.
   */
  private fetchForRepositoryIndicator(repo: Repository) {
    return this.withAuthenticatingUser(repo, async (repo, account) => {
      const isBackgroundTask = true
      const gitStore = this.gitStoreCache.get(repo)

      await this.withPushPullFetch(repo, () =>
        gitStore.fetch(account, isBackgroundTask, progress =>
          this.updatePushPullFetchProgress(repo, progress)
        )
      )
      this.updatePushPullFetchProgress(repo, null)

      return gitStore.aheadBehind
    })
  }

  public _setRepositoryIndicatorsEnabled(repositoryIndicatorsEnabled: boolean) {
    if (this.repositoryIndicatorsEnabled === repositoryIndicatorsEnabled) {
      return
    }

    setBoolean(repositoryIndicatorsEnabledKey, repositoryIndicatorsEnabled)
    this.repositoryIndicatorsEnabled = repositoryIndicatorsEnabled
    if (repositoryIndicatorsEnabled) {
      this.repositoryIndicatorUpdater.start()
    } else {
      this.repositoryIndicatorUpdater.stop()
    }

    this.emitUpdate()
  }

  public _setCommitSpellcheckEnabled(commitSpellcheckEnabled: boolean) {
    if (this.commitSpellcheckEnabled === commitSpellcheckEnabled) {
      return
    }

    setBoolean(commitSpellcheckEnabledKey, commitSpellcheckEnabled)
    this.commitSpellcheckEnabled = commitSpellcheckEnabled

    this.emitUpdate()
  }

  public _setUseWindowsOpenSSH(useWindowsOpenSSH: boolean) {
    setBoolean(UseWindowsOpenSSHKey, useWindowsOpenSSH)
    this.useWindowsOpenSSH = useWindowsOpenSSH

    this.emitUpdate()
  }

  public _setNotificationsEnabled(notificationsEnabled: boolean) {
    this.notificationsStore.setNotificationsEnabled(notificationsEnabled)
    this.emitUpdate()
  }

  /**
   * Refresh all the data for the Changes section.
   *
   * This will be called automatically when appropriate.
   */
  private async refreshChangesSection(
    repository: Repository,
    options: {
      includingStatus: boolean
      clearPartialState: boolean
    }
  ): Promise<void> {
    if (options.includingStatus) {
      await this._loadStatus(repository, options.clearPartialState)
    }

    const gitStore = this.gitStoreCache.get(repository)
    const state = this.repositoryStateCache.get(repository)

    if (state.branchesState.tip.kind === TipState.Valid) {
      const currentBranch = state.branchesState.tip.branch
      await gitStore.loadLocalCommits(currentBranch)
    } else if (state.branchesState.tip.kind === TipState.Unborn) {
      await gitStore.loadLocalCommits(null)
    }
  }

  /**
   * Refresh all the data for the History section.
   *
   * This will be called automatically when appropriate.
   */
  private async refreshHistorySection(repository: Repository): Promise<void> {
    const gitStore = this.gitStoreCache.get(repository)
    const state = this.repositoryStateCache.get(repository)
    const tip = state.branchesState.tip

    if (tip.kind === TipState.Valid) {
      await gitStore.loadLocalCommits(tip.branch)
    }

    return this.updateOrSelectFirstCommit(
      repository,
      state.compareState.commitSHAs
    )
  }

  public async _refreshAuthor(repository: Repository): Promise<void> {
    const gitStore = this.gitStoreCache.get(repository)
    const commitAuthor =
      (await gitStore.performFailableOperation(() =>
        getAuthorIdentity(repository)
      )) || null

    this.repositoryStateCache.update(repository, () => ({
      commitAuthor,
    }))
    this.emitUpdate()
  }

  /** This shouldn't be called directly. See `Dispatcher`. */
  public async _showPopup(popup: Popup): Promise<void> {
    // Always close the app menu when showing a pop up. This is only
    // applicable on Windows where we draw a custom app menu.
    this._closeFoldout(FoldoutType.AppMenu)

    this.popupManager.addPopup(popup)
    this.emitUpdate()
  }

  /** This shouldn't be called directly. See `Dispatcher`. */
  public _closePopup(popupType?: PopupType) {
    const currentPopup = this.popupManager.currentPopup
    if (currentPopup === null) {
      return
    }

    if (popupType === undefined) {
      this.popupManager.removePopup(currentPopup)
    } else {
      if (currentPopup.type !== popupType) {
        return
      }

      if (currentPopup.type === PopupType.CloneRepository) {
        this._completeOpenInDesktop(() => Promise.resolve(null))
      }

      this.popupManager.removePopupByType(popupType)
    }

    this.emitUpdate()
  }

  /** This shouldn't be called directly. See `Dispatcher`. */
  public _closePopupById(popupId: string) {
    if (this.popupManager.currentPopup === null) {
      return
    }

    this.popupManager.removePopupById(popupId)
    this.emitUpdate()
  }

  /** This shouldn't be called directly. See `Dispatcher`. */
  public async _showFoldout(foldout: Foldout): Promise<void> {
    this.currentFoldout = foldout
    this.emitUpdate()

    // If the user is opening the repository list and we haven't yet
    // started to refresh the repository indicators let's do so.
    if (
      foldout.type === FoldoutType.Repository &&
      this.repositoryIndicatorsEnabled
    ) {
      // N.B: RepositoryIndicatorUpdater.prototype.start is
      // idempotent.
      this.repositoryIndicatorUpdater.start()
    }
  }

  /** This shouldn't be called directly. See `Dispatcher`. */
  public async _closeCurrentFoldout(): Promise<void> {
    if (this.currentFoldout == null) {
      return
    }

    this.currentFoldout = null
    this.emitUpdate()
  }

  /** This shouldn't be called directly. See `Dispatcher`. */
  public async _closeFoldout(foldout: FoldoutType): Promise<void> {
    if (this.currentFoldout == null) {
      return
    }

    if (foldout !== undefined && this.currentFoldout.type !== foldout) {
      return
    }

    this.currentFoldout = null
    this.emitUpdate()
  }

  /** This shouldn't be called directly. See `Dispatcher`. */
  public async _createBranch(
    repository: Repository,
    name: string,
    startPoint: string | null,
    noTrackOption: boolean = false,
    checkoutBranch: boolean = true
  ): Promise<Branch | undefined> {
    const gitStore = this.gitStoreCache.get(repository)
    const branch = await gitStore.createBranch(name, startPoint, noTrackOption)

    if (branch !== undefined && checkoutBranch) {
      await this._checkoutBranch(repository, branch)
    }

    return branch
  }

  /** This shouldn't be called directly. See `Dispatcher`. */
  public async _createTag(repository: Repository, name: string, sha: string) {
    const gitStore = this.gitStoreCache.get(repository)
    await gitStore.createTag(name, sha)
  }

  /** This shouldn't be called directly. See `Dispatcher`. */
  public async _deleteTag(repository: Repository, name: string) {
    const gitStore = this.gitStoreCache.get(repository)
    await gitStore.deleteTag(name)
  }

  private updateCheckoutProgress(
    repository: Repository,
    checkoutProgress: ICheckoutProgress | null
  ) {
    this.repositoryStateCache.update(repository, () => ({
      checkoutProgress,
    }))

    if (
      this.selectedRepository instanceof Repository &&
      this.selectedRepository.id === repository.id
    ) {
      this.emitUpdate()
    }
  }

  /**
   * Checkout the given branch, using given stashing strategy or the default.
   *
   * When `explicitStrategy` is undefined we'll use the default strategy
   * configurable by the user in preferences. Without an explicit strategy
   * this method will take care of presenting the user with any necessary
   * confirmation dialogs and choices depending on the state of their
   * repository.
   *
   * When provided with an explicit strategy other than `AskForConfirmation`
   * we assume the user has been informed of any risks of overwritten stashes
   * and such. In other words the only consumers who should pass an explicit
   * strategy are dialogs and other confirmation constructs where the user
   * has made an explicit choice about how to proceed.
   *
   * Note: This shouldn't be called directly. See `Dispatcher`.
   */
  public async _checkoutBranch(
    repository: Repository,
    branch: Branch,
    explicitStrategy?: UncommittedChangesStrategy
  ): Promise<Repository> {
    const repositoryState = this.repositoryStateCache.get(repository)
    const { changesState, branchesState } = repositoryState
    const { currentBranchProtected, stashEntry } = changesState
    const { tip } = branchesState
    const hasChanges = changesState.workingDirectory.files.length > 0

    // No point in checking out the currently checked out branch.
    if (tip.kind === TipState.Valid && tip.branch.name === branch.name) {
      return repository
    }

    let strategy = explicitStrategy ?? this.uncommittedChangesStrategy

    // The user hasn't been presented with an explicit choice
    if (explicitStrategy === undefined) {
      // Even if the user has chosen to "always stash on current branch" in
      // preferences we still want to let them know changes might be lost
      if (strategy === UncommittedChangesStrategy.StashOnCurrentBranch) {
        if (hasChanges && stashEntry !== null) {
          const type = PopupType.ConfirmOverwriteStash
          this._showPopup({ type, repository, branchToCheckout: branch })
          return repository
        }
      }
    }

    // Always move changes to new branch if we're on a detached head, unborn
    // branch, or a protected branch.
    if (tip.kind !== TipState.Valid || currentBranchProtected) {
      strategy = UncommittedChangesStrategy.MoveToNewBranch
    }

    if (strategy === UncommittedChangesStrategy.AskForConfirmation) {
      if (hasChanges) {
        const type = PopupType.StashAndSwitchBranch
        this._showPopup({ type, branchToCheckout: branch, repository })
        return repository
      }
    }

    return this.withAuthenticatingUser(repository, (repository, account) => {
      // We always want to end with refreshing the repository regardless of
      // whether the checkout succeeded or not in order to present the most
      // up-to-date information to the user.
      return this.checkoutImplementation(repository, branch, account, strategy)
        .then(() => this.onSuccessfulCheckout(repository, branch))
        .catch(e => this.emitError(new CheckoutError(e, repository, branch)))
        .then(() => this.refreshAfterCheckout(repository, branch))
        .finally(() => this.updateCheckoutProgress(repository, null))
    })
  }

  /** Invoke the best checkout implementation for the selected strategy */
  private checkoutImplementation(
    repository: Repository,
    branch: Branch,
    account: IGitAccount | null,
    strategy: UncommittedChangesStrategy
  ) {
    if (strategy === UncommittedChangesStrategy.StashOnCurrentBranch) {
      return this.checkoutAndLeaveChanges(repository, branch, account)
    } else if (strategy === UncommittedChangesStrategy.MoveToNewBranch) {
      return this.checkoutAndBringChanges(repository, branch, account)
    } else {
      return this.checkoutIgnoringChanges(repository, branch, account)
    }
  }

  /** Checkout the given branch without taking local changes into account */
  private async checkoutIgnoringChanges(
    repository: Repository,
    branch: Branch,
    account: IGitAccount | null
  ) {
    await checkoutBranch(repository, account, branch, progress => {
      this.updateCheckoutProgress(repository, progress)
    })
  }

  /**
   * Checkout the given branch and leave any local changes on the current branch
   *
   * Note that this will ovewrite any existing stash enty on the current branch.
   */
  private async checkoutAndLeaveChanges(
    repository: Repository,
    branch: Branch,
    account: IGitAccount | null
  ) {
    const repositoryState = this.repositoryStateCache.get(repository)
    const { workingDirectory } = repositoryState.changesState
    const { tip } = repositoryState.branchesState

    if (tip.kind === TipState.Valid && workingDirectory.files.length > 0) {
      await this.createStashAndDropPreviousEntry(repository, tip.branch)
      this.statsStore.recordStashCreatedOnCurrentBranch()
    }

    return this.checkoutIgnoringChanges(repository, branch, account)
  }

  /**
   * Checkout the given branch and move any local changes along.
   *
   * Will attempt to simply check out the branch and if that fails due to
   * local changes risking being overwritten it'll create a transient stash
   * entry, switch branches, and pop said stash entry.
   *
   * Note that the transient stash entry will not overwrite any current stash
   * entry for the target branch.
   */
  private async checkoutAndBringChanges(
    repository: Repository,
    branch: Branch,
    account: IGitAccount | null
  ) {
    try {
      await this.checkoutIgnoringChanges(repository, branch, account)
    } catch (checkoutError) {
      if (!isLocalChangesOverwrittenError(checkoutError)) {
        throw checkoutError
      }

      const stash = (await this.createStashEntry(repository, branch))
        ? await getLastDesktopStashEntryForBranch(repository, branch)
        : null

      // Failing to stash the changes when we know that there are changes
      // preventing a checkout is very likely due to assume-unchanged or
      // skip-worktree. So instead of showing a "could not create stash" error
      // we'll show the checkout error to the user and let them figure it out.
      if (stash === null) {
        throw checkoutError
      }

      await this.checkoutIgnoringChanges(repository, branch, account)
      await popStashEntry(repository, stash.stashSha)

      this.statsStore.recordChangesTakenToNewBranch()
    }
  }

  private async onSuccessfulCheckout(repository: Repository, branch: Branch) {
    const repositoryState = this.repositoryStateCache.get(repository)
    const { stashEntry } = repositoryState.changesState
    const { defaultBranch } = repositoryState.branchesState

    this.clearBranchProtectionState(repository)

    // Make sure changes or suggested next step are visible after branch checkout
    await this._selectWorkingDirectoryFiles(repository)

    this._initializeCompare(repository, { kind: HistoryTabMode.History })

    if (defaultBranch !== null && branch.name !== defaultBranch.name) {
      this.statsStore.recordNonDefaultBranchCheckout()
    }

    if (stashEntry !== null && !this.hasUserViewedStash) {
      this.statsStore.recordStashNotViewedAfterCheckout()
    }

    this.hasUserViewedStash = false
  }

  private async refreshAfterCheckout(repository: Repository, branch: Branch) {
    this.updateCheckoutProgress(repository, {
      kind: 'checkout',
      title: `Refreshing ${__DARWIN__ ? 'Repository' : 'repository'}`,
      value: 1,
      targetBranch: branch.name,
    })

    await this._refreshRepository(repository)
    return repository
  }

  /**
   * Creates a stash associated to the current checked out branch.
   *
   * @param repository
   * @param showConfirmationDialog  Whether to show a confirmation
   *                                dialog if an existing stash exists.
   */
  public async _createStashForCurrentBranch(
    repository: Repository,
    showConfirmationDialog: boolean
  ): Promise<boolean> {
    const repositoryState = this.repositoryStateCache.get(repository)
    const tip = repositoryState.branchesState.tip
    const currentBranch = tip.kind === TipState.Valid ? tip.branch : null
    const hasExistingStash = repositoryState.changesState.stashEntry !== null

    if (currentBranch === null) {
      return false
    }

    if (showConfirmationDialog && hasExistingStash) {
      this._showPopup({
        type: PopupType.ConfirmOverwriteStash,
        branchToCheckout: null,
        repository,
      })
      return false
    }

    if (await this.createStashAndDropPreviousEntry(repository, currentBranch)) {
      this.statsStore.recordStashCreatedOnCurrentBranch()
      await this._refreshRepository(repository)
      return true
    }

    return false
  }

  /**
   * refetches the associated GitHub remote repository, if possible
   *
   * if refetching fails, will return the given `repository` with
   * the same info it was passed in with
   *
   * @param repository
   * @returns repository model (hopefully with fresh `gitHubRepository` info)
   */
  private async repositoryWithRefreshedGitHubRepository(
    repository: Repository
  ): Promise<Repository> {
    const repoStore = this.repositoriesStore
    const match = await this.matchGitHubRepository(repository)

    // TODO: We currently never clear GitHub repository associations (see
    // https://github.com/desktop/desktop/issues/1144). So we can bail early at
    // this point.
    if (!match) {
      return repository
    }

    const { account, owner, name } = match
    const { endpoint } = account
    const api = API.fromAccount(account)
    const apiRepo = await api.fetchRepository(owner, name)

    if (apiRepo === null) {
      // If the request fails, we want to preserve the existing GitHub
      // repository info. But if we didn't have a GitHub repository already or
      // the endpoint changed, the skeleton repository is better than nothing.
      if (endpoint !== repository.gitHubRepository?.endpoint) {
        const ghRepo = await repoStore.upsertGitHubRepositoryFromMatch(match)
        return repoStore.setGitHubRepository(repository, ghRepo)
      }

      return repository
    }

    if (repository.gitHubRepository) {
      const gitStore = this.gitStoreCache.get(repository)
      await updateRemoteUrl(gitStore, repository.gitHubRepository, apiRepo)
    }

    const ghRepo = await repoStore.upsertGitHubRepository(endpoint, apiRepo)
    const freshRepo = await repoStore.setGitHubRepository(repository, ghRepo)

    await this.refreshBranchProtectionState(freshRepo)
    return freshRepo
  }

  private async updateBranchProtectionsFromAPI(repository: Repository) {
    if (repository.gitHubRepository === null) {
      return
    }

    const { owner, name } = repository.gitHubRepository

    const account = getAccountForEndpoint(
      this.accounts,
      repository.gitHubRepository.endpoint
    )

    if (account === null) {
      return
    }

    const api = API.fromAccount(account)

    const branches = await api.fetchProtectedBranches(owner.login, name)

    await this.repositoriesStore.updateBranchProtections(
      repository.gitHubRepository,
      branches
    )
  }

  private async matchGitHubRepository(
    repository: Repository
  ): Promise<IMatchedGitHubRepository | null> {
    const gitStore = this.gitStoreCache.get(repository)

    if (!gitStore.defaultRemote) {
      await gitStore.loadRemotes()
    }

    const remote = gitStore.defaultRemote
    return remote !== null
      ? matchGitHubRepository(this.accounts, remote.url)
      : null
  }

  /** This shouldn't be called directly. See `Dispatcher`. */
  public _pushError(error: Error): Promise<void> {
    this.popupManager.addErrorPopup(error)
    this.emitUpdate()

    return Promise.resolve()
  }

  /** This shouldn't be called directly. See `Dispatcher`. */
  public async _changeRepositoryAlias(
    repository: Repository,
    newAlias: string | null
  ): Promise<void> {
    return this.repositoriesStore.updateRepositoryAlias(repository, newAlias)
  }

  /** This shouldn't be called directly. See `Dispatcher`. */
  public async _renameBranch(
    repository: Repository,
    branch: Branch,
    newName: string
  ): Promise<void> {
    const gitStore = this.gitStoreCache.get(repository)
    await gitStore.performFailableOperation(async () => {
      await renameBranch(repository, branch, newName)

      if (enableMoveStash()) {
        const stashEntry = gitStore.desktopStashEntries.get(branch.name)

        if (stashEntry) {
          await moveStashEntry(repository, stashEntry, newName)
        }
      }
    })

    return this._refreshRepository(repository)
  }

  /** This shouldn't be called directly. See `Dispatcher`. */
  public async _deleteBranch(
    repository: Repository,
    branch: Branch,
    includeUpstream?: boolean,
    toCheckout?: Branch | null
  ): Promise<void> {
    return this.withAuthenticatingUser(repository, async (r, account) => {
      const gitStore = this.gitStoreCache.get(r)

      // If solely a remote branch, there is no need to checkout a branch.
      if (branch.type === BranchType.Remote) {
        const { remoteName, tip, nameWithoutRemote } = branch
        if (remoteName === null) {
          // This is based on the branches ref. It should not be null for a
          // remote branch
          throw new Error(
            `Could not determine remote name from: ${branch.ref}.`
          )
        }

        await gitStore.performFailableOperation(() =>
          deleteRemoteBranch(r, account, remoteName, nameWithoutRemote)
        )

        // We log the remote branch's sha so that the user can recover it.
        log.info(
          `Deleted branch ${branch.upstreamWithoutRemote} (was ${tip.sha})`
        )

        return this._refreshRepository(r)
      }

      // If a local branch, user may have the branch to delete checked out and
      // we need to switch to a different branch (default or recent).
      const branchToCheckout =
        toCheckout ?? this.getBranchToCheckoutAfterDelete(branch, r)

      if (branchToCheckout !== null) {
        await gitStore.performFailableOperation(() =>
          checkoutBranch(r, account, branchToCheckout)
        )
      }

      await gitStore.performFailableOperation(() => {
        return this.deleteLocalBranchAndUpstreamBranch(
          repository,
          branch,
          account,
          includeUpstream
        )
      })

      return this._refreshRepository(r)
    })
  }

  /**
   * Deletes the local branch. If the parameter `includeUpstream` is true, the
   * upstream branch will be deleted also.
   */
  private async deleteLocalBranchAndUpstreamBranch(
    repository: Repository,
    branch: Branch,
    account: IGitAccount | null,
    includeUpstream?: boolean
  ): Promise<void> {
    await deleteLocalBranch(repository, branch.name)

    if (
      includeUpstream === true &&
      branch.upstreamRemoteName !== null &&
      branch.upstreamWithoutRemote !== null
    ) {
      await deleteRemoteBranch(
        repository,
        account,
        branch.upstreamRemoteName,
        branch.upstreamWithoutRemote
      )
    }
    return
  }

  private getBranchToCheckoutAfterDelete(
    branchToDelete: Branch,
    repository: Repository
  ): Branch | null {
    const { branchesState } = this.repositoryStateCache.get(repository)
    const tip = branchesState.tip
    const currentBranch = tip.kind === TipState.Valid ? tip.branch : null
    // if current branch is not the branch being deleted, no need to switch
    // branches
    if (currentBranch !== null && branchToDelete.name !== currentBranch.name) {
      return null
    }

    // If the default branch is null, use the most recent branch excluding the branch
    // the branch to delete as the branch to checkout.
    const branchToCheckout =
      branchesState.defaultBranch ??
      branchesState.recentBranches.find(x => x.name !== branchToDelete.name)

    if (branchToCheckout === undefined) {
      throw new Error(
        `It's not possible to delete the only existing branch in a repository.`
      )
    }

    return branchToCheckout
  }

  private updatePushPullFetchProgress(
    repository: Repository,
    pushPullFetchProgress: Progress | null
  ) {
    this.repositoryStateCache.update(repository, () => ({
      pushPullFetchProgress,
    }))
    if (this.selectedRepository === repository) {
      this.emitUpdate()
    }
  }

  public async _push(
    repository: Repository,
    options?: PushOptions
  ): Promise<void> {
    return this.withAuthenticatingUser(repository, (repository, account) => {
      return this.performPush(repository, account, options)
    })
  }

  private async performPush(
    repository: Repository,
    account: IGitAccount | null,
    options?: PushOptions
  ): Promise<void> {
    const state = this.repositoryStateCache.get(repository)
    const { remote } = state
    if (remote === null) {
      this._showPopup({
        type: PopupType.PublishRepository,
        repository,
      })

      return
    }

    return this.withPushPullFetch(repository, async () => {
      const { tip } = state.branchesState

      if (tip.kind === TipState.Unborn) {
        throw new Error('The current branch is unborn.')
      }

      if (tip.kind === TipState.Detached) {
        throw new Error('The current repository is in a detached HEAD state.')
      }

      if (tip.kind === TipState.Valid) {
        const { branch } = tip

        const remoteName = branch.upstreamRemoteName || remote.name

        const pushTitle = `Pushing to ${remoteName}`

        // Emit an initial progress even before our push begins
        // since we're doing some work to get remotes up front.
        this.updatePushPullFetchProgress(repository, {
          kind: 'push',
          title: pushTitle,
          value: 0,
          remote: remoteName,
          branch: branch.name,
        })

        // Let's say that a push takes roughly twice as long as a fetch,
        // this is of course highly inaccurate.
        let pushWeight = 2.5
        let fetchWeight = 1

        // Let's leave 10% at the end for refreshing
        const refreshWeight = 0.1

        // Scale pull and fetch weights to be between 0 and 0.9.
        const scale = (1 / (pushWeight + fetchWeight)) * (1 - refreshWeight)

        pushWeight *= scale
        fetchWeight *= scale

        const retryAction: RetryAction = {
          type: RetryActionType.Push,
          repository,
        }

        // This is most likely not necessary and is only here out of
        // an abundance of caution. We're introducing support for
        // automatically configuring Git proxies based on system
        // proxy settings and therefore need to pass along the remote
        // url to functions such as push, pull, fetch etc.
        //
        // Prior to this we relied primarily on the `branch.remote`
        // property and used the `remote.name` as a fallback in case the
        // branch object didn't have a remote name (i.e. if it's not
        // published yet).
        //
        // The remote.name is derived from the current tip first and falls
        // back to using the defaultRemote if the current tip isn't valid
        // or if the current branch isn't published. There's however no
        // guarantee that they'll be refreshed at the exact same time so
        // there's a theoretical possibility that `branch.remote` and
        // `remote.name` could be out of sync. I have no reason to suspect
        // that's the case and if it is then we already have problems as
        // the `fetchRemotes` call after the push already relies on the
        // `remote` and not the `branch.remote`. All that said this is
        // a critical path in the app and somehow breaking pushing would
        // be near unforgivable so I'm introducing this `safeRemote`
        // temporarily to ensure that there's no risk of us using an
        // out of sync remote name while still providing envForRemoteOperation
        // with an url to use when resolving proxies.
        //
        // I'm also adding a non fatal exception if this ever happens
        // so that we can confidently remove this safeguard in a future
        // release.
        const safeRemote: IRemote = { name: remoteName, url: remote.url }

        if (safeRemote.name !== remote.name) {
          sendNonFatalException(
            'remoteNameMismatch',
            new Error('The current remote name differs from the branch remote')
          )
        }

        const gitStore = this.gitStoreCache.get(repository)
        await gitStore.performFailableOperation(
          async () => {
            await pushRepo(
              repository,
              account,
              safeRemote,
              branch.name,
              branch.upstreamWithoutRemote,
              gitStore.tagsToPush,
              options,
              progress => {
                this.updatePushPullFetchProgress(repository, {
                  ...progress,
                  title: pushTitle,
                  value: pushWeight * progress.value,
                })
              }
            )
            gitStore.clearTagsToPush()

            await gitStore.fetchRemotes(
              account,
              [safeRemote],
              false,
              fetchProgress => {
                this.updatePushPullFetchProgress(repository, {
                  ...fetchProgress,
                  value: pushWeight + fetchProgress.value * fetchWeight,
                })
              }
            )

            const refreshTitle = __DARWIN__
              ? 'Refreshing Repository'
              : 'Refreshing repository'
            const refreshStartProgress = pushWeight + fetchWeight

            this.updatePushPullFetchProgress(repository, {
              kind: 'generic',
              title: refreshTitle,
              description: 'Fast-forwarding branches',
              value: refreshStartProgress,
            })

            await this.fastForwardBranches(repository)

            this.updatePushPullFetchProgress(repository, {
              kind: 'generic',
              title: refreshTitle,
              value: refreshStartProgress + refreshWeight * 0.5,
            })

            // manually refresh branch protections after the push, to ensure
            // any new branch will immediately report as protected
            await this.refreshBranchProtectionState(repository)

            await this._refreshRepository(repository)
          },
          { retryAction }
        )

        this.updatePushPullFetchProgress(repository, null)

        this.updateMenuLabelsForSelectedRepository()

        // Note that we're using `getAccountForRepository` here instead
        // of the `account` instance we've got and that's because recordPush
        // needs to be able to differentiate between a GHES account and a
        // generic account and it can't do that only based on the endpoint.
        this.statsStore.recordPush(
          getAccountForRepository(this.accounts, repository),
          options
        )
      }
    })
  }

  private async withIsCommitting(
    repository: Repository,
    fn: () => Promise<boolean>
  ): Promise<boolean> {
    const state = this.repositoryStateCache.get(repository)
    // ensure the user doesn't try and commit again
    if (state.isCommitting) {
      return false
    }

    this.repositoryStateCache.update(repository, () => ({
      isCommitting: true,
    }))
    this.emitUpdate()

    try {
      return await fn()
    } finally {
      this.repositoryStateCache.update(repository, () => ({
        isCommitting: false,
      }))
      this.emitUpdate()
    }
  }

  private async withPushPullFetch(
    repository: Repository,
    fn: () => Promise<void>
  ): Promise<void> {
    const state = this.repositoryStateCache.get(repository)
    // Don't allow concurrent network operations.
    if (state.isPushPullFetchInProgress) {
      return
    }

    this.repositoryStateCache.update(repository, () => ({
      isPushPullFetchInProgress: true,
    }))
    this.emitUpdate()

    try {
      await fn()
    } finally {
      this.repositoryStateCache.update(repository, () => ({
        isPushPullFetchInProgress: false,
      }))
      this.emitUpdate()
    }
  }

  public async _pull(repository: Repository): Promise<void> {
    return this.withAuthenticatingUser(repository, (repository, account) => {
      return this.performPull(repository, account)
    })
  }

  /** This shouldn't be called directly. See `Dispatcher`. */
  private async performPull(
    repository: Repository,
    account: IGitAccount | null
  ): Promise<void> {
    return this.withPushPullFetch(repository, async () => {
      const gitStore = this.gitStoreCache.get(repository)
      const remote = gitStore.currentRemote

      if (!remote) {
        throw new Error('The repository has no remotes.')
      }

      const state = this.repositoryStateCache.get(repository)
      const tip = state.branchesState.tip

      if (tip.kind === TipState.Unborn) {
        throw new Error('The current branch is unborn.')
      }

      if (tip.kind === TipState.Detached) {
        throw new Error('The current repository is in a detached HEAD state.')
      }

      if (tip.kind === TipState.Valid) {
        let mergeBase: string | null = null
        let gitContext: GitErrorContext | undefined = undefined

        if (tip.branch.upstream !== null) {
          mergeBase = await getMergeBase(
            repository,
            tip.branch.name,
            tip.branch.upstream
          )

          gitContext = {
            kind: 'pull',
            theirBranch: tip.branch.upstream,
            currentBranch: tip.branch.name,
          }
        }

        const title = `Pulling ${remote.name}`
        const kind = 'pull'
        this.updatePushPullFetchProgress(repository, {
          kind,
          title,
          value: 0,
          remote: remote.name,
        })

        try {
          // Let's say that a pull takes twice as long as a fetch,
          // this is of course highly inaccurate.
          let pullWeight = 2
          let fetchWeight = 1

          // Let's leave 10% at the end for refreshing
          const refreshWeight = 0.1

          // Scale pull and fetch weights to be between 0 and 0.9.
          const scale = (1 / (pullWeight + fetchWeight)) * (1 - refreshWeight)

          pullWeight *= scale
          fetchWeight *= scale

          const retryAction: RetryAction = {
            type: RetryActionType.Pull,
            repository,
          }

          if (gitStore.pullWithRebase) {
            this.statsStore.recordPullWithRebaseEnabled()
          } else {
            this.statsStore.recordPullWithDefaultSetting()
          }

          await gitStore.performFailableOperation(
            () =>
              pullRepo(repository, account, remote, progress => {
                this.updatePushPullFetchProgress(repository, {
                  ...progress,
                  value: progress.value * pullWeight,
                })
              }),
            {
              gitContext,
              retryAction,
            }
          )

          await updateRemoteHEAD(repository, account, remote)

          const refreshStartProgress = pullWeight + fetchWeight
          const refreshTitle = __DARWIN__
            ? 'Refreshing Repository'
            : 'Refreshing repository'

          this.updatePushPullFetchProgress(repository, {
            kind: 'generic',
            title: refreshTitle,
            description: 'Fast-forwarding branches',
            value: refreshStartProgress,
          })

          await this.fastForwardBranches(repository)

          this.updatePushPullFetchProgress(repository, {
            kind: 'generic',
            title: refreshTitle,
            value: refreshStartProgress + refreshWeight * 0.5,
          })

          if (mergeBase) {
            await gitStore.reconcileHistory(mergeBase)
          }

          // manually refresh branch protections after the push, to ensure
          // any new branch will immediately report as protected
          await this.refreshBranchProtectionState(repository)

          await this._refreshRepository(repository)
        } finally {
          this.updatePushPullFetchProgress(repository, null)
        }
      }
    })
  }

  private async fastForwardBranches(repository: Repository) {
    try {
      const eligibleBranches = await getBranchesDifferingFromUpstream(
        repository
      )

      await fastForwardBranches(repository, eligibleBranches)
    } catch (e) {
      log.error('Branch fast-forwarding failed', e)
    }
  }

  /** This shouldn't be called directly. See `Dispatcher`. */
  public async _publishRepository(
    repository: Repository,
    name: string,
    description: string,
    private_: boolean,
    account: Account,
    org: IAPIOrganization | null
  ): Promise<Repository> {
    const api = API.fromAccount(account)
    const apiRepository = await api.createRepository(
      org,
      name,
      description,
      private_
    )

    const gitStore = this.gitStoreCache.get(repository)
    await gitStore.performFailableOperation(() =>
      addRemote(repository, 'origin', apiRepository.clone_url)
    )
    await gitStore.loadRemotes()

    // skip pushing if the current branch is a detached HEAD or the repository
    // is unborn
    if (gitStore.tip.kind === TipState.Valid) {
      await this.performPush(repository, account)
    }

    await gitStore.refreshDefaultBranch()

    return this.repositoryWithRefreshedGitHubRepository(repository)
  }

  private getAccountForRemoteURL(remote: string): IGitAccount | null {
    const account = matchGitHubRepository(this.accounts, remote)?.account
    if (account !== undefined) {
      const hasValidToken =
        account.token.length > 0 ? 'has token' : 'empty token'
      log.info(
        `[AppStore.getAccountForRemoteURL] account found for remote: ${remote} - ${account.login} (${hasValidToken})`
      )
      return account
    }

    const hostname = getGenericHostname(remote)
    const username = getGenericUsername(hostname)
    if (username != null) {
      log.info(
        `[AppStore.getAccountForRemoteURL] found generic credentials for '${hostname}' and '${username}'`
      )
      return { login: username, endpoint: hostname }
    }

    log.info(
      `[AppStore.getAccountForRemoteURL] no generic credentials found for '${remote}'`
    )

    return null
  }

  /** This shouldn't be called directly. See `Dispatcher`. */
  public _clone(
    url: string,
    path: string,
    options?: { branch?: string; defaultBranch?: string }
  ): {
    promise: Promise<boolean>
    repository: CloningRepository
  } {
    const account = this.getAccountForRemoteURL(url)
    const promise = this.cloningRepositoriesStore.clone(url, path, {
      ...options,
      account,
    })
    const repository = this.cloningRepositoriesStore.repositories.find(
      r => r.url === url && r.path === path
    )!

    promise.then(success => {
      if (success) {
        this.statsStore.recordCloneRepository()
      }
    })

    return { promise, repository }
  }

  public _removeCloningRepository(repository: CloningRepository) {
    this.cloningRepositoriesStore.remove(repository)
  }

  public async _discardChanges(
    repository: Repository,
    files: ReadonlyArray<WorkingDirectoryFileChange>,
    moveToTrash: boolean = true
  ) {
    const gitStore = this.gitStoreCache.get(repository)

    const { askForConfirmationOnDiscardChangesPermanently } = this.getState()

    try {
      await gitStore.discardChanges(
        files,
        moveToTrash,
        askForConfirmationOnDiscardChangesPermanently
      )
    } catch (error) {
      if (!(error instanceof DiscardChangesError)) {
        log.error('Failed discarding changes', error)
      }

      this.emitError(error)
      return
    }

    return this._refreshRepository(repository)
  }

  public async _discardChangesFromSelection(
    repository: Repository,
    filePath: string,
    diff: ITextDiff,
    selection: DiffSelection
  ) {
    const gitStore = this.gitStoreCache.get(repository)
    await gitStore.discardChangesFromSelection(filePath, diff, selection)

    return this._refreshRepository(repository)
  }

  public _setRepositoryCommitToAmend(
    repository: Repository,
    commit: Commit | null
  ) {
    this.repositoryStateCache.update(repository, () => {
      return {
        commitToAmend: commit,
      }
    })

    this.emitUpdate()
  }

  public async _undoCommit(
    repository: Repository,
    commit: Commit,
    showConfirmationDialog: boolean
  ): Promise<void> {
    const gitStore = this.gitStoreCache.get(repository)
    const repositoryState = this.repositoryStateCache.get(repository)
    const { changesState } = repositoryState
    const isWorkingDirectoryClean =
      changesState.workingDirectory.files.length === 0

    // Warn the user if there are changes in the working directory
    // This warning can be disabled, except when the user tries to undo
    // a merge commit.
    if (
      showConfirmationDialog &&
      ((this.confirmUndoCommit && !isWorkingDirectoryClean) ||
        commit.isMergeCommit)
    ) {
      return this._showPopup({
        type: PopupType.WarnLocalChangesBeforeUndo,
        repository,
        commit,
        isWorkingDirectoryClean,
      })
    }

    // Make sure we show the changes after undoing the commit
    await this._changeRepositorySection(
      repository,
      RepositorySectionTab.Changes
    )

    await gitStore.undoCommit(commit)

    this.statsStore.recordCommitUndone(isWorkingDirectoryClean)

    return this._refreshRepository(repository)
  }

  public async _resetToCommit(
    repository: Repository,
    commit: Commit,
    showConfirmationDialog: boolean
  ): Promise<void> {
    const gitStore = this.gitStoreCache.get(repository)
    const repositoryState = this.repositoryStateCache.get(repository)
    const { changesState } = repositoryState
    const isWorkingDirectoryClean =
      changesState.workingDirectory.files.length === 0

    // Warn the user if there are changes in the working directory
    if (showConfirmationDialog && !isWorkingDirectoryClean) {
      return this._showPopup({
        type: PopupType.WarningBeforeReset,
        repository,
        commit,
      })
    }

    // Make sure we show the changes after resetting to the commit
    await this._changeRepositorySection(
      repository,
      RepositorySectionTab.Changes
    )

    await gitStore.performFailableOperation(() =>
      reset(repository, GitResetMode.Mixed, commit.sha)
    )

    // this.statsStore.recordCommitUndone(isWorkingDirectoryClean)

    return this._refreshRepository(repository)
  }

  /**
   * Fetch a specific refspec for the repository.
   *
   * As this action is required to complete when viewing a Pull Request from
   * a fork, it does not opt-in to checks that prevent multiple concurrent
   * network actions. This might require some rework in the future to chain
   * these actions.
   *
   */
  public async _fetchRefspec(
    repository: Repository,
    refspec: string
  ): Promise<void> {
    return this.withAuthenticatingUser(
      repository,
      async (repository, account) => {
        const gitStore = this.gitStoreCache.get(repository)
        await gitStore.fetchRefspec(account, refspec)

        return this._refreshRepository(repository)
      }
    )
  }

  /**
   * Fetch all relevant remotes in the the repository.
   *
   * See gitStore.fetch for more details.
   *
   * Note that this method will not perform the fetch of the specified remote
   * if _any_ fetches or pulls are currently in-progress.
   */
  public _fetch(repository: Repository, fetchType: FetchType): Promise<void> {
    return this.withAuthenticatingUser(repository, (repository, account) => {
      return this.performFetch(repository, account, fetchType)
    })
  }

  /**
   * Fetch a particular remote in a repository.
   *
   * Note that this method will not perform the fetch of the specified remote
   * if _any_ fetches or pulls are currently in-progress.
   */
  private _fetchRemote(
    repository: Repository,
    remote: IRemote,
    fetchType: FetchType
  ): Promise<void> {
    return this.withAuthenticatingUser(repository, (repository, account) => {
      return this.performFetch(repository, account, fetchType, [remote])
    })
  }

  /**
   * Fetch all relevant remotes or one or more given remotes in the repository.
   *
   * @param remotes Optional, one or more remotes to fetch if undefined all
   *                relevant remotes will be fetched. See gitStore.fetch for
   *                more detail on what constitutes a relevant remote.
   */
  private async performFetch(
    repository: Repository,
    account: IGitAccount | null,
    fetchType: FetchType,
    remotes?: IRemote[]
  ): Promise<void> {
    await this.withPushPullFetch(repository, async () => {
      const gitStore = this.gitStoreCache.get(repository)

      try {
        const fetchWeight = 0.9
        const refreshWeight = 0.1
        const isBackgroundTask = fetchType === FetchType.BackgroundTask

        const progressCallback = (progress: IFetchProgress) => {
          this.updatePushPullFetchProgress(repository, {
            ...progress,
            value: progress.value * fetchWeight,
          })
        }

        if (remotes === undefined) {
          await gitStore.fetch(account, isBackgroundTask, progressCallback)
        } else {
          await gitStore.fetchRemotes(
            account,
            remotes,
            isBackgroundTask,
            progressCallback
          )
        }

        const refreshTitle = __DARWIN__
          ? 'Refreshing Repository'
          : 'Refreshing repository'

        this.updatePushPullFetchProgress(repository, {
          kind: 'generic',
          title: refreshTitle,
          description: 'Fast-forwarding branches',
          value: fetchWeight,
        })

        await this.fastForwardBranches(repository)

        this.updatePushPullFetchProgress(repository, {
          kind: 'generic',
          title: refreshTitle,
          value: fetchWeight + refreshWeight * 0.5,
        })

        // manually refresh branch protections after the push, to ensure
        // any new branch will immediately report as protected
        await this.refreshBranchProtectionState(repository)

        await this._refreshRepository(repository)
      } finally {
        this.updatePushPullFetchProgress(repository, null)

        if (fetchType === FetchType.UserInitiatedTask) {
          if (repository.gitHubRepository != null) {
            this._refreshIssues(repository.gitHubRepository)
          }
        }
      }
    })
  }

  public _endWelcomeFlow(): Promise<void> {
    this.showWelcomeFlow = false
    this.emitUpdate()

    markWelcomeFlowComplete()

    this.statsStore.recordWelcomeWizardTerminated()

    return Promise.resolve()
  }

  public _setCommitMessageFocus(focus: boolean) {
    if (this.focusCommitMessage !== focus) {
      this.focusCommitMessage = focus
      this.emitUpdate()
    }
  }

  public _setSidebarWidth(width: number): Promise<void> {
    this.sidebarWidth = { ...this.sidebarWidth, value: width }
    setNumber(sidebarWidthConfigKey, width)
    this.updateResizableConstraints()
    this.emitUpdate()

    return Promise.resolve()
  }

  public _resetSidebarWidth(): Promise<void> {
    this.sidebarWidth = { ...this.sidebarWidth, value: defaultSidebarWidth }
    localStorage.removeItem(sidebarWidthConfigKey)
    this.updateResizableConstraints()
    this.emitUpdate()

    return Promise.resolve()
  }

  public _setCommitSummaryWidth(width: number): Promise<void> {
    this.commitSummaryWidth = { ...this.commitSummaryWidth, value: width }
    setNumber(commitSummaryWidthConfigKey, width)
    this.updateResizableConstraints()
    this.emitUpdate()

    return Promise.resolve()
  }

  public _resetCommitSummaryWidth(): Promise<void> {
    this.commitSummaryWidth = {
      ...this.commitSummaryWidth,
      value: defaultCommitSummaryWidth,
    }
    localStorage.removeItem(commitSummaryWidthConfigKey)
    this.updateResizableConstraints()
    this.emitUpdate()

    return Promise.resolve()
  }

  public _setCommitMessage(
    repository: Repository,
    message: ICommitMessage
  ): Promise<void> {
    const gitStore = this.gitStoreCache.get(repository)
    return gitStore.setCommitMessage(message)
  }

  /**
   * Set the global application menu.
   *
   * This is called in response to the main process emitting an event signalling
   * that the application menu has changed in some way like an item being
   * added/removed or an item having its visibility toggled.
   *
   * This method should not be called by the renderer in any other circumstance
   * than as a directly result of the main-process event.
   *
   */
  private setAppMenu(menu: IMenu): Promise<void> {
    if (this.appMenu) {
      this.appMenu = this.appMenu.withMenu(menu)
    } else {
      this.appMenu = AppMenu.fromMenu(menu)
    }

    this.emitUpdate()
    return Promise.resolve()
  }

  public _setAppMenuState(
    update: (appMenu: AppMenu) => AppMenu
  ): Promise<void> {
    if (this.appMenu) {
      this.appMenu = update(this.appMenu)
      this.emitUpdate()
    }
    return Promise.resolve()
  }

  public _setAccessKeyHighlightState(highlight: boolean): Promise<void> {
    if (this.highlightAccessKeys !== highlight) {
      this.highlightAccessKeys = highlight
      this.emitUpdate()
    }

    return Promise.resolve()
  }

  public async _mergeBranch(
    repository: Repository,
    sourceBranch: Branch,
    mergeStatus: MergeTreeResult | null,
    isSquash: boolean = false
  ): Promise<void> {
    const { multiCommitOperationState: opState } =
      this.repositoryStateCache.get(repository)

    if (
      opState === null ||
      opState.operationDetail.kind !== MultiCommitOperationKind.Merge
    ) {
      log.error('[mergeBranch] - Not in merge operation state')
      return
    }

    this.repositoryStateCache.updateMultiCommitOperationState(
      repository,
      () => ({
        operationDetail: { ...opState.operationDetail, sourceBranch },
      })
    )

    const gitStore = this.gitStoreCache.get(repository)

    if (isSquash) {
      this.statsStore.recordSquashMergeInvokedCount()
    }

    if (mergeStatus !== null) {
      if (mergeStatus.kind === ComputedAction.Clean) {
        this.statsStore.recordMergeHintSuccessAndUserProceeded()
      } else if (mergeStatus.kind === ComputedAction.Conflicts) {
        this.statsStore.recordUserProceededAfterConflictWarning()
      } else if (mergeStatus.kind === ComputedAction.Loading) {
        this.statsStore.recordUserProceededWhileLoading()
      }
    }

    const mergeResult = await gitStore.merge(sourceBranch, isSquash)
    const { tip } = gitStore

    if (mergeResult === MergeResult.Success && tip.kind === TipState.Valid) {
      this._setBanner({
        type: BannerType.SuccessfulMerge,
        ourBranch: tip.branch.name,
        theirBranch: sourceBranch.name,
      })
      if (isSquash) {
        // This code will only run when there are no conflicts.
        // Thus recordSquashMergeSuccessful is done here and when merge finishes
        // successfully after conflicts in `dispatcher.finishConflictedMerge`.
        this.statsStore.recordSquashMergeSuccessful()
      }
      this._endMultiCommitOperation(repository)
    } else if (
      mergeResult === MergeResult.AlreadyUpToDate &&
      tip.kind === TipState.Valid
    ) {
      this._setBanner({
        type: BannerType.BranchAlreadyUpToDate,
        ourBranch: tip.branch.name,
        theirBranch: sourceBranch.name,
      })
      this._endMultiCommitOperation(repository)
    }

    return this._refreshRepository(repository)
  }

  /** This shouldn't be called directly. See `Dispatcher`. */
  public _setConflictsResolved(repository: Repository) {
    const { multiCommitOperationState } =
      this.repositoryStateCache.get(repository)

    // the operation has already completed.
    if (multiCommitOperationState === null) {
      return
    }

    // an update is not emitted here because there is no need
    // to trigger a re-render at this point

    this.repositoryStateCache.updateMultiCommitOperationState(
      repository,
      () => ({
        userHasResolvedConflicts: true,
      })
    )
  }

  /** This shouldn't be called directly. See `Dispatcher`. */
  public async _rebase(
    repository: Repository,
    baseBranch: Branch,
    targetBranch: Branch
  ): Promise<RebaseResult> {
    const progressCallback =
      this.getMultiCommitOperationProgressCallBack(repository)
    const gitStore = this.gitStoreCache.get(repository)
    const result = await gitStore.performFailableOperation(
      () => rebase(repository, baseBranch, targetBranch, progressCallback),
      {
        retryAction: {
          type: RetryActionType.Rebase,
          repository,
          baseBranch,
          targetBranch,
        },
      }
    )

    return result || RebaseResult.Error
  }

  /** This shouldn't be called directly. See `Dispatcher`. */
  public async _abortRebase(repository: Repository) {
    const gitStore = this.gitStoreCache.get(repository)
    return await gitStore.performFailableOperation(() =>
      abortRebase(repository)
    )
  }

  /** This shouldn't be called directly. See `Dispatcher`. */
  public async _continueRebase(
    repository: Repository,
    workingDirectory: WorkingDirectoryStatus,
    manualResolutions: ReadonlyMap<string, ManualConflictResolution>
  ): Promise<RebaseResult> {
    const progressCallback =
      this.getMultiCommitOperationProgressCallBack(repository)

    const gitStore = this.gitStoreCache.get(repository)
    const result = await gitStore.performFailableOperation(() =>
      continueRebase(
        repository,
        workingDirectory.files,
        manualResolutions,
        progressCallback
      )
    )

    return result || RebaseResult.Error
  }

  /** This shouldn't be called directly. See `Dispatcher`. */
  public async _abortMerge(repository: Repository): Promise<void> {
    const gitStore = this.gitStoreCache.get(repository)
    return await gitStore.performFailableOperation(() => abortMerge(repository))
  }

  /** This shouldn't be called directly. See `Dispatcher`. */
  public async _abortSquashMerge(repository: Repository): Promise<void> {
    const gitStore = this.gitStoreCache.get(repository)
    const {
      branchesState,
      changesState: { workingDirectory },
    } = this.repositoryStateCache.get(repository)

    const commitResult = await this._finishConflictedMerge(
      repository,
      workingDirectory,
      new Map<string, ManualConflictResolution>()
    )

    // By committing, we clear out the SQUASH_MSG (and anything else git would
    // choose to store for the --squash merge operation)
    if (commitResult === undefined) {
      log.error(
        `[_abortSquashMerge] - Could not abort squash merge - commiting squash msg failed`
      )
      return
    }

    // Since we have not reloaded the status, this tip is the tip before the
    // squash commit above.
    const { tip } = branchesState
    if (tip.kind !== TipState.Valid) {
      log.error(
        `[_abortSquashMerge] - Could not abort squash merge - tip was invalid`
      )
      return
    }

    await gitStore.performFailableOperation(() =>
      reset(repository, GitResetMode.Hard, tip.branch.tip.sha)
    )
  }

  /** This shouldn't be called directly. See `Dispatcher`.
   *  This method only used in the Merge Conflicts dialog flow,
   *  not committing a conflicted merge via the "Changes" pane.
   */
  public async _finishConflictedMerge(
    repository: Repository,
    workingDirectory: WorkingDirectoryStatus,
    manualResolutions: Map<string, ManualConflictResolution>
  ): Promise<string | undefined> {
    /**
     *  The assumption made here is that all other files that were part of this merge
     *  have already been staged by git automatically (or manually by the user via CLI).
     *  When the user executes a merge and there are conflicts,
     *  git stages all files that are part of the merge that _don't_ have conflicts
     *  This means that we only need to stage the conflicted files
     *  (whether they are manual or markered) to get all changes related to
     *  this merge staged. This also means that any uncommitted changes in the index
     *  that were in place before the merge was started will _not_ be included, unless
     *  the user stages them manually via CLI.
     *
     *  Its also worth noting this method only used in the Merge Conflicts dialog flow, not committing a conflicted merge via the "Changes" pane.
     *
     *  *TLDR we only stage conflicts here because git will have already staged the rest of the changes related to this merge.*
     */
    const conflictedFiles = workingDirectory.files.filter(f => {
      return f.status.kind === AppFileStatusKind.Conflicted
    })
    const gitStore = this.gitStoreCache.get(repository)
    return await gitStore.performFailableOperation(() =>
      createMergeCommit(repository, conflictedFiles, manualResolutions)
    )
  }

  /** This shouldn't be called directly. See `Dispatcher`. */
  public async _setRemoteURL(
    repository: Repository,
    name: string,
    url: string
  ): Promise<void> {
    const gitStore = this.gitStoreCache.get(repository)
    await gitStore.setRemoteURL(name, url)
  }

  /** This shouldn't be called directly. See `Dispatcher`. */
  public async _openShell(path: string) {
    this.statsStore.recordOpenShell()

    try {
      const match = await findShellOrDefault(this.selectedShell)
      await launchShell(match, path, error => this._pushError(error))
    } catch (error) {
      this.emitError(error)
    }
  }

  /** Takes a URL and opens it using the system default application */
  public _openInBrowser(url: string): Promise<boolean> {
    return shell.openExternal(url)
  }

  /** Open a path to a repository or file using the user's configured editor */
  public async _openInExternalEditor(fullPath: string): Promise<void> {
    const { selectedExternalEditor } = this.getState()

    try {
      const match = await findEditorOrDefault(selectedExternalEditor)
      if (match === null) {
        this.emitError(
          new ExternalEditorError(
            `No suitable editors installed for GitHub Desktop to launch. Install ${suggestedExternalEditor.name} for your platform and restart GitHub Desktop to try again.`,
            { suggestDefaultEditor: true }
          )
        )
        return
      }

      await launchExternalEditor(fullPath, match)
    } catch (error) {
      this.emitError(error)
    }
  }

  /** This shouldn't be called directly. See `Dispatcher`. */
  public async _saveGitIgnore(
    repository: Repository,
    text: string
  ): Promise<void> {
    await saveGitIgnore(repository, text)
    return this._refreshRepository(repository)
  }

  /** Set whether the user has opted out of stats reporting. */
  public async setStatsOptOut(
    optOut: boolean,
    userViewedPrompt: boolean
  ): Promise<void> {
    await this.statsStore.setOptOut(optOut, userViewedPrompt)

    this.emitUpdate()
  }

  public _setAskToMoveToApplicationsFolderSetting(
    value: boolean
  ): Promise<void> {
    this.askToMoveToApplicationsFolderSetting = value

    setBoolean(askToMoveToApplicationsFolderKey, value)
    this.emitUpdate()

    return Promise.resolve()
  }

  public _setConfirmRepositoryRemovalSetting(
    confirmRepoRemoval: boolean
  ): Promise<void> {
    this.askForConfirmationOnRepositoryRemoval = confirmRepoRemoval
    setBoolean(confirmRepoRemovalKey, confirmRepoRemoval)

    this.updateMenuLabelsForSelectedRepository()

    this.emitUpdate()

    return Promise.resolve()
  }

  public _setConfirmDiscardChangesSetting(value: boolean): Promise<void> {
    this.confirmDiscardChanges = value

    setBoolean(confirmDiscardChangesKey, value)
    this.emitUpdate()

    return Promise.resolve()
  }

  public _setConfirmDiscardChangesPermanentlySetting(
    value: boolean
  ): Promise<void> {
    this.confirmDiscardChangesPermanently = value

    setBoolean(confirmDiscardChangesPermanentlyKey, value)
    this.emitUpdate()

    return Promise.resolve()
  }

  public _setConfirmDiscardStashSetting(value: boolean): Promise<void> {
    this.confirmDiscardStash = value

    setBoolean(confirmDiscardStashKey, value)
    this.emitUpdate()

    return Promise.resolve()
  }

  public _setConfirmForcePushSetting(value: boolean): Promise<void> {
    this.askForConfirmationOnForcePush = value
    setBoolean(confirmForcePushKey, value)

    this.updateMenuLabelsForSelectedRepository()

    this.emitUpdate()

    return Promise.resolve()
  }

  public _setConfirmUndoCommitSetting(value: boolean): Promise<void> {
    this.confirmUndoCommit = value
    setBoolean(confirmUndoCommitKey, value)

    this.emitUpdate()

    return Promise.resolve()
  }

  public _setUncommittedChangesStrategySetting(
    value: UncommittedChangesStrategy
  ): Promise<void> {
    this.uncommittedChangesStrategy = value

    localStorage.setItem(uncommittedChangesStrategyKey, value)

    this.emitUpdate()
    return Promise.resolve()
  }

  public _setExternalEditor(selectedEditor: string) {
    const promise = this.updateSelectedExternalEditor(selectedEditor)
    localStorage.setItem(externalEditorKey, selectedEditor)
    this.emitUpdate()

    this.updateMenuLabelsForSelectedRepository()
    return promise
  }

  public _setShell(shell: Shell): Promise<void> {
    this.selectedShell = shell
    localStorage.setItem(shellKey, shell)
    this.emitUpdate()

    this.updateMenuLabelsForSelectedRepository()

    return Promise.resolve()
  }

  public _changeImageDiffType(type: ImageDiffType): Promise<void> {
    this.imageDiffType = type
    localStorage.setItem(imageDiffTypeKey, JSON.stringify(this.imageDiffType))
    this.emitUpdate()

    return Promise.resolve()
  }

  public _setHideWhitespaceInChangesDiff(
    hideWhitespaceInDiff: boolean,
    repository: Repository
  ): Promise<void> {
    setBoolean(hideWhitespaceInChangesDiffKey, hideWhitespaceInDiff)
    this.hideWhitespaceInChangesDiff = hideWhitespaceInDiff

    return this.refreshChangesSection(repository, {
      includingStatus: true,
      clearPartialState: true,
    })
  }

  public _setHideWhitespaceInHistoryDiff(
    hideWhitespaceInDiff: boolean,
    repository: Repository,
    file: CommittedFileChange | null
  ): Promise<void> {
    setBoolean(hideWhitespaceInHistoryDiffKey, hideWhitespaceInDiff)
    this.hideWhitespaceInHistoryDiff = hideWhitespaceInDiff

    if (file === null) {
      return this.updateChangesWorkingDirectoryDiff(repository)
    } else {
      return this._changeFileSelection(repository, file)
    }
  }

  public _setHideWhitespaceInPullRequestDiff(
    hideWhitespaceInDiff: boolean,
    repository: Repository,
    file: CommittedFileChange | null
  ) {
    setBoolean(hideWhitespaceInPullRequestDiffKey, hideWhitespaceInDiff)
    this.hideWhitespaceInPullRequestDiff = hideWhitespaceInDiff

    if (file !== null) {
      this._changePullRequestFileSelection(repository, file)
    }
  }

  public _setShowSideBySideDiff(showSideBySideDiff: boolean) {
    if (showSideBySideDiff !== this.showSideBySideDiff) {
      setShowSideBySideDiff(showSideBySideDiff)
      this.showSideBySideDiff = showSideBySideDiff
      this.statsStore.recordDiffModeChanged()
      this.emitUpdate()
    }
  }

  public _setUpdateBannerVisibility(visibility: boolean) {
    this.isUpdateAvailableBannerVisible = visibility

    this.emitUpdate()
  }

  public _setUpdateShowCaseVisibility(visibility: boolean) {
    this.isUpdateShowcaseVisible = visibility

    this.emitUpdate()
  }

  public _setBanner(state: Banner) {
    this.currentBanner = state
    this.emitUpdate()
  }

  /** This shouldn't be called directly. See `Dispatcher`. */
  public _clearBanner(bannerType?: BannerType) {
    const { currentBanner } = this
    if (currentBanner === null) {
      return
    }

    if (bannerType !== undefined && currentBanner.type !== bannerType) {
      return
    }

    this.currentBanner = null
    this.emitUpdate()
  }

  public _reportStats() {
    return this.statsStore.reportStats(this.accounts, this.repositories)
  }

  public _recordLaunchStats(stats: ILaunchStats): Promise<void> {
    return this.statsStore.recordLaunchStats(stats)
  }

  public async _appendIgnoreRule(
    repository: Repository,
    pattern: string | string[]
  ): Promise<void> {
    await appendIgnoreRule(repository, pattern)
    return this._refreshRepository(repository)
  }

  public async _appendIgnoreFile(
    repository: Repository,
    filePath: string | string[]
  ): Promise<void> {
    await appendIgnoreFile(repository, filePath)
    return this._refreshRepository(repository)
  }

  public _resetSignInState(): Promise<void> {
    this.signInStore.reset()
    return Promise.resolve()
  }

  public _beginDotComSignIn(): Promise<void> {
    this.signInStore.beginDotComSignIn()
    return Promise.resolve()
  }

  public _beginEnterpriseSignIn(): Promise<void> {
    this.signInStore.beginEnterpriseSignIn()
    return Promise.resolve()
  }

  public _setSignInEndpoint(url: string): Promise<void> {
    return this.signInStore.setEndpoint(url)
  }

  public _setSignInCredentials(
    username: string,
    password: string
  ): Promise<void> {
    return this.signInStore.authenticateWithBasicAuth(username, password)
  }

  public _requestBrowserAuthentication(): Promise<void> {
    return this.signInStore.authenticateWithBrowser()
  }

  public _setSignInOTP(otp: string): Promise<void> {
    return this.signInStore.setTwoFactorOTP(otp)
  }

  public async _setAppFocusState(isFocused: boolean): Promise<void> {
    if (this.appIsFocused !== isFocused) {
      this.appIsFocused = isFocused
      this.emitUpdate()
    }

    if (this.appIsFocused) {
      this.repositoryIndicatorUpdater.resume()
      if (this.selectedRepository instanceof Repository) {
        this.startPullRequestUpdater(this.selectedRepository)
        // if we're in the tutorial and we don't have an editor yet, check for one!
        if (this.currentOnboardingTutorialStep === TutorialStep.PickEditor) {
          await this._resolveCurrentEditor()
        }
      }
    } else {
      this.repositoryIndicatorUpdater.pause()
      this.stopPullRequestUpdater()
    }
  }

  /**
   * Start an Open in Desktop flow. This will return a new promise which will
   * resolve when `_completeOpenInDesktop` is called.
   */
  public _startOpenInDesktop(fn: () => void): Promise<Repository | null> {
    const p = new Promise<Repository | null>(
      resolve => (this.resolveOpenInDesktop = resolve)
    )
    fn()
    return p
  }

  /**
   * Complete any active Open in Desktop flow with the repository returned by
   * the given function.
   */
  public async _completeOpenInDesktop(
    fn: () => Promise<Repository | null>
  ): Promise<Repository | null> {
    const resolve = this.resolveOpenInDesktop
    this.resolveOpenInDesktop = null

    const result = await fn()
    if (resolve) {
      resolve(result)
    }

    return result
  }

  public _updateRepositoryPath(
    repository: Repository,
    path: string
  ): Promise<Repository> {
    return this.repositoriesStore.updateRepositoryPath(repository, path)
  }

  public _removeAccount(account: Account): Promise<void> {
    log.info(
      `[AppStore] removing account ${account.login} (${account.name}) from store`
    )
    return this.accountsStore.removeAccount(account)
  }

  private async _addAccount(account: Account): Promise<void> {
    log.info(
      `[AppStore] adding account ${account.login} (${account.name}) to store`
    )
    const storedAccount = await this.accountsStore.addAccount(account)

    // If we're in the welcome flow and a user signs in we want to trigger
    // a refresh of the repositories available for cloning straight away
    // in order to have the list of repositories ready for them when they
    // get to the blankslate.
    if (this.showWelcomeFlow && storedAccount !== null) {
      this.apiRepositoriesStore.loadRepositories(storedAccount)
    }
  }

  public _updateRepositoryMissing(
    repository: Repository,
    missing: boolean
  ): Promise<Repository> {
    return this.repositoriesStore.updateRepositoryMissing(repository, missing)
  }

  /** This shouldn't be called directly. See `Dispatcher`. */
  public async _updateRepositoryWorkflowPreferences(
    repository: Repository,
    workflowPreferences: WorkflowPreferences
  ): Promise<void> {
    await this.repositoriesStore.updateRepositoryWorkflowPreferences(
      repository,
      workflowPreferences
    )
  }

  /**
   * Add a tutorial repository.
   *
   * This method differs from the `_addRepositories` method in that it
   * requires that the repository has been created on the remote and
   * set up to track it. Given that tutorial repositories are created
   * from the no-repositories blank slate it shouldn't be possible for
   * another repository with the same path to exist in the repositories
   * table but in case that hangs in the future this method will set
   * the tutorial flag on the existing repository at the given path.
   */
  public async _addTutorialRepository(
    path: string,
    endpoint: string,
    apiRepository: IAPIFullRepository
  ) {
    const type = await getRepositoryType(path)
    if (type.kind === 'regular') {
      const validatedPath = type.topLevelWorkingDirectory
      log.info(
        `[AppStore] adding tutorial repository at ${validatedPath} to store`
      )

      await this.repositoriesStore.addTutorialRepository(
        validatedPath,
        endpoint,
        apiRepository
      )
      this.tutorialAssessor.onNewTutorialRepository()
    } else {
      const error = new Error(`${path} isn't a git repository.`)
      this.emitError(error)
    }
  }

  public async _addRepositories(
    paths: ReadonlyArray<string>
  ): Promise<ReadonlyArray<Repository>> {
    const addedRepositories = new Array<Repository>()
    const lfsRepositories = new Array<Repository>()
    const invalidPaths = new Array<string>()

    for (const path of paths) {
      const repositoryType = await getRepositoryType(path).catch(e => {
        log.error('Could not determine repository type', e)
        return { kind: 'missing' } as RepositoryType
      })

      if (repositoryType.kind === 'unsafe') {
        const repository = await this.repositoriesStore.addRepository(path, {
          missing: true,
        })

        addedRepositories.push(repository)
        continue
      }

      if (repositoryType.kind === 'regular') {
        const validatedPath = repositoryType.topLevelWorkingDirectory
        log.info(`[AppStore] adding repository at ${validatedPath} to store`)

        const repositories = this.repositories
        const existing = matchExistingRepository(repositories, validatedPath)

        // We don't have to worry about repositoryWithRefreshedGitHubRepository
        // and isUsingLFS if the repo already exists in the app.
        if (existing !== undefined) {
          addedRepositories.push(existing)
          continue
        }

        const addedRepo = await this.repositoriesStore.addRepository(
          validatedPath
        )

        // initialize the remotes for this new repository to ensure it can fetch
        // it's GitHub-related details using the GitHub API (if applicable)
        const gitStore = this.gitStoreCache.get(addedRepo)
        await gitStore.loadRemotes()

        const [refreshedRepo, usingLFS] = await Promise.all([
          this.repositoryWithRefreshedGitHubRepository(addedRepo),
          this.isUsingLFS(addedRepo),
        ])
        addedRepositories.push(refreshedRepo)

        if (usingLFS) {
          lfsRepositories.push(refreshedRepo)
        }
      } else {
        invalidPaths.push(path)
      }
    }

    if (invalidPaths.length > 0) {
      this.emitError(new Error(this.getInvalidRepoPathsMessage(invalidPaths)))
    }

    if (lfsRepositories.length > 0) {
      this._showPopup({
        type: PopupType.InitializeLFS,
        repositories: lfsRepositories,
      })
    }

    return addedRepositories
  }

  public async _removeRepository(
    repository: Repository | CloningRepository,
    moveToTrash: boolean
  ): Promise<void> {
    try {
      if (moveToTrash) {
        try {
          await shell.moveItemToTrash(repository.path)
        } catch (error) {
          log.error('Failed moving repository to trash', error)

          this.emitError(
            new Error(
              `Failed to move the repository directory to ${TrashNameLabel}.\n\nA common reason for this is that the directory or one of its files is open in another program.`
            )
          )
          return
        }
      }

      if (repository instanceof CloningRepository) {
        this._removeCloningRepository(repository)
      } else {
        await this.repositoriesStore.removeRepository(repository)
      }
    } catch (err) {
      this.emitError(err)
      return
    }

    const allRepositories = await this.repositoriesStore.getAll()
    if (allRepositories.length === 0) {
      this._closeFoldout(FoldoutType.Repository)
    } else {
      this._showFoldout({ type: FoldoutType.Repository })
    }
  }

  public async _cloneAgain(url: string, path: string): Promise<void> {
    const { promise, repository } = this._clone(url, path)
    await this._selectRepository(repository)
    const success = await promise
    if (!success) {
      return
    }

    const repositories = this.repositories
    const found = repositories.find(r => r.path === path)

    if (found) {
      const updatedRepository = await this._updateRepositoryMissing(
        found,
        false
      )
      await this._selectRepository(updatedRepository)
    }
  }

  private getInvalidRepoPathsMessage(
    invalidPaths: ReadonlyArray<string>
  ): string {
    if (invalidPaths.length === 1) {
      return `${invalidPaths} isn't a Git repository.`
    }

    return `The following paths aren't Git repositories:\n\n${invalidPaths
      .slice(0, MaxInvalidFoldersToDisplay)
      .map(path => `- ${path}`)
      .join('\n')}${
      invalidPaths.length > MaxInvalidFoldersToDisplay
        ? `\n\n(and ${invalidPaths.length - MaxInvalidFoldersToDisplay} more)`
        : ''
    }`
  }

  private async withAuthenticatingUser<T>(
    repository: Repository,
    fn: (repository: Repository, account: IGitAccount | null) => Promise<T>
  ): Promise<T> {
    let updatedRepository = repository
    let account: IGitAccount | null = getAccountForRepository(
      this.accounts,
      updatedRepository
    )

    // If we don't have a user association, it might be because we haven't yet
    // tried to associate the repository with a GitHub repository, or that
    // association is out of date. So try again before we bail on providing an
    // authenticating user.
    if (!account) {
      updatedRepository = await this.repositoryWithRefreshedGitHubRepository(
        repository
      )
      account = getAccountForRepository(this.accounts, updatedRepository)
    }

    if (!account) {
      const gitStore = this.gitStoreCache.get(repository)
      const remote = gitStore.currentRemote
      if (remote) {
        const hostname = getGenericHostname(remote.url)
        const username = getGenericUsername(hostname)
        if (username != null) {
          account = { login: username, endpoint: hostname }
        }
      }
    }

    if (account instanceof Account) {
      const hasValidToken =
        account.token.length > 0 ? 'has token' : 'empty token'
      log.info(
        `[AppStore.withAuthenticatingUser] account found for repository: ${repository.name} - ${account.login} (${hasValidToken})`
      )
    }

    return fn(updatedRepository, account)
  }

  private updateRevertProgress(
    repository: Repository,
    progress: IRevertProgress | null
  ) {
    this.repositoryStateCache.update(repository, () => ({
      revertProgress: progress,
    }))

    if (this.selectedRepository === repository) {
      this.emitUpdate()
    }
  }

  /** This shouldn't be called directly. See `Dispatcher`. */
  public async _revertCommit(
    repository: Repository,
    commit: Commit
  ): Promise<void> {
    return this.withAuthenticatingUser(repository, async (repo, account) => {
      const gitStore = this.gitStoreCache.get(repo)

      await gitStore.revertCommit(repo, commit, account, progress => {
        this.updateRevertProgress(repo, progress)
      })

      this.updateRevertProgress(repo, null)
      await this._refreshRepository(repository)
    })
  }

  public async promptForGenericGitAuthentication(
    repository: Repository | CloningRepository,
    retryAction: RetryAction
  ): Promise<void> {
    let url
    if (repository instanceof Repository) {
      const gitStore = this.gitStoreCache.get(repository)
      const remote = gitStore.currentRemote
      if (!remote) {
        return
      }

      url = remote.url
    } else {
      url = repository.url
    }

    const hostname = getGenericHostname(url)
    return this._showPopup({
      type: PopupType.GenericGitAuthentication,
      hostname,
      retryAction,
    })
  }

  public async _installGlobalLFSFilters(force: boolean): Promise<void> {
    try {
      await installGlobalLFSFilters(force)
    } catch (error) {
      this.emitError(error)
    }
  }

  private async isUsingLFS(repository: Repository): Promise<boolean> {
    try {
      return await isUsingLFS(repository)
    } catch (error) {
      return false
    }
  }

  public async _installLFSHooks(
    repositories: ReadonlyArray<Repository>
  ): Promise<void> {
    for (const repo of repositories) {
      try {
        // At this point we've asked the user if we should install them, so
        // force installation.
        await installLFSHooks(repo, true)
      } catch (error) {
        this.emitError(error)
      }
    }
  }

  public _changeCloneRepositoriesTab(tab: CloneRepositoryTab): Promise<void> {
    this.selectedCloneRepositoryTab = tab

    this.emitUpdate()

    return Promise.resolve()
  }

  /**
   * Request a refresh of the list of repositories that
   * the provided account has explicit permissions to access.
   * See ApiRepositoriesStore for more details.
   */
  public _refreshApiRepositories(account: Account) {
    return this.apiRepositoriesStore.loadRepositories(account)
  }

  public _changeBranchesTab(tab: BranchesTab): Promise<void> {
    this.selectedBranchesTab = tab

    this.emitUpdate()

    return Promise.resolve()
  }

  public async _showGitHubExplore(repository: Repository): Promise<void> {
    const { gitHubRepository } = repository
    if (!gitHubRepository || gitHubRepository.htmlURL === null) {
      return
    }

    const url = new URL(gitHubRepository.htmlURL)
    url.pathname = '/explore'

    await this._openInBrowser(url.toString())
  }

  public async _createPullRequest(
    repository: Repository,
    baseBranch?: Branch
  ): Promise<void> {
    const gitHubRepository = repository.gitHubRepository
    if (!gitHubRepository) {
      return
    }

    const state = this.repositoryStateCache.get(repository)
    const tip = state.branchesState.tip

    if (tip.kind !== TipState.Valid) {
      return
    }

    const compareBranch = tip.branch
    const aheadBehind = state.aheadBehind

    if (aheadBehind == null) {
      this._showPopup({
        type: PopupType.PushBranchCommits,
        repository,
        branch: compareBranch,
      })
    } else if (aheadBehind.ahead > 0) {
      this._showPopup({
        type: PopupType.PushBranchCommits,
        repository,
        branch: compareBranch,
        unPushedCommits: aheadBehind.ahead,
      })
    } else {
      await this._openCreatePullRequestInBrowser(
        repository,
        compareBranch,
        baseBranch
      )
    }
  }

  public async _showPullRequest(repository: Repository): Promise<void> {
    // no pull requests from non github repos
    if (repository.gitHubRepository === null) {
      return
    }

    const currentPullRequest =
      this.repositoryStateCache.get(repository).branchesState.currentPullRequest

    if (currentPullRequest === null) {
      return
    }

    return this._showPullRequestByPR(currentPullRequest)
  }

  public async _showPullRequestByPR(pr: PullRequest): Promise<void> {
    const { htmlURL: baseRepoUrl } = pr.base.gitHubRepository

    if (baseRepoUrl === null) {
      return
    }

    const showPrUrl = `${baseRepoUrl}/pull/${pr.pullRequestNumber}`

    await this._openInBrowser(showPrUrl)
  }

  public async _refreshPullRequests(repository: Repository): Promise<void> {
    if (isRepositoryWithGitHubRepository(repository)) {
      const account = getAccountForRepository(this.accounts, repository)
      if (account !== null) {
        await this.pullRequestCoordinator.refreshPullRequests(
          repository,
          account
        )
      }
    }
  }

  private async onPullRequestChanged(
    repository: Repository,
    openPullRequests: ReadonlyArray<PullRequest>
  ) {
    this.repositoryStateCache.updateBranchesState(repository, () => {
      return { openPullRequests }
    })

    this.updateCurrentPullRequest(repository)
    this.gitStoreCache.get(repository).pruneForkedRemotes(openPullRequests)

    const selectedState = this.getSelectedState()

    // Update menu labels if the currently selected repository is the
    // repository for which we received an update.
    if (selectedState && selectedState.type === SelectionType.Repository) {
      if (selectedState.repository.id === repository.id) {
        this.updateMenuLabelsForSelectedRepository()
      }
    }
    this.emitUpdate()
  }

  private updateCurrentPullRequest(repository: Repository) {
    const gitHubRepository = repository.gitHubRepository

    if (!gitHubRepository) {
      return
    }

    this.repositoryStateCache.updateBranchesState(repository, state => {
      let currentPullRequest: PullRequest | null = null

      const { remote } = this.repositoryStateCache.get(repository)

      if (state.tip.kind === TipState.Valid && remote) {
        currentPullRequest = findAssociatedPullRequest(
          state.tip.branch,
          state.openPullRequests,
          remote
        )
      }

      return { currentPullRequest }
    })

    this.emitUpdate()
  }

  public async _openCreatePullRequestInBrowser(
    repository: Repository,
    compareBranch: Branch,
    baseBranch?: Branch
  ): Promise<void> {
    const gitHubRepository = repository.gitHubRepository
    if (!gitHubRepository) {
      return
    }

    const { parent, owner, name, htmlURL } = gitHubRepository
    const isForkContributingToParent =
      isForkedRepositoryContributingToParent(repository)

    const baseForkPreface =
      isForkContributingToParent && parent !== null
        ? `${parent.owner.login}:${parent.name}:`
        : ''
    const encodedBaseBranch =
      baseBranch !== undefined
        ? baseForkPreface +
          encodeURIComponent(baseBranch.nameWithoutRemote) +
          '...'
        : ''

    const compareForkPreface = isForkContributingToParent
      ? `${owner.login}:${name}:`
      : ''

    const encodedCompareBranch =
      compareForkPreface + encodeURIComponent(compareBranch.nameWithoutRemote)

    const compareString = `${encodedBaseBranch}${encodedCompareBranch}`
    const baseURL = `${htmlURL}/pull/new/${compareString}`

    await this._openInBrowser(baseURL)

    if (this.currentOnboardingTutorialStep === TutorialStep.OpenPullRequest) {
      this._markPullRequestTutorialStepAsComplete(repository)
    }
  }

  public async _updateExistingUpstreamRemote(
    repository: Repository
  ): Promise<void> {
    const gitStore = this.gitStoreCache.get(repository)
    await gitStore.updateExistingUpstreamRemote()

    return this._refreshRepository(repository)
  }

  private getIgnoreExistingUpstreamRemoteKey(repository: Repository): string {
    return `repository/${repository.id}/ignoreExistingUpstreamRemote`
  }

  public _ignoreExistingUpstreamRemote(repository: Repository): Promise<void> {
    const key = this.getIgnoreExistingUpstreamRemoteKey(repository)
    setBoolean(key, true)

    return Promise.resolve()
  }

  private getIgnoreExistingUpstreamRemote(
    repository: Repository
  ): Promise<boolean> {
    const key = this.getIgnoreExistingUpstreamRemoteKey(repository)
    return Promise.resolve(getBoolean(key, false))
  }

  private async addUpstreamRemoteIfNeeded(repository: Repository) {
    const gitStore = this.gitStoreCache.get(repository)
    const ignored = await this.getIgnoreExistingUpstreamRemote(repository)
    if (ignored) {
      return
    }

    return gitStore.addUpstreamRemoteIfNeeded()
  }

  public async _checkoutPullRequest(
    repository: RepositoryWithGitHubRepository,
    prNumber: number,
    headRepoOwner: string,
    headCloneUrl: string,
    headRefName: string
  ): Promise<void> {
    const prBranch = await this._findPullRequestBranch(
      repository,
      prNumber,
      headRepoOwner,
      headCloneUrl,
      headRefName
    )
    if (prBranch !== undefined) {
      await this._checkoutBranch(repository, prBranch)
      this.statsStore.recordPRBranchCheckout()
    }
  }

  public async _findPullRequestBranch(
    repository: RepositoryWithGitHubRepository,
    prNumber: number,
    headRepoOwner: string,
    headCloneUrl: string,
    headRefName: string
  ): Promise<Branch | undefined> {
    const gitStore = this.gitStoreCache.get(repository)
    const remotes = await getRemotes(repository)

    // Find an existing remote (regardless if set up by us or outside of
    // Desktop).
    let remote = remotes.find(r => urlMatchesRemote(headCloneUrl, r))

    // If we can't find one we'll create a Desktop fork remote.
    if (remote === undefined) {
      try {
        const forkRemoteName = forkPullRequestRemoteName(headRepoOwner)
        remote = await addRemote(repository, forkRemoteName, headCloneUrl)
      } catch (e) {
        this.emitError(
          new Error(
            `Couldn't find PR branch, adding remote failed: ${e.message}`
          )
        )
        return
      }
    }

    const remoteRef = `${remote.name}/${headRefName}`

    // Start by trying to find a local branch that is tracking the remote ref.
    let existingBranch = gitStore.allBranches.find(
      x => x.type === BranchType.Local && x.upstream === remoteRef
    )

    // If we found one, let's check it out and get out of here, quick
    if (existingBranch !== undefined) {
      return existingBranch
    }

    const findRemoteBranch = (name: string) =>
      gitStore.allBranches.find(
        x => x.type === BranchType.Remote && x.name === name
      )

    // No such luck, let's see if we can at least find the remote branch then
    existingBranch = findRemoteBranch(remoteRef)

    // It's quite possible that the PR was created after our last fetch of the
    // remote so let's fetch it and then try again.
    if (existingBranch === undefined) {
      try {
        await this._fetchRemote(repository, remote, FetchType.UserInitiatedTask)
        existingBranch = findRemoteBranch(remoteRef)
      } catch (e) {
        log.error(`Failed fetching remote ${remote?.name}`, e)
      }
    }

    if (existingBranch === undefined) {
      this.emitError(
        new Error(
          `Couldn't find branch '${headRefName}' in remote '${remote.name}'. ` +
            `A common reason for this is that the PR author has deleted their ` +
            `branch or their forked repository.`
        )
      )
      return
    }

    // For fork remotes we checkout the ref as pr/[123] instead of using the
    // head ref name since many PRs from forks are created from their default
    // branch so we'll have a very high likelihood of a conflicting local branch
    const isForkRemote =
      remote.name !== gitStore.defaultRemote?.name &&
      remote.name !== gitStore.upstreamRemote?.name

    if (isForkRemote) {
      return await this._createBranch(
        repository,
        `pr/${prNumber}`,
        remoteRef,
        false
      )
    }

    return existingBranch
  }

  /**
   * Set whether the user has chosen to hide or show the
   * co-authors field in the commit message component
   */
  public _setShowCoAuthoredBy(
    repository: Repository,
    showCoAuthoredBy: boolean
  ) {
    this.gitStoreCache.get(repository).setShowCoAuthoredBy(showCoAuthoredBy)
    return Promise.resolve()
  }

  /**
   * Update the per-repository co-authors list
   *
   * @param repository Co-author settings are per-repository
   * @param coAuthors  Zero or more authors
   */
  public _setCoAuthors(
    repository: Repository,
    coAuthors: ReadonlyArray<Author>
  ) {
    this.gitStoreCache.get(repository).setCoAuthors(coAuthors)
    return Promise.resolve()
  }

  /**
   * Set the application-wide theme
   */
  public _setSelectedTheme(theme: ApplicationTheme) {
    setPersistedTheme(theme)
    this.selectedTheme = theme
    this.emitUpdate()

    return Promise.resolve()
  }

  public async _resolveCurrentEditor() {
    const match = await findEditorOrDefault(this.selectedExternalEditor)
    const resolvedExternalEditor = match != null ? match.editor : null
    if (this.resolvedExternalEditor !== resolvedExternalEditor) {
      this.resolvedExternalEditor = resolvedExternalEditor

      // Make sure we let the tutorial assessor know that we have a new editor
      // in case it's stuck waiting for one to be selected.
      if (this.currentOnboardingTutorialStep === TutorialStep.PickEditor) {
        if (this.selectedRepository instanceof Repository) {
          this.updateCurrentTutorialStep(this.selectedRepository)
        }
      }

      this.emitUpdate()
    }
  }

  public getResolvedExternalEditor = () => {
    return this.resolvedExternalEditor
  }

  /** This shouldn't be called directly. See `Dispatcher`. */
  public _updateManualConflictResolution(
    repository: Repository,
    path: string,
    manualResolution: ManualConflictResolution | null
  ) {
    this.repositoryStateCache.updateChangesState(repository, state => {
      const { conflictState } = state

      if (conflictState === null) {
        // not currently in a conflict, whatever
        return { conflictState }
      }

      const updatedManualResolutions = new Map(conflictState.manualResolutions)

      if (manualResolution !== null) {
        updatedManualResolutions.set(path, manualResolution)
      } else {
        updatedManualResolutions.delete(path)
      }

      return {
        conflictState: {
          ...conflictState,
          manualResolutions: updatedManualResolutions,
        },
      }
    })

    this.updateMultiCommitOperationStateAfterManualResolution(repository)

    this.emitUpdate()
  }

  /**
   * Updates the multi commit operation conflict step state as the manual
   * resolutions have been changed.
   */
  private updateMultiCommitOperationStateAfterManualResolution(
    repository: Repository
  ): void {
    const currentState = this.repositoryStateCache.get(repository)

    const { changesState, multiCommitOperationState } = currentState

    if (
      changesState.conflictState === null ||
      multiCommitOperationState === null ||
      multiCommitOperationState.step.kind !==
        MultiCommitOperationStepKind.ShowConflicts
    ) {
      return
    }
    const { step } = multiCommitOperationState

    const { manualResolutions } = changesState.conflictState
    const conflictState = { ...step.conflictState, manualResolutions }
    this.repositoryStateCache.updateMultiCommitOperationState(
      repository,
      () => ({
        step: { ...step, conflictState },
      })
    )
  }

  private async createStashAndDropPreviousEntry(
    repository: Repository,
    branch: Branch
  ) {
    const entry = await getLastDesktopStashEntryForBranch(repository, branch)
    const gitStore = this.gitStoreCache.get(repository)

    const createdStash = await gitStore.performFailableOperation(() =>
      this.createStashEntry(repository, branch)
    )

    if (createdStash === true && entry !== null) {
      const { stashSha, branchName } = entry
      await gitStore.performFailableOperation(async () => {
        await dropDesktopStashEntry(repository, stashSha)
        log.info(`Dropped stash '${stashSha}' associated with ${branchName}`)
      })
    }

    return createdStash === true
  }

  private async createStashEntry(repository: Repository, branch: Branch) {
    const { changesState } = this.repositoryStateCache.get(repository)
    const { workingDirectory } = changesState
    const untrackedFiles = getUntrackedFiles(workingDirectory)

    return createDesktopStashEntry(repository, branch, untrackedFiles)
  }

  /** This shouldn't be called directly. See `Dispatcher`. */
  public async _popStashEntry(repository: Repository, stashEntry: IStashEntry) {
    const gitStore = this.gitStoreCache.get(repository)
    await gitStore.performFailableOperation(() => {
      return popStashEntry(repository, stashEntry.stashSha)
    })
    log.info(
      `[AppStore. _popStashEntry] popped stash with commit id ${stashEntry.stashSha}`
    )

    this.statsStore.recordStashRestore()
    await this._refreshRepository(repository)
  }

  /** This shouldn't be called directly. See `Dispatcher`. */
  public async _dropStashEntry(
    repository: Repository,
    stashEntry: IStashEntry
  ) {
    const gitStore = this.gitStoreCache.get(repository)
    await gitStore.performFailableOperation(() => {
      return dropDesktopStashEntry(repository, stashEntry.stashSha)
    })
    log.info(
      `[AppStore. _dropStashEntry] dropped stash with commit id ${stashEntry.stashSha}`
    )

    this.statsStore.recordStashDiscard()
    await gitStore.loadStashEntries()
  }

  /** This shouldn't be called directly. See `Dispatcher`. */
  public _setStashedFilesWidth(width: number): Promise<void> {
    this.stashedFilesWidth = { ...this.stashedFilesWidth, value: width }
    setNumber(stashedFilesWidthConfigKey, width)
    this.updateResizableConstraints()
    this.emitUpdate()

    return Promise.resolve()
  }

  public _resetStashedFilesWidth(): Promise<void> {
    this.stashedFilesWidth = {
      ...this.stashedFilesWidth,
      value: defaultStashedFilesWidth,
    }
    localStorage.removeItem(stashedFilesWidthConfigKey)
    this.updateResizableConstraints()
    this.emitUpdate()

    return Promise.resolve()
  }

  public async _testPruneBranches() {
    if (this.currentBranchPruner === null) {
      return
    }

    await this.currentBranchPruner.testPrune()
  }

  public async _showCreateForkDialog(
    repository: RepositoryWithGitHubRepository
  ) {
    const account = getAccountForRepository(this.accounts, repository)
    if (account === null) {
      return
    }
    await this._showPopup({
      type: PopupType.CreateFork,
      repository,
      account,
    })
  }

  /**
   * Converts a local repository to use the given fork
   * as its default remote and associated `GitHubRepository`.
   */
  public async _convertRepositoryToFork(
    repository: RepositoryWithGitHubRepository,
    fork: IAPIFullRepository
  ): Promise<Repository> {
    const gitStore = this.gitStoreCache.get(repository)
    const defaultRemoteName = gitStore.defaultRemote?.name
    const remoteUrl = gitStore.defaultRemote?.url
    const { endpoint } = repository.gitHubRepository

    // make sure there is a default remote (there should be)
    if (defaultRemoteName !== undefined && remoteUrl !== undefined) {
      // update default remote
      if (await gitStore.setRemoteURL(defaultRemoteName, fork.clone_url)) {
        await gitStore.ensureUpstreamRemoteURL(remoteUrl)
        // update associated github repo
        return this.repositoriesStore.setGitHubRepository(
          repository,
          await this.repositoriesStore.upsertGitHubRepository(endpoint, fork)
        )
      }
    }
    return repository
  }

  /**
   * Create a tutorial repository using the given account. The account
   * determines which host (i.e. GitHub.com or a GHES instance) that
   * the tutorial repository should be created on.
   *
   * @param account The account (and thereby the GitHub host) under
   *                which the repository is to be created created
   */
  public async _createTutorialRepository(account: Account) {
    try {
      await this.statsStore.recordTutorialStarted()

      const name = 'desktop-tutorial'
      const path = Path.resolve(await getDefaultDir(), name)

      const apiRepository = await createTutorialRepository(
        account,
        name,
        path,
        (title, value, description) => {
          if (
            this.popupManager.currentPopup?.type ===
            PopupType.CreateTutorialRepository
          ) {
            this.popupManager.updatePopup({
              ...this.popupManager.currentPopup,
              progress: { kind: 'generic', title, value, description },
            })
            this.emitUpdate()
          }
        }
      )

      await this._addTutorialRepository(path, account.endpoint, apiRepository)
      await this.statsStore.recordTutorialRepoCreated()
    } catch (err) {
      sendNonFatalException('tutorialRepoCreation', err)

      if (err instanceof GitError) {
        this.emitError(err)
      } else {
        this.emitError(
          new Error(
            `Failed creating the tutorial repository.\n\n${err.message}`
          )
        )
      }
    } finally {
      this._closePopup(PopupType.CreateTutorialRepository)
    }
  }

  /** This shouldn't be called directly. See `Dispatcher`. */
  public _initializeCherryPickProgress(
    repository: Repository,
    commits: ReadonlyArray<CommitOneLine>
  ) {
    // This shouldn't happen... but in case throw error.
    const lastCommit = forceUnwrap(
      'Unable to initialize cherry-pick progress. No commits provided.',
      commits.at(-1)
    )

    this.repositoryStateCache.updateMultiCommitOperationState(
      repository,
      () => ({
        progress: {
          kind: 'multiCommitOperation',
          value: 0,
          position: 1,
          totalCommitCount: commits.length,
          currentCommitSummary: lastCommit.summary,
        },
      })
    )

    this.emitUpdate()
  }

  private getMultiCommitOperationProgressCallBack(repository: Repository) {
    return (progress: IMultiCommitOperationProgress) => {
      this.repositoryStateCache.updateMultiCommitOperationState(
        repository,
        () => ({
          progress,
        })
      )
      this.emitUpdate()
    }
  }

  /**
   * Multi selection on the commit list can give an order of 1, 5, 3 if that is
   * how the user selected them. However, we want to main chronological ordering
   * of the commits to reduce the chance of conflicts during interact rebasing.
   * Thus, assuming 1 is the first commit made by the user and 5 is the last. We
   * want the order to be, 1, 3, 5.
   */
  private orderCommitsByHistory(
    repository: Repository,
    commits: ReadonlyArray<CommitOneLine>
  ) {
    const { compareState } = this.repositoryStateCache.get(repository)
    const { commitSHAs } = compareState
    const commitIndexBySha = new Map(commitSHAs.map((sha, i) => [sha, i]))

    return [...commits].sort((a, b) =>
      compare(commitIndexBySha.get(b.sha), commitIndexBySha.get(a.sha))
    )
  }

  /**
   * Multi selection on the commit list can give an order of 1, 5, 3 if that is
   * how the user selected them. However, sometimes we want them in
   * chronological ordering of the commits such as when get a range files
   * changed. Thus, assuming 1 is the first commit made by the user and 5 is the
   * last. We want the order to be, 1, 3, 5.
   */
  private orderShasByHistory(
    repository: Repository,
    commits: ReadonlyArray<string>
  ) {
    const { compareState } = this.repositoryStateCache.get(repository)
    const { commitSHAs } = compareState
    const commitIndexBySha = new Map(commitSHAs.map((sha, i) => [sha, i]))

    return [...commits].sort((a, b) =>
      compare(commitIndexBySha.get(b), commitIndexBySha.get(a))
    )
  }

  /** This shouldn't be called directly. See `Dispatcher`. */
  public async _cherryPick(
    repository: Repository,
    commits: ReadonlyArray<CommitOneLine>
  ): Promise<CherryPickResult> {
    if (commits.length === 0) {
      log.error('[_cherryPick] - Unable to cherry-pick. No commits provided.')
      return CherryPickResult.UnableToStart
    }

    const orderedCommits = this.orderCommitsByHistory(repository, commits)

    await this._refreshRepository(repository)

    const progressCallback =
      this.getMultiCommitOperationProgressCallBack(repository)
    const gitStore = this.gitStoreCache.get(repository)
    const result = await gitStore.performFailableOperation(() =>
      cherryPick(repository, orderedCommits, progressCallback)
    )

    return result || CherryPickResult.Error
  }

  /**
   * Checks for uncommitted changes
   *
   * If uncommitted changes exist, ask user to stash, retry provided retry
   * action and return true.
   *
   * If no uncommitted changes, return false.
   *
   * This shouldn't be called directly. See `Dispatcher`.
   */
  public _checkForUncommittedChanges(
    repository: Repository,
    retryAction: RetryAction
  ): boolean {
    const { changesState } = this.repositoryStateCache.get(repository)
    const hasChanges = changesState.workingDirectory.files.length > 0
    if (!hasChanges) {
      return false
    }

    this._showPopup({
      type: PopupType.LocalChangesOverwritten,
      repository,
      retryAction,
      files: changesState.workingDirectory.files.map(f => f.path),
    })

    return true
  }

  /**
   * Attempts to checkout target branch and return it's name after checkout.
   * This is useful if you want the local name when checking out a potentially
   * remote branch during an operation.
   *
   * Note: This does not do any existing changes checking like _checkout does.
   *
   * This shouldn't be called directly. See `Dispatcher`.
   */
  public async _checkoutBranchReturnName(
    repository: Repository,
    targetBranch: Branch
  ): Promise<string | undefined> {
    const gitStore = this.gitStoreCache.get(repository)

    const checkoutSuccessful = await this.withAuthenticatingUser(
      repository,
      (r, account) => {
        return gitStore.performFailableOperation(() =>
          checkoutBranch(repository, account, targetBranch)
        )
      }
    )

    if (checkoutSuccessful !== true) {
      return
    }

    const status = await gitStore.loadStatus()
    return status?.currentBranch
  }

  /** This shouldn't be called directly. See `Dispatcher`. */
  public async _abortCherryPick(
    repository: Repository,
    sourceBranch: Branch | null
  ): Promise<void> {
    const gitStore = this.gitStoreCache.get(repository)

    await gitStore.performFailableOperation(() => abortCherryPick(repository))

    await this.checkoutBranchIfNotNull(repository, sourceBranch)
  }

  /** This shouldn't be called directly. See `Dispatcher`. */
  public _setCherryPickBranchCreated(
    repository: Repository,
    branchCreated: boolean
  ): void {
    const { multiCommitOperationState: opState } =
      this.repositoryStateCache.get(repository)

    if (
      opState === null ||
      opState.operationDetail.kind !== MultiCommitOperationKind.CherryPick
    ) {
      log.error(
        '[setCherryPickBranchCreated] - Not in cherry-pick operation state'
      )
      return
    }

    // An update is not emitted here because there is no need
    // to trigger a re-render at this point. (storing for later)
    this.repositoryStateCache.updateMultiCommitOperationState(
      repository,
      () => ({
        operationDetail: { ...opState.operationDetail, branchCreated },
      })
    )
  }

  /** This shouldn't be called directly. See `Dispatcher`. */
  public async _continueCherryPick(
    repository: Repository,
    files: ReadonlyArray<WorkingDirectoryFileChange>,
    manualResolutions: ReadonlyMap<string, ManualConflictResolution>
  ): Promise<CherryPickResult> {
    const progressCallback =
      this.getMultiCommitOperationProgressCallBack(repository)

    const gitStore = this.gitStoreCache.get(repository)
    const result = await gitStore.performFailableOperation(() =>
      continueCherryPick(repository, files, manualResolutions, progressCallback)
    )

    return result || CherryPickResult.Error
  }

  /** This shouldn't be called directly. See `Dispatcher`. */
  public async _setCherryPickProgressFromState(repository: Repository) {
    const snapshot = await getCherryPickSnapshot(repository)
    if (snapshot === null) {
      return
    }

    this.repositoryStateCache.updateMultiCommitOperationState(
      repository,
      () => ({
        progress: snapshot.progress,
      })
    )
  }

  /** This shouldn't be called directly. See `Dispatcher`. */
  public async _clearCherryPickingHead(
    repository: Repository,
    sourceBranch: Branch | null
  ): Promise<void> {
    if (!isCherryPickHeadFound(repository)) {
      return
    }

    const gitStore = this.gitStoreCache.get(repository)
    await gitStore.performFailableOperation(() => abortCherryPick(repository))

    await this.checkoutBranchIfNotNull(repository, sourceBranch)

    return this._refreshRepository(repository)
  }

  private async checkoutBranchIfNotNull(
    repository: Repository,
    sourceBranch: Branch | null
  ) {
    if (sourceBranch === null) {
      return
    }

    const gitStore = this.gitStoreCache.get(repository)
    await this.withAuthenticatingUser(repository, async (r, account) => {
      await gitStore.performFailableOperation(() =>
        checkoutBranch(repository, account, sourceBranch)
      )
    })
  }

  /** This shouldn't be called directly. See `Dispatcher`. */
  public async _setDragElement(dragElement: DragElement | null): Promise<void> {
    this.currentDragElement = dragElement
    this.emitUpdate()
  }

  /** This shouldn't be called directly. See `Dispatcher`. */
  public async _getBranchAheadBehind(
    repository: Repository,
    branch: Branch
  ): Promise<IAheadBehind | null> {
    return getBranchAheadBehind(repository, branch)
  }

  public _setLastThankYou(lastThankYou: ILastThankYou) {
    // don't update if same length and same version (assumption
    // is that update will be either adding a user or updating version)
    const sameVersion =
      this.lastThankYou !== undefined &&
      this.lastThankYou.version === lastThankYou.version

    const sameNumCheckedUsers =
      this.lastThankYou !== undefined &&
      this.lastThankYou.checkedUsers.length === lastThankYou.checkedUsers.length

    if (sameVersion && sameNumCheckedUsers) {
      return
    }

    setObject(lastThankYouKey, lastThankYou)
    this.lastThankYou = lastThankYou

    this.emitUpdate()
  }

  /** This shouldn't be called directly. See `Dispatcher`. */
  public async _reorderCommits(
    repository: Repository,
    commitsToReorder: ReadonlyArray<Commit>,
    beforeCommit: Commit | null,
    lastRetainedCommitRef: string | null
  ): Promise<RebaseResult> {
    if (commitsToReorder.length === 0) {
      log.error('[_reorder] - Unable to reorder. No commits provided.')
      return RebaseResult.Error
    }

    const progressCallback =
      this.getMultiCommitOperationProgressCallBack(repository)
    const gitStore = this.gitStoreCache.get(repository)
    const result = await gitStore.performFailableOperation(() =>
      reorder(
        repository,
        commitsToReorder,
        beforeCommit,
        lastRetainedCommitRef,
        progressCallback
      )
    )

    return result || RebaseResult.Error
  }

  /** This shouldn't be called directly. See `Dispatcher`. */
  public async _squash(
    repository: Repository,
    toSquash: ReadonlyArray<Commit>,
    squashOnto: Commit,
    lastRetainedCommitRef: string | null,
    commitContext: ICommitContext
  ): Promise<RebaseResult> {
    if (toSquash.length === 0) {
      log.error('[_squash] - Unable to squash. No commits provided.')
      return RebaseResult.Error
    }

    const progressCallback =
      this.getMultiCommitOperationProgressCallBack(repository)
    const commitMessage = await formatCommitMessage(repository, commitContext)
    const gitStore = this.gitStoreCache.get(repository)
    const result = await gitStore.performFailableOperation(() =>
      squash(
        repository,
        toSquash,
        squashOnto,
        lastRetainedCommitRef,
        commitMessage,
        progressCallback
      )
    )

    return result || RebaseResult.Error
  }

  /** This shouldn't be called directly. See `Dispatcher`. */
  public async _undoMultiCommitOperation(
    mcos: IMultiCommitOperationState,
    repository: Repository,
    commitsCount: number
  ): Promise<boolean> {
    const {
      branchesState,
      multiCommitOperationUndoState,
      changesState: { workingDirectory },
    } = this.repositoryStateCache.get(repository)
    const { operationDetail } = mcos
    const { kind } = operationDetail

    if (multiCommitOperationUndoState === null) {
      log.error(
        `[_undoMultiCommitOperation] - Could not undo ${kind}. There is no undo info available.`
      )
      return false
    }

    const { undoSha, branchName } = multiCommitOperationUndoState

    if (workingDirectory.files.length > 0) {
      log.error(
        `[_undoMultiCommitOperation] - Could not undo ${kind}. This would delete the local changes that exist on the branch.`
      )
      return false
    }

    const { tip } = branchesState
    if (tip.kind !== TipState.Valid || tip.branch.name !== branchName) {
      log.error(
        `[_undoMultiCommitOperation] - Could not undo ${kind}.  User no longer on branch the ${kind} occurred on.`
      )
      return false
    }

    if (undoSha === null) {
      log.error('[_undoMultiCommitOperation] - Could not determine undo sha')
      return false
    }

    // If a new branch is created as part of the cherry-pick,
    // We just want to delete it, no need to reset it.
    if (
      operationDetail.kind === MultiCommitOperationKind.CherryPick &&
      operationDetail.branchCreated
    ) {
      this._deleteBranch(
        repository,
        tip.branch,
        false,
        operationDetail.sourceBranch
      )
      return true
    }

    const gitStore = this.gitStoreCache.get(repository)
    const result = await gitStore.performFailableOperation(() =>
      reset(repository, GitResetMode.Hard, undoSha)
    )

    if (result !== true) {
      return false
    }

    let banner: Banner

    switch (kind) {
      case MultiCommitOperationKind.Squash:
        banner = {
          type: BannerType.SquashUndone,
          commitsCount,
        }
        break
      case MultiCommitOperationKind.Reorder:
        banner = {
          type: BannerType.ReorderUndone,
          commitsCount,
        }
        break
      case MultiCommitOperationKind.CherryPick:
        const sourceBranch =
          operationDetail.kind === MultiCommitOperationKind.CherryPick
            ? operationDetail.sourceBranch
            : null
        await this.checkoutBranchIfNotNull(repository, sourceBranch)
        banner = {
          type: BannerType.CherryPickUndone,
          targetBranchName: branchName,
          countCherryPicked: commitsCount,
        }
        break
      case MultiCommitOperationKind.Rebase:
      case MultiCommitOperationKind.Merge:
        throw new Error(
          `Unexpected multi commit operation kind to undo ${kind}`
        )
      default:
        assertNever(kind, `Unsupported multi operation kind to undo ${kind}`)
    }

    this._setBanner(banner)

    await this._loadStatus(repository)

    const stateAfter = this.repositoryStateCache.get(repository)
    // Cherry-pick doesn't require a force push but squash and reorder may. (rebase, merge not supported)
    if (
      stateAfter.branchesState.tip.kind === TipState.Valid &&
      kind !== MultiCommitOperationKind.CherryPick
    ) {
      this._addBranchToForcePushList(
        repository,
        stateAfter.branchesState.tip,
        tip.branch.tip.sha
      )
    }

    await this._refreshRepository(repository)

    return true
  }

  /** This shouldn't be called directly. See `Dispatcher`. */
  public _addBranchToForcePushList = (
    repository: Repository,
    tipWithBranch: IValidBranch,
    beforeChangeSha: string
  ) => {
    // if the commit id of the branch is unchanged, it can be excluded from
    // this list
    if (tipWithBranch.branch.tip.sha === beforeChangeSha) {
      return
    }

    const currentState = this.repositoryStateCache.get(repository)
    const { forcePushBranches } = currentState.branchesState

    const updatedMap = new Map<string, string>(forcePushBranches)
    updatedMap.set(
      tipWithBranch.branch.nameWithoutRemote,
      tipWithBranch.branch.tip.sha
    )

    this.repositoryStateCache.updateBranchesState(repository, () => ({
      forcePushBranches: updatedMap,
    }))
  }

  /** This shouldn't be called directly. See `Dispatcher`. */
  public _setMultiCommitOperationUndoState(
    repository: Repository,
    tip: IValidBranch
  ): void {
    // An update is not emitted here because there is no need
    // to trigger a re-render at this point. (storing for later)
    this.repositoryStateCache.updateMultiCommitOperationUndoState(
      repository,
      () => ({
        undoSha: getTipSha(tip),
        branchName: tip.branch.name,
      })
    )
  }

  /** This shouldn't be called directly. See `Dispatcher`. */
  public async _handleConflictsDetectedOnError(
    repository: Repository,
    currentBranch: string,
    theirBranch: string
  ): Promise<void> {
    const { multiCommitOperationState } =
      this.repositoryStateCache.get(repository)

    if (multiCommitOperationState === null) {
      const gitStore = this.gitStoreCache.get(repository)

      const targetBranch = gitStore.allBranches.find(
        branch => branch.name === currentBranch
      )

      if (targetBranch === undefined) {
        return
      }

      const sourceBranch = gitStore.allBranches.find(
        branch => branch.name === theirBranch
      )

      this._initializeMultiCommitOperation(
        repository,
        {
          kind: MultiCommitOperationKind.Merge,
          isSquash: false,
          sourceBranch: sourceBranch ?? null,
        },
        targetBranch,
        [],
        targetBranch.tip.sha
      )
    }

    this._setMultiCommitOperationStep(repository, {
      kind: MultiCommitOperationStepKind.ShowConflicts,
      conflictState: {
        kind: 'multiCommitOperation',
        manualResolutions: new Map<string, ManualConflictResolution>(),
        ourBranch: currentBranch,
        theirBranch,
      },
    })

    return this._showPopup({
      type: PopupType.MultiCommitOperation,
      repository,
    })
  }

  /** This shouldn't be called directly. See `Dispatcher`. */
  public async _setMultiCommitOperationStep(
    repository: Repository,
    step: MultiCommitOperationStep
  ): Promise<void> {
    this.repositoryStateCache.updateMultiCommitOperationState(
      repository,
      () => ({
        step,
      })
    )

    this.emitUpdate()
  }

  public _setMultiCommitOperationTargetBranch(
    repository: Repository,
    targetBranch: Branch
  ): void {
    this.repositoryStateCache.updateMultiCommitOperationState(
      repository,
      () => ({
        targetBranch,
      })
    )
  }

  /** This shouldn't be called directly. See `Dispatcher`. */
  public _endMultiCommitOperation(repository: Repository): void {
    this.repositoryStateCache.clearMultiCommitOperationState(repository)
    this.emitUpdate()
  }

  /** This shouldn't be called directly. See `Dispatcher`. */
  public _initializeMultiCommitOperation(
    repository: Repository,
    operationDetail: MultiCommitOperationDetail,
    targetBranch: Branch | null,
    commits: ReadonlyArray<Commit | CommitOneLine>,
    originalBranchTip: string | null,
    emitUpdate: boolean = true
  ): void {
    this.repositoryStateCache.initializeMultiCommitOperationState(repository, {
      step: {
        kind: MultiCommitOperationStepKind.ShowProgress,
      },
      operationDetail,
      progress: {
        kind: 'multiCommitOperation',
        currentCommitSummary: commits.length > 0 ? commits[0].summary : '',
        position: 1,
        totalCommitCount: commits.length,
        value: 0,
      },
      userHasResolvedConflicts: false,
      originalBranchTip,
      targetBranch,
    })

    if (!emitUpdate) {
      return
    }

    this.emitUpdate()
  }

  public _setShowCIStatusPopover(showCIStatusPopover: boolean) {
    if (this.showCIStatusPopover !== showCIStatusPopover) {
      this.showCIStatusPopover = showCIStatusPopover
      this.emitUpdate()
    }
  }

  public _toggleCIStatusPopover() {
    this.showCIStatusPopover = !this.showCIStatusPopover
    this.emitUpdate()
  }

  private onChecksFailedNotification = async (
    repository: RepositoryWithGitHubRepository,
    pullRequest: PullRequest,
    commitMessage: string,
    commitSha: string,
    checks: ReadonlyArray<IRefCheck>
  ) => {
    const selectedRepository =
      this.selectedRepository ?? (await this._selectRepository(repository))

    const popup: Popup = {
      type: PopupType.PullRequestChecksFailed,
      pullRequest,
      repository,
      shouldChangeRepository: true,
      commitMessage,
      commitSha,
      checks,
    }

    // If the repository doesn't match the one from the notification, just show
    // the popup which will suggest to switch to that repo.
    if (
      selectedRepository === null ||
      selectedRepository.hash !== repository.hash
    ) {
      this.statsStore.recordChecksFailedDialogOpen()
      return this._showPopup(popup)
    }

    const state = this.repositoryStateCache.get(repository)

    const { branchesState } = state
    const { tip } = branchesState
    const currentBranch = tip.kind === TipState.Valid ? tip.branch : null

    if (currentBranch !== null && currentBranch.name === pullRequest.head.ref) {
      // If it's the same branch, just show the existing CI check run popover
      this._setShowCIStatusPopover(true)
    } else {
      this.statsStore.recordChecksFailedDialogOpen()

      // If there is no current branch or it's different than the PR branch,
      // show the checks failed dialog, but it won't offer to switch to the
      // repository.
      return this._showPopup({
        ...popup,
        shouldChangeRepository: false,
      })
    }
  }

  private onPullRequestReviewSubmitNotification = async (
    repository: RepositoryWithGitHubRepository,
    pullRequest: PullRequest,
    review: ValidNotificationPullRequestReview
  ) => {
    const selectedRepository =
      this.selectedRepository ?? (await this._selectRepository(repository))

    const state = this.repositoryStateCache.get(repository)

    const { branchesState } = state
    const { tip } = branchesState
    const currentBranch = tip.kind === TipState.Valid ? tip.branch : null

    return this._showPopup({
      type: PopupType.PullRequestReview,
      shouldCheckoutBranch:
        currentBranch !== null && currentBranch.name !== pullRequest.head.ref,
      shouldChangeRepository:
        selectedRepository === null ||
        selectedRepository.hash !== repository.hash,
      review,
      pullRequest,
      repository,
    })
  }

  private onPullRequestCommentNotification = async (
    repository: RepositoryWithGitHubRepository,
    pullRequest: PullRequest,
    comment: IAPIComment
  ) => {
    const selectedRepository =
      this.selectedRepository ?? (await this._selectRepository(repository))

    const state = this.repositoryStateCache.get(repository)

    const { branchesState } = state
    const { tip } = branchesState
    const currentBranch = tip.kind === TipState.Valid ? tip.branch : null

    return this._showPopup({
      type: PopupType.PullRequestComment,
      shouldCheckoutBranch:
        currentBranch !== null && currentBranch.name !== pullRequest.head.ref,
      shouldChangeRepository:
        selectedRepository === null ||
        selectedRepository.hash !== repository.hash,
      comment,
      pullRequest,
      repository,
    })
  }

  public async _startPullRequest(repository: Repository) {
<<<<<<< HEAD
    const { tip, defaultBranch } =
      this.repositoryStateCache.get(repository).branchesState
=======
    await this._fetch(repository, FetchType.UserInitiatedTask)

    const { branchesState } = this.repositoryStateCache.get(repository)
    const { defaultBranch, tip } = branchesState
>>>>>>> 25320420

    if (tip.kind !== TipState.Valid) {
      // Shouldn't even be able to get here if so - just a type check
      return
    }

    const currentBranch = tip.branch
    this._initializePullRequestPreview(repository, defaultBranch, currentBranch)
  }

  private async _initializePullRequestPreview(
    repository: Repository,
    baseBranch: Branch | null,
    currentBranch: Branch
  ) {
    if (baseBranch === null) {
      this.showPullRequestPopupNoBaseBranch(repository, currentBranch)
      return
    }

    const gitStore = this.gitStoreCache.get(repository)

    const pullRequestCommits = await gitStore.getCommitsBetweenBranches(
      baseBranch,
      currentBranch
    )

    const commitsBetweenBranches = pullRequestCommits.map(c => c.sha)

    // A user may compare two branches with no changes between them.
    const emptyChangeSet = { files: [], linesAdded: 0, linesDeleted: 0 }
    const changesetData =
      commitsBetweenBranches.length > 0
        ? await gitStore.performFailableOperation(() =>
            getBranchMergeBaseChangedFiles(
              repository,
              baseBranch.name,
              currentBranch.name,
              commitsBetweenBranches[0]
            )
          )
        : emptyChangeSet

    if (changesetData === undefined) {
      return
    }

    const hasMergeBase = changesetData !== null
    // We don't care how many commits exist on the unrelated history that
    // can't be merged.
    const commitSHAs = hasMergeBase ? commitsBetweenBranches : []

    this.repositoryStateCache.initializePullRequestState(repository, {
      baseBranch,
      commitSHAs,
      commitSelection: {
        shas: commitSHAs,
        shasInDiff: commitSHAs,
        isContiguous: true,
        changesetData: changesetData ?? emptyChangeSet,
        file: null,
        diff: null,
      },
      mergeStatus:
        commitSHAs.length > 0 || !hasMergeBase
          ? {
              kind: hasMergeBase
                ? ComputedAction.Loading
                : ComputedAction.Invalid,
            }
          : null,
    })

    this.emitUpdate()

    if (commitSHAs.length > 0) {
      this.setupPRMergeTreePromise(repository, baseBranch, currentBranch)
    }

    if (changesetData !== null && changesetData.files.length > 0) {
      await this._changePullRequestFileSelection(
        repository,
        changesetData.files[0]
      )
    }

    this.showPullRequestPopup(repository, currentBranch, commitSHAs)
  }

  public showPullRequestPopupNoBaseBranch(
    repository: Repository,
    currentBranch: Branch
  ) {
    this.repositoryStateCache.initializePullRequestState(repository, {
      baseBranch: null,
      commitSHAs: null,
      commitSelection: null,
      mergeStatus: null,
    })

    this.emitUpdate()

    this.showPullRequestPopup(repository, currentBranch, [])
  }

  public showPullRequestPopup(
    repository: Repository,
    currentBranch: Branch,
    commitSHAs: ReadonlyArray<string>
  ) {
    if (this.popupManager.areTherePopupsOfType(PopupType.StartPullRequest)) {
      return
    }

    this.statsStore.recordPreviewedPullRequest()

    const { branchesState, localCommitSHAs } =
      this.repositoryStateCache.get(repository)
    const { allBranches, recentBranches, defaultBranch, currentPullRequest } =
      branchesState
    const gitStore = this.gitStoreCache.get(repository)
    /*  We only want branches that are also on dotcom such that, when we ask a
     *  user to create a pull request, the base branch also exists on dotcom.
     */
    const remote = isForkedRepositoryContributingToParent(repository)
      ? UpstreamRemoteName
      : gitStore.defaultRemote?.name
    const prBaseBranches = allBranches.filter(
      b => b.upstreamRemoteName === remote || b.remoteName === remote
    )
    const prRecentBaseBranches = recentBranches.filter(
      b => b.upstreamRemoteName === remote || b.remoteName === remote
    )
    const { imageDiffType, selectedExternalEditor, showSideBySideDiff } =
      this.getState()

    const nonLocalCommitSHA =
      commitSHAs.length > 0 && !localCommitSHAs.includes(commitSHAs[0])
        ? commitSHAs[0]
        : null

    this._showPopup({
      type: PopupType.StartPullRequest,
      prBaseBranches,
      prRecentBaseBranches,
      currentBranch,
      defaultBranch,
      imageDiffType,
      repository,
      externalEditorLabel: selectedExternalEditor ?? undefined,
      nonLocalCommitSHA,
      showSideBySideDiff,
      currentBranchHasPullRequest: currentPullRequest !== null,
    })
  }

  public async _changePullRequestFileSelection(
    repository: Repository,
    file: CommittedFileChange
  ): Promise<void> {
    const { branchesState, pullRequestState } =
      this.repositoryStateCache.get(repository)

    if (
      branchesState.tip.kind !== TipState.Valid ||
      pullRequestState === null
    ) {
      return
    }

    const currentBranch = branchesState.tip.branch
    const { baseBranch, commitSHAs } = pullRequestState
    if (commitSHAs === null || baseBranch === null) {
      return
    }

    this.repositoryStateCache.updatePullRequestCommitSelection(
      repository,
      () => ({
        file,
        diff: null,
      })
    )

    this.emitUpdate()

    if (commitSHAs.length === 0) {
      // Shouldn't happen at this point, but if so moving forward doesn't
      // make sense
      return
    }

    const diff =
      (await this.gitStoreCache
        .get(repository)
        .performFailableOperation(() =>
          getBranchMergeBaseDiff(
            repository,
            file,
            baseBranch.name,
            currentBranch.name,
            this.hideWhitespaceInPullRequestDiff,
            commitSHAs[0]
          )
        )) ?? null

    const { pullRequestState: stateAfterLoad } =
      this.repositoryStateCache.get(repository)
    const selectedFileAfterDiffLoad = stateAfterLoad?.commitSelection?.file

    if (selectedFileAfterDiffLoad?.id !== file.id) {
      // this means user has clicked on another file since loading the diff
      return
    }

    this.repositoryStateCache.updatePullRequestCommitSelection(
      repository,
      () => ({
        diff,
      })
    )

    this.emitUpdate()
  }

  public _setPullRequestFileListWidth(width: number): Promise<void> {
    this.pullRequestFileListWidth = {
      ...this.pullRequestFileListWidth,
      value: width,
    }
    setNumber(pullRequestFileListConfigKey, width)
    this.updatePullRequestResizableConstraints()
    this.emitUpdate()

    return Promise.resolve()
  }

  public _resetPullRequestFileListWidth(): Promise<void> {
    this.pullRequestFileListWidth = {
      ...this.pullRequestFileListWidth,
      value: defaultPullRequestFileListWidth,
    }
    localStorage.removeItem(pullRequestFileListConfigKey)
    this.updatePullRequestResizableConstraints()
    this.emitUpdate()

    return Promise.resolve()
  }

  public _updatePullRequestBaseBranch(
    repository: Repository,
    baseBranch: Branch
  ) {
    const { branchesState, pullRequestState } =
      this.repositoryStateCache.get(repository)
    const { tip } = branchesState

    if (tip.kind !== TipState.Valid) {
      return
    }

    if (pullRequestState === null) {
      // This would mean the user submitted PR after requesting base branch
      // update.
      return
    }

    this._initializePullRequestPreview(repository, baseBranch, tip.branch)
  }

  private setupPRMergeTreePromise(
    repository: Repository,
    baseBranch: Branch,
    compareBranch: Branch
  ) {
    this.setupMergabilityPromise(repository, baseBranch, compareBranch).then(
      (mergeStatus: MergeTreeResult | null) => {
        this.repositoryStateCache.updatePullRequestState(repository, () => ({
          mergeStatus,
        }))
        this.emitUpdate()
      }
    )
  }

  public _quitApp(evenIfUpdating: boolean) {
    if (evenIfUpdating) {
      sendWillQuitEvenIfUpdatingSync()
    }

    quitApp()
  }

  public _cancelQuittingApp() {
    sendCancelQuittingSync()
  }

  public _setPullRequestSuggestedNextAction(
    value: PullRequestSuggestedNextAction
  ) {
    this.pullRequestSuggestedNextAction = value

    localStorage.setItem(pullRequestSuggestedNextActionKey, value)

    this.emitUpdate()
  }

  private isResizePaneActive() {
    if (document.activeElement === null) {
      return false
    }

    const appMenuBar = document.getElementById('app-menu-bar')

    // Don't track windows menu items as focused elements for keeping
    // track of recently focused elements we want to act upon
    if (appMenuBar?.contains(document.activeElement)) {
      return this.resizablePaneActive
    }

    return (
      document.activeElement.closest(`.${resizableComponentClass}`) !== null
    )
  }

  public _appFocusedElementChanged() {
    const resizablePaneActive = this.isResizePaneActive()

    if (resizablePaneActive !== this.resizablePaneActive) {
      this.resizablePaneActive = resizablePaneActive
      this.emitUpdate()
    }
  }
}

/**
 * Map the cached state of the compare view to an action
 * to perform which is then used to compute the compare
 * view contents.
 */
function getInitialAction(
  cachedState: IDisplayHistory | ICompareBranch
): CompareAction {
  if (cachedState.kind === HistoryTabMode.History) {
    return {
      kind: HistoryTabMode.History,
    }
  }

  const { comparisonMode, comparisonBranch } = cachedState

  return {
    kind: HistoryTabMode.Compare,
    comparisonMode,
    branch: comparisonBranch,
  }
}

function userIsStartingMultiCommitOperation(
  currentPopup: Popup | null,
  state: IMultiCommitOperationState | null
) {
  if (currentPopup === null || state === null) {
    return false
  }

  if (currentPopup.type !== PopupType.MultiCommitOperation) {
    return false
  }

  if (
    state.step.kind === MultiCommitOperationStepKind.ChooseBranch ||
    state.step.kind === MultiCommitOperationStepKind.WarnForcePush ||
    state.step.kind === MultiCommitOperationStepKind.ShowProgress
  ) {
    return true
  }

  return false
}

function isLocalChangesOverwrittenError(error: Error): boolean {
  if (error instanceof ErrorWithMetadata) {
    return isLocalChangesOverwrittenError(error.underlyingError)
  }

  return (
    error instanceof GitError &&
    error.result.gitError === DugiteError.LocalChangesOverwritten
  )
}

function constrain(
  value: IConstrainedValue | number,
  min = -Infinity,
  max = Infinity
): IConstrainedValue {
  // Match CSS's behavior where min-width takes precedence over max-width
  // See https://stackoverflow.com/a/16063871
  const constrainedMax = max < min ? min : max
  return {
    value: typeof value === 'number' ? value : value.value,
    min,
    max: constrainedMax,
  }
}<|MERGE_RESOLUTION|>--- conflicted
+++ resolved
@@ -12,7 +12,7 @@
 } from '.'
 import { Account } from '../../models/account'
 import { AppMenu, IMenu } from '../../models/app-menu'
-import { Author } from '../../models/author'
+import { IAuthor } from '../../models/author'
 import { Branch, BranchType, IAheadBehind } from '../../models/branch'
 import { BranchesTab } from '../../models/branches-tab'
 import { CloneRepositoryTab } from '../../models/clone-repository-tab'
@@ -47,7 +47,7 @@
   isRepositoryWithGitHubRepository,
   RepositoryWithGitHubRepository,
   getNonForkGitHubRepository,
-  isForkedRepositoryContributingToParent,
+  isRepositoryAForkContributingToParent,
 } from '../../models/repository'
 import {
   CommittedFileChange,
@@ -73,6 +73,7 @@
   ApplicationTheme,
   getCurrentlyAppliedTheme,
   getPersistedThemeName,
+  ICustomTheme,
   setPersistedTheme,
 } from '../../ui/lib/application-theme'
 import {
@@ -94,7 +95,6 @@
   IAPIOrganization,
   getEndpointForRepository,
   IAPIFullRepository,
-  IAPIComment,
 } from '../api'
 import { shell } from '../app-shell'
 import {
@@ -231,7 +231,7 @@
 } from './updates/changes-state'
 import { ManualConflictResolution } from '../../models/manual-conflict-resolution'
 import { BranchPruner } from './helpers/branch-pruner'
-import { enableMoveStash } from '../feature-flag'
+import { enableMultiCommitDiffs } from '../feature-flag'
 import { Banner, BannerType } from '../../models/banner'
 import { ComputedAction } from '../../models/computed-action'
 import {
@@ -239,7 +239,6 @@
   getLastDesktopStashEntryForBranch,
   popStashEntry,
   dropDesktopStashEntry,
-  moveStashEntry,
 } from '../git/stash'
 import {
   UncommittedChangesStrategy,
@@ -316,8 +315,6 @@
 import { ValidNotificationPullRequestReview } from '../valid-notification-pull-request-review'
 import { determineMergeability } from '../git/merge-tree'
 import { PopupManager } from '../popup-manager'
-import { resizableComponentClass } from '../../ui/resizable'
-import { compare } from '../compare'
 
 const LastSelectedRepositoryIDKey = 'last-selected-repository-id'
 
@@ -391,6 +388,7 @@
 const MaxInvalidFoldersToDisplay = 3
 
 const lastThankYouKey = 'version-and-users-of-last-thank-you'
+const customThemeKey = 'custom-theme-key'
 const pullRequestSuggestedNextActionKey =
   'pull-request-suggested-next-action-key'
 
@@ -450,7 +448,6 @@
 
   private windowState: WindowState | null = null
   private windowZoomFactor: number = 1
-  private resizablePaneActive = false
   private isUpdateAvailableBannerVisible: boolean = false
   private isUpdateShowcaseVisible: boolean = false
 
@@ -498,6 +495,7 @@
 
   private selectedBranchesTab = BranchesTab.Branches
   private selectedTheme = ApplicationTheme.System
+  private customTheme?: ICustomTheme
   private currentTheme: ApplicableTheme = ApplicationTheme.Light
 
   private useWindowsOpenSSH: boolean = false
@@ -602,10 +600,6 @@
 
     this.notificationsStore.onPullRequestReviewSubmitNotification(
       this.onPullRequestReviewSubmitNotification
-    )
-
-    this.notificationsStore.onPullRequestCommentNotification(
-      this.onPullRequestCommentNotification
     )
 
     onShowInstallingUpdate(this.onShowInstallingUpdate)
@@ -938,7 +932,6 @@
       selectedState: this.getSelectedState(),
       signInState: this.signInStore.getState(),
       currentPopup: this.popupManager.currentPopup,
-      allPopups: this.popupManager.allPopups,
       currentFoldout: this.currentFoldout,
       errorCount: this.popupManager.getPopupsOfType(PopupType.Error).length,
       showWelcomeFlow: this.showWelcomeFlow,
@@ -976,6 +969,7 @@
       selectedCloneRepositoryTab: this.selectedCloneRepositoryTab,
       selectedBranchesTab: this.selectedBranchesTab,
       selectedTheme: this.selectedTheme,
+      customTheme: this.customTheme,
       currentTheme: this.currentTheme,
       apiRepositories: this.apiRepositoriesStore.getState(),
       useWindowsOpenSSH: this.useWindowsOpenSSH,
@@ -988,7 +982,6 @@
       showCIStatusPopover: this.showCIStatusPopover,
       notificationsEnabled: getNotificationsEnabled(),
       pullRequestSuggestedNextAction: this.pullRequestSuggestedNextAction,
-      resizablePaneActive: this.resizablePaneActive,
     }
   }
 
@@ -1181,11 +1174,7 @@
       return
     }
 
-    const shasInDiff = this.getShasInDiff(
-      this.orderShasByHistory(repository, shas),
-      isContiguous,
-      commitLookup
-    )
+    const shasInDiff = this.getShasInDiff(shas, isContiguous, commitLookup)
 
     if (shas.length > 1 && isContiguous) {
       this.recordMultiCommitDiff(shas, shasInDiff, compareState)
@@ -1254,28 +1243,32 @@
     isContiguous: boolean,
     commitLookup: Map<string, Commit>
   ) {
+    const shasInDiff = new Array<string>()
+
     if (selectedShas.length <= 1 || !isContiguous) {
       return selectedShas
     }
 
-    const shasInDiff = new Set<string>()
-    const selected = new Set(selectedShas)
     const shasToTraverse = [selectedShas.at(-1)]
-    let sha
-
-    while ((sha = shasToTraverse.pop()) !== undefined) {
-      if (!shasInDiff.has(sha)) {
-        shasInDiff.add(sha)
-
-        commitLookup.get(sha)?.parentSHAs?.forEach(parentSha => {
-          if (selected.has(parentSha) && !shasInDiff.has(parentSha)) {
-            shasToTraverse.push(parentSha)
-          }
-        })
-      }
-    }
-
-    return Array.from(shasInDiff)
+    do {
+      const currentSha = shasToTraverse.pop()
+      if (currentSha === undefined) {
+        continue
+      }
+
+      shasInDiff.push(currentSha)
+
+      // shas are selection of history -> should be in lookup ->  `|| []` is for typing sake
+      const parentSHAs = commitLookup.get(currentSha)?.parentSHAs || []
+
+      const parentsInSelection = parentSHAs.filter(parentSha =>
+        selectedShas.includes(parentSha)
+      )
+
+      shasToTraverse.push(...parentsInSelection)
+    } while (shasToTraverse.length > 0)
+
+    return shasInDiff
   }
 
   private updateOrSelectFirstCommit(
@@ -1559,17 +1552,17 @@
     const state = this.repositoryStateCache.get(repository)
     const { commitSelection } = state
     const { shas: currentSHAs, isContiguous } = commitSelection
-    if (currentSHAs.length === 0 || (currentSHAs.length > 1 && !isContiguous)) {
+    if (
+      currentSHAs.length === 0 ||
+      (currentSHAs.length > 1 && (!enableMultiCommitDiffs() || !isContiguous))
+    ) {
       return
     }
 
     const gitStore = this.gitStoreCache.get(repository)
     const changesetData = await gitStore.performFailableOperation(() =>
       currentSHAs.length > 1
-        ? getCommitRangeChangedFiles(
-            repository,
-            this.orderShasByHistory(repository, currentSHAs)
-          )
+        ? getCommitRangeChangedFiles(repository, currentSHAs)
         : getChangedFiles(repository, currentSHAs[0])
     )
     if (!changesetData) {
@@ -1639,7 +1632,7 @@
       }
     }
 
-    if (shas.length > 1 && !isContiguous) {
+    if (shas.length > 1 && (!enableMultiCommitDiffs() || !isContiguous)) {
       return
     }
 
@@ -1648,7 +1641,7 @@
         ? await getCommitRangeDiff(
             repository,
             file,
-            this.orderShasByHistory(repository, shas),
+            shas,
             this.hideWhitespaceInHistoryDiff
           )
         : await getCommitDiff(
@@ -2089,10 +2082,14 @@
     this.showSideBySideDiff = getShowSideBySideDiff()
 
     this.selectedTheme = getPersistedThemeName()
+    this.customTheme = getObject<ICustomTheme>(customThemeKey)
     // Make sure the persisted theme is applied
     setPersistedTheme(this.selectedTheme)
 
-    this.currentTheme = await getCurrentlyAppliedTheme()
+    this.currentTheme =
+      this.selectedTheme !== ApplicationTheme.HighContrast
+        ? await getCurrentlyAppliedTheme()
+        : this.selectedTheme
 
     themeChangeMonitor.onThemeChanged(theme => {
       this.currentTheme = theme
@@ -3253,8 +3250,6 @@
       return
     }
 
-    // loadBranches needs the default remote to determine the default branch
-    await gitStore.loadRemotes()
     await gitStore.loadBranches()
 
     const section = state.selectedSection
@@ -3272,6 +3267,7 @@
     }
 
     await Promise.all([
+      gitStore.loadRemotes(),
       gitStore.updateLastFetched(),
       gitStore.loadStashEntries(),
       this._refreshAuthor(repository),
@@ -4007,17 +4003,9 @@
     newName: string
   ): Promise<void> {
     const gitStore = this.gitStoreCache.get(repository)
-    await gitStore.performFailableOperation(async () => {
-      await renameBranch(repository, branch, newName)
-
-      if (enableMoveStash()) {
-        const stashEntry = gitStore.desktopStashEntries.get(branch.name)
-
-        if (stashEntry) {
-          await moveStashEntry(repository, stashEntry, newName)
-        }
-      }
-    })
+    await gitStore.performFailableOperation(() =>
+      renameBranch(repository, branch, newName)
+    )
 
     return this._refreshRepository(repository)
   }
@@ -4560,8 +4548,6 @@
       await this.performPush(repository, account)
     }
 
-    await gitStore.refreshDefaultBranch()
-
     return this.repositoryWithRefreshedGitHubRepository(repository)
   }
 
@@ -6116,7 +6102,7 @@
 
     const { parent, owner, name, htmlURL } = gitHubRepository
     const isForkContributingToParent =
-      isForkedRepositoryContributingToParent(repository)
+      isRepositoryAForkContributingToParent(repository)
 
     const baseForkPreface =
       isForkContributingToParent && parent !== null
@@ -6313,7 +6299,7 @@
    */
   public _setCoAuthors(
     repository: Repository,
-    coAuthors: ReadonlyArray<Author>
+    coAuthors: ReadonlyArray<IAuthor>
   ) {
     this.gitStoreCache.get(repository).setCoAuthors(coAuthors)
     return Promise.resolve()
@@ -6325,6 +6311,20 @@
   public _setSelectedTheme(theme: ApplicationTheme) {
     setPersistedTheme(theme)
     this.selectedTheme = theme
+    if (theme === ApplicationTheme.HighContrast) {
+      this.currentTheme = theme
+    }
+    this.emitUpdate()
+
+    return Promise.resolve()
+  }
+
+  /**
+   * Set the custom application-wide theme
+   */
+  public _setCustomTheme(theme: ICustomTheme) {
+    setObject(customThemeKey, theme)
+    this.customTheme = theme
     this.emitUpdate()
 
     return Promise.resolve()
@@ -6655,30 +6655,9 @@
   ) {
     const { compareState } = this.repositoryStateCache.get(repository)
     const { commitSHAs } = compareState
-    const commitIndexBySha = new Map(commitSHAs.map((sha, i) => [sha, i]))
-
-    return [...commits].sort((a, b) =>
-      compare(commitIndexBySha.get(b.sha), commitIndexBySha.get(a.sha))
-    )
-  }
-
-  /**
-   * Multi selection on the commit list can give an order of 1, 5, 3 if that is
-   * how the user selected them. However, sometimes we want them in
-   * chronological ordering of the commits such as when get a range files
-   * changed. Thus, assuming 1 is the first commit made by the user and 5 is the
-   * last. We want the order to be, 1, 3, 5.
-   */
-  private orderShasByHistory(
-    repository: Repository,
-    commits: ReadonlyArray<string>
-  ) {
-    const { compareState } = this.repositoryStateCache.get(repository)
-    const { commitSHAs } = compareState
-    const commitIndexBySha = new Map(commitSHAs.map((sha, i) => [sha, i]))
-
-    return [...commits].sort((a, b) =>
-      compare(commitIndexBySha.get(b), commitIndexBySha.get(a))
+
+    return [...commits].sort(
+      (a, b) => commitSHAs.indexOf(b.sha) - commitSHAs.indexOf(a.sha)
     )
   }
 
@@ -7320,7 +7299,8 @@
   private onPullRequestReviewSubmitNotification = async (
     repository: RepositoryWithGitHubRepository,
     pullRequest: PullRequest,
-    review: ValidNotificationPullRequestReview
+    review: ValidNotificationPullRequestReview,
+    numberOfComments: number
   ) => {
     const selectedRepository =
       this.selectedRepository ?? (await this._selectRepository(repository))
@@ -7341,66 +7321,30 @@
       review,
       pullRequest,
       repository,
+      numberOfComments,
     })
   }
 
-  private onPullRequestCommentNotification = async (
-    repository: RepositoryWithGitHubRepository,
-    pullRequest: PullRequest,
-    comment: IAPIComment
-  ) => {
-    const selectedRepository =
-      this.selectedRepository ?? (await this._selectRepository(repository))
-
-    const state = this.repositoryStateCache.get(repository)
-
-    const { branchesState } = state
-    const { tip } = branchesState
-    const currentBranch = tip.kind === TipState.Valid ? tip.branch : null
-
-    return this._showPopup({
-      type: PopupType.PullRequestComment,
-      shouldCheckoutBranch:
-        currentBranch !== null && currentBranch.name !== pullRequest.head.ref,
-      shouldChangeRepository:
-        selectedRepository === null ||
-        selectedRepository.hash !== repository.hash,
-      comment,
-      pullRequest,
-      repository,
-    })
-  }
-
   public async _startPullRequest(repository: Repository) {
-<<<<<<< HEAD
-    const { tip, defaultBranch } =
-      this.repositoryStateCache.get(repository).branchesState
-=======
     await this._fetch(repository, FetchType.UserInitiatedTask)
 
     const { branchesState } = this.repositoryStateCache.get(repository)
     const { defaultBranch, tip } = branchesState
->>>>>>> 25320420
-
-    if (tip.kind !== TipState.Valid) {
-      // Shouldn't even be able to get here if so - just a type check
-      return
-    }
-
+
+    if (defaultBranch === null || tip.kind !== TipState.Valid) {
+      return
+    }
     const currentBranch = tip.branch
     this._initializePullRequestPreview(repository, defaultBranch, currentBranch)
   }
 
   private async _initializePullRequestPreview(
     repository: Repository,
-    baseBranch: Branch | null,
+    baseBranch: Branch,
     currentBranch: Branch
   ) {
-    if (baseBranch === null) {
-      this.showPullRequestPopupNoBaseBranch(repository, currentBranch)
-      return
-    }
-
+    const { branchesState, localCommitSHAs } =
+      this.repositoryStateCache.get(repository)
     const gitStore = this.gitStoreCache.get(repository)
 
     const pullRequestCommits = await gitStore.getCommitsBetweenBranches(
@@ -7467,45 +7411,16 @@
       )
     }
 
-    this.showPullRequestPopup(repository, currentBranch, commitSHAs)
-  }
-
-  public showPullRequestPopupNoBaseBranch(
-    repository: Repository,
-    currentBranch: Branch
-  ) {
-    this.repositoryStateCache.initializePullRequestState(repository, {
-      baseBranch: null,
-      commitSHAs: null,
-      commitSelection: null,
-      mergeStatus: null,
-    })
-
-    this.emitUpdate()
-
-    this.showPullRequestPopup(repository, currentBranch, [])
-  }
-
-  public showPullRequestPopup(
-    repository: Repository,
-    currentBranch: Branch,
-    commitSHAs: ReadonlyArray<string>
-  ) {
     if (this.popupManager.areTherePopupsOfType(PopupType.StartPullRequest)) {
       return
     }
 
-    this.statsStore.recordPreviewedPullRequest()
-
-    const { branchesState, localCommitSHAs } =
-      this.repositoryStateCache.get(repository)
     const { allBranches, recentBranches, defaultBranch, currentPullRequest } =
       branchesState
-    const gitStore = this.gitStoreCache.get(repository)
     /*  We only want branches that are also on dotcom such that, when we ask a
      *  user to create a pull request, the base branch also exists on dotcom.
      */
-    const remote = isForkedRepositoryContributingToParent(repository)
+    const remote = isRepositoryAForkContributingToParent(repository)
       ? UpstreamRemoteName
       : gitStore.defaultRemote?.name
     const prBaseBranches = allBranches.filter(
@@ -7516,11 +7431,6 @@
     )
     const { imageDiffType, selectedExternalEditor, showSideBySideDiff } =
       this.getState()
-
-    const nonLocalCommitSHA =
-      commitSHAs.length > 0 && !localCommitSHAs.includes(commitSHAs[0])
-        ? commitSHAs[0]
-        : null
 
     this._showPopup({
       type: PopupType.StartPullRequest,
@@ -7531,7 +7441,10 @@
       imageDiffType,
       repository,
       externalEditorLabel: selectedExternalEditor ?? undefined,
-      nonLocalCommitSHA,
+      nonLocalCommitSHA:
+        commitSHAs.length > 0 && !localCommitSHAs.includes(commitSHAs[0])
+          ? commitSHAs[0]
+          : null,
       showSideBySideDiff,
       currentBranchHasPullRequest: currentPullRequest !== null,
     })
@@ -7553,7 +7466,7 @@
 
     const currentBranch = branchesState.tip.branch
     const { baseBranch, commitSHAs } = pullRequestState
-    if (commitSHAs === null || baseBranch === null) {
+    if (commitSHAs === null) {
       return
     }
 
@@ -7687,33 +7600,6 @@
 
     this.emitUpdate()
   }
-
-  private isResizePaneActive() {
-    if (document.activeElement === null) {
-      return false
-    }
-
-    const appMenuBar = document.getElementById('app-menu-bar')
-
-    // Don't track windows menu items as focused elements for keeping
-    // track of recently focused elements we want to act upon
-    if (appMenuBar?.contains(document.activeElement)) {
-      return this.resizablePaneActive
-    }
-
-    return (
-      document.activeElement.closest(`.${resizableComponentClass}`) !== null
-    )
-  }
-
-  public _appFocusedElementChanged() {
-    const resizablePaneActive = this.isResizePaneActive()
-
-    if (resizablePaneActive !== this.resizablePaneActive) {
-      this.resizablePaneActive = resizablePaneActive
-      this.emitUpdate()
-    }
-  }
 }
 
 /**
@@ -7778,12 +7664,5 @@
   min = -Infinity,
   max = Infinity
 ): IConstrainedValue {
-  // Match CSS's behavior where min-width takes precedence over max-width
-  // See https://stackoverflow.com/a/16063871
-  const constrainedMax = max < min ? min : max
-  return {
-    value: typeof value === 'number' ? value : value.value,
-    min,
-    max: constrainedMax,
-  }
+  return { value: typeof value === 'number' ? value : value.value, min, max }
 }