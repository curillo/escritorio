import * as Path from 'path'
import { ipcRenderer, remote } from 'electron'
import { pathExists } from 'fs-extra'
import { escape } from 'querystring'
import {
  AccountsStore,
  CloningRepositoriesStore,
  GitHubUserStore,
  GitStore,
  IssuesStore,
  PullRequestCoordinator,
  RepositoriesStore,
  SignInStore,
} from '.'
import { Account } from '../../models/account'
import { AppMenu, IMenu } from '../../models/app-menu'
import { IAuthor } from '../../models/author'
import { Branch, BranchType, IAheadBehind } from '../../models/branch'
import { BranchesTab } from '../../models/branches-tab'
import { CloneRepositoryTab } from '../../models/clone-repository-tab'
import { CloningRepository } from '../../models/cloning-repository'
import { Commit, ICommitContext, CommitOneLine } from '../../models/commit'
import {
  DiffSelection,
  DiffSelectionType,
  DiffType,
  ImageDiffType,
  ITextDiff,
} from '../../models/diff'
import { FetchType } from '../../models/fetch'
import {
  GitHubRepository,
  hasWritePermission,
} from '../../models/github-repository'
import { PullRequest } from '../../models/pull-request'
import {
  forkPullRequestRemoteName,
  IRemote,
  remoteEquals,
} from '../../models/remote'
import {
  ILocalRepositoryState,
  nameOf,
  Repository,
  isRepositoryWithGitHubRepository,
  RepositoryWithGitHubRepository,
  getNonForkGitHubRepository,
} from '../../models/repository'
import {
  CommittedFileChange,
  WorkingDirectoryFileChange,
  WorkingDirectoryStatus,
  AppFileStatusKind,
} from '../../models/status'
import { TipState, tipEquals, IValidBranch } from '../../models/tip'
import { ICommitMessage } from '../../models/commit-message'
import {
  Progress,
  ICheckoutProgress,
  IFetchProgress,
  IRevertProgress,
  IMultiCommitOperationProgress,
} from '../../models/progress'
import { Popup, PopupType } from '../../models/popup'
import { IGitAccount } from '../../models/git-account'
import { themeChangeMonitor } from '../../ui/lib/theme-change-monitor'
import { getAppPath } from '../../ui/lib/app-proxy'
import {
  ApplicableTheme,
  ApplicationTheme,
  getCurrentlyAppliedTheme,
  getPersistedThemeName,
  ICustomTheme,
  setPersistedTheme,
} from '../../ui/lib/application-theme'
import {
  getAppMenu,
  updatePreferredAppMenuItemLabels,
  updateAccounts,
} from '../../ui/main-process-proxy'
import {
  API,
  getAccountForEndpoint,
  getDotComAPIEndpoint,
  IAPIOrganization,
  getEndpointForRepository,
  IAPIFullRepository,
} from '../api'
import { shell } from '../app-shell'
import {
  CompareAction,
  HistoryTabMode,
  Foldout,
  FoldoutType,
  IAppState,
  ICompareBranch,
  ICompareFormUpdate,
  ICompareToBranch,
  IDisplayHistory,
  PossibleSelections,
  RepositorySectionTab,
  SelectionType,
  IRepositoryState,
  ChangesSelectionKind,
  ChangesWorkingDirectorySelection,
  isRebaseConflictState,
  isCherryPickConflictState,
  isMergeConflictState,
  IMultiCommitOperationState,
  IConstrainedValue,
} from '../app-state'
import {
  findEditorOrDefault,
  getAvailableEditors,
  launchExternalEditor,
} from '../editors'
import { assertNever, fatalError } from '../fatal-error'

import { formatCommitMessage } from '../format-commit-message'
import { getGenericHostname, getGenericUsername } from '../generic-git-auth'
import { getAccountForRepository } from '../get-account-for-repository'
import {
  abortMerge,
  addRemote,
  checkoutBranch,
  createCommit,
  getAuthorIdentity,
  getChangedFiles,
  getCommitDiff,
  getMergeBase,
  getRemotes,
  getWorkingDirectoryDiff,
  isCoAuthoredByTrailer,
  mergeTree,
  pull as pullRepo,
  push as pushRepo,
  renameBranch,
  saveGitIgnore,
  appendIgnoreRule,
  createMergeCommit,
  getBranchesPointedAt,
  isGitRepository,
  abortRebase,
  continueRebase,
  rebase,
  PushOptions,
  RebaseResult,
  getRebaseSnapshot,
  IStatusResult,
  GitError,
  MergeResult,
  getBranchesDifferingFromUpstream,
  deleteLocalBranch,
  deleteRemoteBranch,
  fastForwardBranches,
  GitResetMode,
  reset,
  getBranchAheadBehind,
  getRebaseInternalState,
  getCommit,
} from '../git'
import {
  installGlobalLFSFilters,
  installLFSHooks,
  isUsingLFS,
} from '../git/lfs'
import { inferLastPushForRepository } from '../infer-last-push-for-repository'
import { updateMenuState } from '../menu-update'
import { merge } from '../merge'
import {
  IMatchedGitHubRepository,
  matchGitHubRepository,
  matchExistingRepository,
  urlMatchesRemote,
} from '../repository-matching'
import { isCurrentBranchForcePush } from '../rebase'
import { RetryAction, RetryActionType } from '../../models/retry-actions'
import {
  Default as DefaultShell,
  findShellOrDefault,
  launchShell,
  parse as parseShell,
  Shell,
} from '../shells'
import { ILaunchStats, StatsStore } from '../stats'
import { hasShownWelcomeFlow, markWelcomeFlowComplete } from '../welcome'
import {
  getWindowState,
  WindowState,
  windowStateChannelName,
} from '../window-state'
import { TypedBaseStore } from './base-store'
import { MergeTreeResult } from '../../models/merge'
import { promiseWithMinimumTimeout } from '../promise'
import { BackgroundFetcher } from './helpers/background-fetcher'
import { validatedRepositoryPath } from './helpers/validated-repository-path'
import { RepositoryStateCache } from './repository-state-cache'
import { readEmoji } from '../read-emoji'
import { GitStoreCache } from './git-store-cache'
import { GitErrorContext } from '../git-error-context'
import {
  setNumber,
  setBoolean,
  getBoolean,
  getNumber,
  getNumberArray,
  setNumberArray,
  getEnum,
  getObject,
  setObject,
} from '../local-storage'
import { ExternalEditorError, suggestedExternalEditor } from '../editors/shared'
import { ApiRepositoriesStore } from './api-repositories-store'
import {
  updateChangedFiles,
  updateConflictState,
  selectWorkingDirectoryFiles,
} from './updates/changes-state'
import { ManualConflictResolution } from '../../models/manual-conflict-resolution'
import { BranchPruner } from './helpers/branch-pruner'
import { enableHideWhitespaceInDiffOption } from '../feature-flag'
import { Banner, BannerType } from '../../models/banner'
import moment from 'moment'
import { ComputedAction } from '../../models/computed-action'
import {
  createDesktopStashEntry,
  getLastDesktopStashEntryForBranch,
  popStashEntry,
  dropDesktopStashEntry,
} from '../git/stash'
import {
  UncommittedChangesStrategy,
  defaultUncommittedChangesStrategy,
} from '../../models/uncommitted-changes-strategy'
import { IStashEntry, StashedChangesLoadStates } from '../../models/stash-entry'
import { arrayEquals } from '../equality'
import { MenuLabelsEvent } from '../../models/menu-labels'
import { findRemoteBranchName } from './helpers/find-branch-name'
import { updateRemoteUrl } from './updates/update-remote-url'
import {
  TutorialStep,
  orderedTutorialSteps,
  isValidTutorialStep,
} from '../../models/tutorial-step'
import { OnboardingTutorialAssessor } from './helpers/tutorial-assessor'
import { getUntrackedFiles } from '../status'
import { isBranchPushable } from '../helpers/push-control'
import {
  findAssociatedPullRequest,
  isPullRequestAssociatedWithBranch,
} from '../helpers/pull-request-matching'
import { parseRemote } from '../../lib/remote-parsing'
import { createTutorialRepository } from './helpers/create-tutorial-repository'
import { sendNonFatalException } from '../helpers/non-fatal-exception'
import { getDefaultDir } from '../../ui/lib/default-dir'
import { WorkflowPreferences } from '../../models/workflow-preferences'
import { RepositoryIndicatorUpdater } from './helpers/repository-indicator-updater'
import { getAttributableEmailsFor } from '../email'
import { TrashNameLabel } from '../../ui/lib/context-menu'
import { GitError as DugiteError } from 'dugite'
import { ErrorWithMetadata, CheckoutError } from '../error-with-metadata'
import {
  ShowSideBySideDiffDefault,
  getShowSideBySideDiff,
  setShowSideBySideDiff,
} from '../../ui/lib/diff-mode'
import {
  abortCherryPick,
  cherryPick,
  CherryPickResult,
  continueCherryPick,
  getCherryPickSnapshot,
  isCherryPickHeadFound,
} from '../git/cherry-pick'
import { DragElement } from '../../models/drag-drop'
import { ILastThankYou } from '../../models/last-thank-you'
import { squash } from '../git/squash'
import { getTipSha } from '../tip'
import {
  MultiCommitOperationDetail,
  MultiCommitOperationKind,
  MultiCommitOperationStep,
  MultiCommitOperationStepKind,
} from '../../models/multi-commit-operation'
import { reorder } from '../git/reorder'
import { DragAndDropIntroType } from '../../ui/history/drag-and-drop-intro'
import { UseWindowsOpenSSHKey } from '../ssh/ssh'
import { isConflictsFlow } from '../multi-commit-operation'
import { clamp } from '../clamp'
<<<<<<< HEAD
import { EndpointToken } from '../endpoint-token'
=======
import { IRefCheck } from '../ci-checks/ci-checks'
import { NotificationsStore } from './notifications-store'
>>>>>>> 73b9fce3

const LastSelectedRepositoryIDKey = 'last-selected-repository-id'

const RecentRepositoriesKey = 'recently-selected-repositories'
/**
 *  maximum number of repositories shown in the "Recent" repositories group
 *  in the repository switcher dropdown
 */
const RecentRepositoriesLength = 3

const defaultSidebarWidth: number = 250
const sidebarWidthConfigKey: string = 'sidebar-width'

const defaultCommitSummaryWidth: number = 250
const commitSummaryWidthConfigKey: string = 'commit-summary-width'

const defaultStashedFilesWidth: number = 250
const stashedFilesWidthConfigKey: string = 'stashed-files-width'

const askToMoveToApplicationsFolderDefault: boolean = true
const confirmRepoRemovalDefault: boolean = true
const confirmDiscardChangesDefault: boolean = true
const askForConfirmationOnForcePushDefault = true
const askToMoveToApplicationsFolderKey: string = 'askToMoveToApplicationsFolder'
const confirmRepoRemovalKey: string = 'confirmRepoRemoval'
const confirmDiscardChangesKey: string = 'confirmDiscardChanges'
const confirmForcePushKey: string = 'confirmForcePush'

const uncommittedChangesStrategyKey = 'uncommittedChangesStrategyKind'

const externalEditorKey: string = 'externalEditor'

const imageDiffTypeDefault = ImageDiffType.TwoUp
const imageDiffTypeKey = 'image-diff-type'

const hideWhitespaceInChangesDiffDefault = false
const hideWhitespaceInChangesDiffKey = 'hide-whitespace-in-changes-diff'
const hideWhitespaceInHistoryDiffDefault = false
const hideWhitespaceInHistoryDiffKey = 'hide-whitespace-in-diff'

const commitSpellcheckEnabledDefault = true
const commitSpellcheckEnabledKey = 'commit-spellcheck-enabled'

const shellKey = 'shell'

const repositoryIndicatorsEnabledKey = 'enable-repository-indicators'

// background fetching should occur hourly when Desktop is active, but this
// lower interval ensures user interactions like switching repositories and
// switching between apps does not result in excessive fetching in the app
const BackgroundFetchMinimumInterval = 30 * 60 * 1000

/**
 * Wait 2 minutes before refreshing repository indicators
 */
const InitialRepositoryIndicatorTimeout = 2 * 60 * 1000

const MaxInvalidFoldersToDisplay = 3

const hasShownCherryPickIntroKey = 'has-shown-cherry-pick-intro'
const dragAndDropIntroTypesShownKey = 'drag-and-drop-intro-types-shown'
const lastThankYouKey = 'version-and-users-of-last-thank-you'
const customThemeKey = 'custom-theme-key'
export class AppStore extends TypedBaseStore<IAppState> {
  private readonly gitStoreCache: GitStoreCache

  private accounts: ReadonlyArray<Account> = new Array<Account>()
  private repositories: ReadonlyArray<Repository> = new Array<Repository>()
  private recentRepositories: ReadonlyArray<number> = new Array<number>()

  private selectedRepository: Repository | CloningRepository | null = null

  /** The background fetcher for the currently selected repository. */
  private currentBackgroundFetcher: BackgroundFetcher | null = null

  private currentBranchPruner: BranchPruner | null = null

  private readonly repositoryIndicatorUpdater: RepositoryIndicatorUpdater

  private showWelcomeFlow = false
  private focusCommitMessage = false
  private currentPopup: Popup | null = null
  private currentFoldout: Foldout | null = null
  private currentBanner: Banner | null = null
  private errors: ReadonlyArray<Error> = new Array<Error>()
  private emitQueued = false

  private readonly localRepositoryStateLookup = new Map<
    number,
    ILocalRepositoryState
  >()

  /** Map from shortcut (e.g., :+1:) to on disk URL. */
  private emoji = new Map<string, string>()

  /**
   * The Application menu as an AppMenu instance or null if
   * the main process has not yet provided the renderer with
   * a copy of the application menu structure.
   */
  private appMenu: AppMenu | null = null

  /**
   * Used to highlight access keys throughout the app when the
   * Alt key is pressed. Only applicable on non-macOS platforms.
   */
  private highlightAccessKeys: boolean = false

  /**
   * A value indicating whether or not the current application
   * window has focus.
   */
  private appIsFocused: boolean = false

  private sidebarWidth = constrain(defaultSidebarWidth)
  private commitSummaryWidth = constrain(defaultCommitSummaryWidth)
  private stashedFilesWidth = constrain(defaultStashedFilesWidth)

  private windowState: WindowState
  private windowZoomFactor: number = 1
  private isUpdateAvailableBannerVisible: boolean = false

  private askToMoveToApplicationsFolderSetting: boolean = askToMoveToApplicationsFolderDefault
  private askForConfirmationOnRepositoryRemoval: boolean = confirmRepoRemovalDefault
  private confirmDiscardChanges: boolean = confirmDiscardChangesDefault
  private askForConfirmationOnForcePush = askForConfirmationOnForcePushDefault
  private imageDiffType: ImageDiffType = imageDiffTypeDefault
  private hideWhitespaceInChangesDiff: boolean = hideWhitespaceInChangesDiffDefault
  private hideWhitespaceInHistoryDiff: boolean = hideWhitespaceInHistoryDiffDefault
  /** Whether or not the spellchecker is enabled for commit summary and description */
  private commitSpellcheckEnabled: boolean = commitSpellcheckEnabledDefault
  private showSideBySideDiff: boolean = ShowSideBySideDiffDefault

  private uncommittedChangesStrategy = defaultUncommittedChangesStrategy

  private selectedExternalEditor: string | null = null

  private resolvedExternalEditor: string | null = null

  /** The user's preferred shell. */
  private selectedShell = DefaultShell

  /** The current repository filter text */
  private repositoryFilterText: string = ''

  private currentMergeTreePromise: Promise<void> | null = null

  /** The function to resolve the current Open in Desktop flow. */
  private resolveOpenInDesktop:
    | ((repository: Repository | null) => void)
    | null = null

  private selectedCloneRepositoryTab = CloneRepositoryTab.DotCom

  private selectedBranchesTab = BranchesTab.Branches
  private selectedTheme = ApplicationTheme.System
  private customTheme?: ICustomTheme
  private currentTheme: ApplicableTheme = ApplicationTheme.Light

  private useWindowsOpenSSH: boolean = false

  private hasUserViewedStash = false

  private repositoryIndicatorsEnabled: boolean

  /** Which step the user needs to complete next in the onboarding tutorial */
  private currentOnboardingTutorialStep = TutorialStep.NotApplicable
  private readonly tutorialAssessor: OnboardingTutorialAssessor

  /**
   * List of drag & drop intro types shown to the user.
   */
  private dragAndDropIntroTypesShown: ReadonlySet<
    DragAndDropIntroType
  > = new Set()

  private currentDragElement: DragElement | null = null
  private lastThankYou: ILastThankYou | undefined
  private showCIStatusPopover: boolean = false

  public constructor(
    private readonly gitHubUserStore: GitHubUserStore,
    private readonly cloningRepositoriesStore: CloningRepositoriesStore,
    private readonly issuesStore: IssuesStore,
    private readonly statsStore: StatsStore,
    private readonly signInStore: SignInStore,
    private readonly accountsStore: AccountsStore,
    private readonly repositoriesStore: RepositoriesStore,
    private readonly pullRequestCoordinator: PullRequestCoordinator,
    private readonly repositoryStateCache: RepositoryStateCache,
    private readonly apiRepositoriesStore: ApiRepositoriesStore,
    private readonly notificationsStore: NotificationsStore
  ) {
    super()

    this.showWelcomeFlow = !hasShownWelcomeFlow()

    if (__WIN32__) {
      const useWindowsOpenSSH = getBoolean(UseWindowsOpenSSHKey)

      // If the user never selected whether to use Windows OpenSSH or not, use it
      // by default if we have to show the welcome flow (i.e. if it's a new install)
      if (useWindowsOpenSSH === undefined) {
        this._setUseWindowsOpenSSH(this.showWelcomeFlow)
      } else {
        this.useWindowsOpenSSH = useWindowsOpenSSH
      }
    }

    this.gitStoreCache = new GitStoreCache(
      shell,
      this.statsStore,
      (repo, store) => this.onGitStoreUpdated(repo, store),
      error => this.emitError(error)
    )

    const browserWindow = remote.getCurrentWindow()
    this.windowState = getWindowState(browserWindow)

    this.onWindowZoomFactorChanged(browserWindow.webContents.zoomFactor)
    window.addEventListener('resize', () => {
      this.updateResizableConstraints()
      this.emitUpdate()
    })

    this.wireupIpcEventHandlers(browserWindow)
    this.wireupStoreEventHandlers()
    getAppMenu()
    this.tutorialAssessor = new OnboardingTutorialAssessor(
      this.getResolvedExternalEditor
    )

    // We're considering flipping the default value and have new users
    // start off with repository indicators disabled. As such we'll start
    // persisting the current default to localstorage right away so we
    // can change the default in the future without affecting current
    // users.
    if (getBoolean(repositoryIndicatorsEnabledKey) === undefined) {
      setBoolean(repositoryIndicatorsEnabledKey, true)
    }

    this.repositoryIndicatorsEnabled =
      getBoolean(repositoryIndicatorsEnabledKey) ?? true

    this.repositoryIndicatorUpdater = new RepositoryIndicatorUpdater(
      this.getRepositoriesForIndicatorRefresh,
      this.refreshIndicatorForRepository
    )

    window.setTimeout(() => {
      if (this.repositoryIndicatorsEnabled) {
        this.repositoryIndicatorUpdater.start()
      }
    }, InitialRepositoryIndicatorTimeout)

    API.onTokenInvalidated(this.onTokenInvalidated)

    this.notificationsStore.onChecksFailedNotification(
      this.onChecksFailedNotification
    )
  }

  private onTokenInvalidated = (endpoint: string) => {
    const account = getAccountForEndpoint(this.accounts, endpoint)

    if (account === null) {
      return
    }

    // If there is a currently open popup, don't do anything here. Since the
    // app can only show one popup at a time, we don't want to close the current
    // one in favor of the error we're about to show.
    if (this.currentPopup !== null) {
      return
    }

    // If the token was invalidated for an account, sign out from that account
    this._removeAccount(account)

    this._showPopup({
      type: PopupType.InvalidatedToken,
      account,
    })
  }

  /** Figure out what step of the tutorial the user needs to do next */
  private async updateCurrentTutorialStep(
    repository: Repository
  ): Promise<void> {
    const currentStep = await this.tutorialAssessor.getCurrentStep(
      repository.isTutorialRepository,
      this.repositoryStateCache.get(repository)
    )
    // only emit an update if its changed
    if (currentStep !== this.currentOnboardingTutorialStep) {
      this.currentOnboardingTutorialStep = currentStep
      log.info(`Current tutorial step is now ${currentStep}`)
      this.recordTutorialStepCompleted(currentStep)
      this.emitUpdate()
    }
  }

  private recordTutorialStepCompleted(step: TutorialStep): void {
    if (!isValidTutorialStep(step)) {
      return
    }

    this.statsStore.recordHighestTutorialStepCompleted(
      orderedTutorialSteps.indexOf(step)
    )

    switch (step) {
      case TutorialStep.PickEditor:
        // don't need to record anything for the first step
        break
      case TutorialStep.CreateBranch:
        this.statsStore.recordTutorialEditorInstalled()
        break
      case TutorialStep.EditFile:
        this.statsStore.recordTutorialBranchCreated()
        break
      case TutorialStep.MakeCommit:
        this.statsStore.recordTutorialFileEdited()
        break
      case TutorialStep.PushBranch:
        this.statsStore.recordTutorialCommitCreated()
        break
      case TutorialStep.OpenPullRequest:
        this.statsStore.recordTutorialBranchPushed()
        break
      case TutorialStep.AllDone:
        this.statsStore.recordTutorialPrCreated()
        this.statsStore.recordTutorialCompleted()
        break
      default:
        assertNever(step, 'Unaccounted for step type')
    }
  }

  public async _resumeTutorial(repository: Repository) {
    this.tutorialAssessor.resumeTutorial()
    await this.updateCurrentTutorialStep(repository)
  }

  public async _pauseTutorial(repository: Repository) {
    this.tutorialAssessor.pauseTutorial()
    await this.updateCurrentTutorialStep(repository)
  }

  /** Call via `Dispatcher` when the user opts to skip the pick editor step of the onboarding tutorial */
  public async _skipPickEditorTutorialStep(repository: Repository) {
    this.tutorialAssessor.skipPickEditor()
    await this.updateCurrentTutorialStep(repository)
  }

  /**
   * Call  via `Dispatcher` when the user has either created a pull request or opts to
   * skip the create pull request step of the onboarding tutorial
   */
  public async _markPullRequestTutorialStepAsComplete(repository: Repository) {
    this.tutorialAssessor.markPullRequestTutorialStepAsComplete()
    await this.updateCurrentTutorialStep(repository)
  }

  private wireupIpcEventHandlers(window: Electron.BrowserWindow) {
    ipcRenderer.on(
      windowStateChannelName,
      (event: Electron.IpcRendererEvent, windowState: WindowState) => {
        this.windowState = windowState
        this.emitUpdate()
      }
    )

    ipcRenderer.on('zoom-factor-changed', (event: any, zoomFactor: number) => {
      this.onWindowZoomFactorChanged(zoomFactor)
    })

    ipcRenderer.on(
      'app-menu',
      (event: Electron.IpcRendererEvent, { menu }: { menu: IMenu }) => {
        this.setAppMenu(menu)
      }
    )
  }

  private wireupStoreEventHandlers() {
    this.gitHubUserStore.onDidUpdate(() => {
      this.emitUpdate()
    })

    this.cloningRepositoriesStore.onDidUpdate(() => {
      this.emitUpdate()
    })

    this.cloningRepositoriesStore.onDidError(e => this.emitError(e))

    this.signInStore.onDidAuthenticate((account, method) => {
      this._addAccount(account)

      if (this.showWelcomeFlow) {
        this.statsStore.recordWelcomeWizardSignInMethod(method)
      }
    })
    this.signInStore.onDidUpdate(() => this.emitUpdate())
    this.signInStore.onDidError(error => this.emitError(error))

    this.accountsStore.onDidUpdate(accounts => {
      this.accounts = accounts
      const endpointTokens = accounts.map<EndpointToken>(
        ({ endpoint, token }) => ({ endpoint, token })
      )

      updateAccounts(endpointTokens)

      this.emitUpdate()
    })
    this.accountsStore.onDidError(error => this.emitError(error))

    this.repositoriesStore.onDidUpdate(updateRepositories => {
      this.repositories = updateRepositories
      this.updateRepositorySelectionAfterRepositoriesChanged()
      this.emitUpdate()
    })

    this.pullRequestCoordinator.onPullRequestsChanged((repo, pullRequests) =>
      this.onPullRequestChanged(repo, pullRequests)
    )
    this.pullRequestCoordinator.onIsLoadingPullRequests(
      (repository, isLoadingPullRequests) => {
        this.repositoryStateCache.updateBranchesState(repository, () => {
          return { isLoadingPullRequests }
        })
        this.emitUpdate()
      }
    )

    this.apiRepositoriesStore.onDidUpdate(() => this.emitUpdate())
    this.apiRepositoriesStore.onDidError(error => this.emitError(error))
  }

  /** Load the emoji from disk. */
  public loadEmoji() {
    const rootDir = getAppPath()
    readEmoji(rootDir)
      .then(emoji => {
        this.emoji = emoji
        this.emitUpdate()
      })
      .catch(err => {
        log.warn(`Unexpected issue when trying to read emoji into memory`, err)
      })
  }

  protected emitUpdate() {
    // If the window is hidden then we won't get an animation frame, but there
    // may still be work we wanna do in response to the state change. So
    // immediately emit the update.
    if (this.windowState === 'hidden') {
      this.emitUpdateNow()
      return
    }

    if (this.emitQueued) {
      return
    }

    this.emitQueued = true

    window.requestAnimationFrame(() => {
      this.emitUpdateNow()
    })
  }

  private emitUpdateNow() {
    this.emitQueued = false
    const state = this.getState()

    super.emitUpdate(state)
    updateMenuState(state, this.appMenu)
  }

  /**
   * Called when we have reason to suspect that the zoom factor
   * has changed. Note that this doesn't necessarily mean that it
   * has changed with regards to our internal state which is why
   * we double check before emitting an update.
   */
  private onWindowZoomFactorChanged(zoomFactor: number) {
    const current = this.windowZoomFactor
    this.windowZoomFactor = zoomFactor

    if (zoomFactor !== current) {
      this.updateResizableConstraints()
      this.emitUpdate()
    }
  }

  private getSelectedState(): PossibleSelections | null {
    const repository = this.selectedRepository
    if (!repository) {
      return null
    }

    if (repository instanceof CloningRepository) {
      const progress = this.cloningRepositoriesStore.getRepositoryState(
        repository
      )
      if (!progress) {
        return null
      }

      return {
        type: SelectionType.CloningRepository,
        repository,
        progress,
      }
    }

    if (repository.missing) {
      return { type: SelectionType.MissingRepository, repository }
    }

    return {
      type: SelectionType.Repository,
      repository,
      state: this.repositoryStateCache.get(repository),
    }
  }

  public getState(): IAppState {
    const repositories = [
      ...this.repositories,
      ...this.cloningRepositoriesStore.repositories,
    ]

    return {
      accounts: this.accounts,
      repositories,
      recentRepositories: this.recentRepositories,
      localRepositoryStateLookup: this.localRepositoryStateLookup,
      windowState: this.windowState,
      windowZoomFactor: this.windowZoomFactor,
      appIsFocused: this.appIsFocused,
      selectedState: this.getSelectedState(),
      signInState: this.signInStore.getState(),
      currentPopup: this.currentPopup,
      currentFoldout: this.currentFoldout,
      errors: this.errors,
      showWelcomeFlow: this.showWelcomeFlow,
      focusCommitMessage: this.focusCommitMessage,
      emoji: this.emoji,
      sidebarWidth: this.sidebarWidth,
      commitSummaryWidth: this.commitSummaryWidth,
      stashedFilesWidth: this.stashedFilesWidth,
      appMenuState: this.appMenu ? this.appMenu.openMenus : [],
      highlightAccessKeys: this.highlightAccessKeys,
      isUpdateAvailableBannerVisible: this.isUpdateAvailableBannerVisible,
      currentBanner: this.currentBanner,
      askToMoveToApplicationsFolderSetting: this
        .askToMoveToApplicationsFolderSetting,
      askForConfirmationOnRepositoryRemoval: this
        .askForConfirmationOnRepositoryRemoval,
      askForConfirmationOnDiscardChanges: this.confirmDiscardChanges,
      askForConfirmationOnForcePush: this.askForConfirmationOnForcePush,
      uncommittedChangesStrategy: this.uncommittedChangesStrategy,
      selectedExternalEditor: this.selectedExternalEditor,
      imageDiffType: this.imageDiffType,
      hideWhitespaceInChangesDiff: this.hideWhitespaceInChangesDiff,
      hideWhitespaceInHistoryDiff: this.hideWhitespaceInHistoryDiff,
      showSideBySideDiff: this.showSideBySideDiff,
      selectedShell: this.selectedShell,
      repositoryFilterText: this.repositoryFilterText,
      resolvedExternalEditor: this.resolvedExternalEditor,
      selectedCloneRepositoryTab: this.selectedCloneRepositoryTab,
      selectedBranchesTab: this.selectedBranchesTab,
      selectedTheme: this.selectedTheme,
      customTheme: this.customTheme,
      currentTheme: this.currentTheme,
      apiRepositories: this.apiRepositoriesStore.getState(),
      useWindowsOpenSSH: this.useWindowsOpenSSH,
      optOutOfUsageTracking: this.statsStore.getOptOut(),
      currentOnboardingTutorialStep: this.currentOnboardingTutorialStep,
      repositoryIndicatorsEnabled: this.repositoryIndicatorsEnabled,
      commitSpellcheckEnabled: this.commitSpellcheckEnabled,
      dragAndDropIntroTypesShown: this.dragAndDropIntroTypesShown,
      currentDragElement: this.currentDragElement,
      lastThankYou: this.lastThankYou,
      showCIStatusPopover: this.showCIStatusPopover,
      notificationsEnabled: this.notificationsStore.getNotificationsEnabled(),
    }
  }

  private onGitStoreUpdated(repository: Repository, gitStore: GitStore) {
    const prevRepositoryState = this.repositoryStateCache.get(repository)

    this.repositoryStateCache.updateBranchesState(repository, state => {
      let { currentPullRequest } = state
      const { tip, currentRemote: remote } = gitStore

      // If the tip has changed we need to re-evaluate whether or not the
      // current pull request is still valid. Note that we're not using
      // updateCurrentPullRequest here because we know for certain that
      // the list of open pull requests haven't changed so we can find
      // a happy path where the tip has changed but the current PR is
      // still valid which doesn't require us to iterate through the
      // list of open PRs.
      if (
        !tipEquals(state.tip, tip) ||
        !remoteEquals(prevRepositoryState.remote, remote)
      ) {
        if (tip.kind !== TipState.Valid || remote === null) {
          // The tip isn't a branch so or the current branch doesn't have a remote
          // so there can't be a current pull request.
          currentPullRequest = null
        } else {
          const { branch } = tip

          if (
            !currentPullRequest ||
            !isPullRequestAssociatedWithBranch(
              branch,
              currentPullRequest,
              remote
            )
          ) {
            // Either we don't have a current pull request or the current pull
            // request no longer matches the tip, let's go hunting for a new one.
            const prs = state.openPullRequests
            currentPullRequest = findAssociatedPullRequest(branch, prs, remote)
          }

          if (
            tip.kind === TipState.Valid &&
            state.tip.kind === TipState.Valid &&
            tip.branch.name !== state.tip.branch.name
          ) {
            this.refreshBranchProtectionState(repository)
          }
        }
      }

      return {
        tip: gitStore.tip,
        defaultBranch: gitStore.defaultBranch,
        allBranches: gitStore.allBranches,
        recentBranches: gitStore.recentBranches,
        pullWithRebase: gitStore.pullWithRebase,
        currentPullRequest,
      }
    })

    let selectWorkingDirectory = false
    let selectStashEntry = false

    this.repositoryStateCache.updateChangesState(repository, state => {
      const stashEntry = gitStore.currentBranchStashEntry

      // Figure out what selection changes we need to make as a result of this
      // change.
      if (state.selection.kind === ChangesSelectionKind.Stash) {
        if (state.stashEntry !== null) {
          if (stashEntry === null) {
            // We're showing a stash now and the stash entry has just disappeared
            // so we need to switch back over to the working directory.
            selectWorkingDirectory = true
          } else if (state.stashEntry.stashSha !== stashEntry.stashSha) {
            // The current stash entry has changed from underneath so we must
            // ensure we have a valid selection.
            selectStashEntry = true
          }
        }
      }

      return {
        commitMessage: gitStore.commitMessage,
        showCoAuthoredBy: gitStore.showCoAuthoredBy,
        coAuthors: gitStore.coAuthors,
        stashEntry,
      }
    })

    this.repositoryStateCache.update(repository, () => ({
      commitLookup: gitStore.commitLookup,
      localCommitSHAs: gitStore.localCommitSHAs,
      localTags: gitStore.localTags,
      aheadBehind: gitStore.aheadBehind,
      tagsToPush: gitStore.tagsToPush,
      remote: gitStore.currentRemote,
      lastFetched: gitStore.lastFetched,
    }))

    // _selectWorkingDirectoryFiles and _selectStashedFile will
    // emit updates by themselves.
    if (selectWorkingDirectory) {
      this._selectWorkingDirectoryFiles(repository)
    } else if (selectStashEntry) {
      this._selectStashedFile(repository)
    } else {
      this.emitUpdate()
    }
  }

  private clearBranchProtectionState(repository: Repository) {
    this.repositoryStateCache.updateChangesState(repository, () => ({
      currentBranchProtected: false,
    }))
    this.emitUpdate()
  }

  private async refreshBranchProtectionState(repository: Repository) {
    const { tip, currentRemote } = this.gitStoreCache.get(repository)

    if (tip.kind !== TipState.Valid || repository.gitHubRepository === null) {
      return
    }

    const gitHubRepo = repository.gitHubRepository
    const branchName = findRemoteBranchName(tip, currentRemote, gitHubRepo)

    if (branchName !== null) {
      const account = getAccountForEndpoint(this.accounts, gitHubRepo.endpoint)

      if (account === null) {
        return
      }

      // If the user doesn't have write access to the repository
      // it doesn't matter if the branch is protected or not and
      // we can avoid the API call. See the `showNoWriteAccess`
      // prop in the `CommitMessage` component where we specifically
      // test for this scenario and show a message specifically
      // about write access before showing a branch protection
      // warning.
      if (!hasWritePermission(gitHubRepo)) {
        this.repositoryStateCache.updateChangesState(repository, () => ({
          currentBranchProtected: false,
        }))
        this.emitUpdate()
        return
      }

      const name = gitHubRepo.name
      const owner = gitHubRepo.owner.login
      const api = API.fromAccount(account)

      const pushControl = await api.fetchPushControl(owner, name, branchName)
      const currentBranchProtected = !isBranchPushable(pushControl)

      this.repositoryStateCache.updateChangesState(repository, () => ({
        currentBranchProtected,
      }))
      this.emitUpdate()
    }
  }

  private clearSelectedCommit(repository: Repository) {
    this.repositoryStateCache.updateCommitSelection(repository, () => ({
      shas: [],
      file: null,
      changesetData: { files: [], linesAdded: 0, linesDeleted: 0 },
      diff: null,
    }))
  }

  /** This shouldn't be called directly. See `Dispatcher`. */
  public async _changeCommitSelection(
    repository: Repository,
    shas: ReadonlyArray<string>
  ): Promise<void> {
    const { commitSelection } = this.repositoryStateCache.get(repository)

    if (
      commitSelection.shas.length === shas.length &&
      commitSelection.shas.every((sha, i) => sha === shas[i])
    ) {
      return
    }

    this.repositoryStateCache.updateCommitSelection(repository, () => ({
      shas,
      file: null,
      changesetData: { files: [], linesAdded: 0, linesDeleted: 0 },
      diff: null,
    }))

    this.emitUpdate()
  }

  private updateOrSelectFirstCommit(
    repository: Repository,
    commitSHAs: ReadonlyArray<string>
  ) {
    const state = this.repositoryStateCache.get(repository)
    let selectedSHA =
      state.commitSelection.shas.length === 1
        ? state.commitSelection.shas[0]
        : null
    if (selectedSHA != null) {
      const index = commitSHAs.findIndex(sha => sha === selectedSHA)
      if (index < 0) {
        // selected SHA is not in this list
        // -> clear the selection in the app state
        selectedSHA = null
        this.clearSelectedCommit(repository)
      }
    }

    if (state.commitSelection.shas.length === 0 && commitSHAs.length > 0) {
      this._changeCommitSelection(repository, [commitSHAs[0]])
      this._loadChangedFilesForCurrentSelection(repository)
    }
  }

  /** This shouldn't be called directly. See `Dispatcher`. */
  public async _initializeCompare(
    repository: Repository,
    initialAction?: CompareAction
  ) {
    const state = this.repositoryStateCache.get(repository)

    const { branchesState, compareState } = state
    const { tip } = branchesState
    const currentBranch = tip.kind === TipState.Valid ? tip.branch : null

    const branches = branchesState.allBranches.filter(
      b => b.name !== currentBranch?.name && !b.isDesktopForkRemoteBranch
    )
    const recentBranches = currentBranch
      ? branchesState.recentBranches.filter(b => b.name !== currentBranch.name)
      : branchesState.recentBranches

    const cachedDefaultBranch = branchesState.defaultBranch

    // only include the default branch when comparing if the user is not on the default branch
    // and it also exists in the repository
    const defaultBranch =
      currentBranch != null &&
      cachedDefaultBranch != null &&
      currentBranch.name !== cachedDefaultBranch.name
        ? cachedDefaultBranch
        : null

    this.repositoryStateCache.updateCompareState(repository, () => ({
      branches,
      recentBranches,
      defaultBranch,
    }))

    const cachedState = compareState.formState
    const action =
      initialAction != null ? initialAction : getInitialAction(cachedState)
    this._executeCompare(repository, action)
  }

  /** This shouldn't be called directly. See `Dispatcher`. */
  public async _executeCompare(
    repository: Repository,
    action: CompareAction
  ): Promise<void> {
    const gitStore = this.gitStoreCache.get(repository)
    const kind = action.kind

    if (action.kind === HistoryTabMode.History) {
      const { tip } = gitStore

      let currentSha: string | null = null

      if (tip.kind === TipState.Valid) {
        currentSha = tip.branch.tip.sha
      } else if (tip.kind === TipState.Detached) {
        currentSha = tip.currentSha
      }

      const { compareState } = this.repositoryStateCache.get(repository)
      const { formState, commitSHAs } = compareState
      const previousTip = compareState.tip

      const tipIsUnchanged =
        currentSha !== null &&
        previousTip !== null &&
        currentSha === previousTip

      if (
        tipIsUnchanged &&
        formState.kind === HistoryTabMode.History &&
        commitSHAs.length > 0
      ) {
        // don't refresh the history view here because we know nothing important
        // has changed and we don't want to rebuild this state
        return
      }

      // load initial group of commits for current branch
      const commits = await gitStore.loadCommitBatch('HEAD', 0)

      if (commits === null) {
        return
      }

      const newState: IDisplayHistory = {
        kind: HistoryTabMode.History,
      }

      this.repositoryStateCache.updateCompareState(repository, () => ({
        tip: currentSha,
        formState: newState,
        commitSHAs: commits,
        filterText: '',
        showBranchList: false,
      }))
      this.updateOrSelectFirstCommit(repository, commits)

      return this.emitUpdate()
    }

    if (action.kind === HistoryTabMode.Compare) {
      return this.updateCompareToBranch(repository, action)
    }

    return assertNever(action, `Unknown action: ${kind}`)
  }

  private async updateCompareToBranch(
    repository: Repository,
    action: ICompareToBranch
  ) {
    const gitStore = this.gitStoreCache.get(repository)

    const comparisonBranch = action.branch
    const compare = await gitStore.getCompareCommits(
      comparisonBranch,
      action.comparisonMode
    )

    this.statsStore.recordBranchComparison()
    const { branchesState } = this.repositoryStateCache.get(repository)

    if (
      branchesState.defaultBranch !== null &&
      comparisonBranch.name === branchesState.defaultBranch.name
    ) {
      this.statsStore.recordDefaultBranchComparison()
    }

    if (compare == null) {
      return
    }

    const { ahead, behind } = compare
    const aheadBehind = { ahead, behind }

    const commitSHAs = compare.commits.map(commit => commit.sha)

    const newState: ICompareBranch = {
      kind: HistoryTabMode.Compare,
      comparisonBranch,
      comparisonMode: action.comparisonMode,
      aheadBehind,
    }

    this.repositoryStateCache.updateCompareState(repository, s => ({
      formState: newState,
      filterText: comparisonBranch.name,
      commitSHAs,
    }))

    const tip = gitStore.tip

    const loadingMerge: MergeTreeResult = {
      kind: ComputedAction.Loading,
    }

    this.repositoryStateCache.updateCompareState(repository, () => ({
      mergeStatus: loadingMerge,
    }))

    this.emitUpdate()

    this.updateOrSelectFirstCommit(repository, commitSHAs)

    if (this.currentMergeTreePromise != null) {
      return this.currentMergeTreePromise
    }

    if (tip.kind === TipState.Valid && aheadBehind.behind > 0) {
      const mergeTreePromise = promiseWithMinimumTimeout(
        () => mergeTree(repository, tip.branch, action.branch),
        500
      )
        .catch(err => {
          log.warn(
            `Error occurred while trying to merge ${tip.branch.name} (${tip.branch.tip.sha}) and ${action.branch.name} (${action.branch.tip.sha})`,
            err
          )
          return null
        })
        .then(mergeStatus => {
          this.repositoryStateCache.updateCompareState(repository, () => ({
            mergeStatus,
          }))

          this.emitUpdate()
        })

      const cleanup = () => {
        this.currentMergeTreePromise = null
      }

      // TODO: when we have Promise.prototype.finally available we
      //       should use that here to make this intent clearer
      mergeTreePromise.then(cleanup, cleanup)

      this.currentMergeTreePromise = mergeTreePromise

      return this.currentMergeTreePromise
    } else {
      this.repositoryStateCache.updateCompareState(repository, () => ({
        mergeStatus: null,
      }))

      return this.emitUpdate()
    }
  }

  /** This shouldn't be called directly. See `Dispatcher`. */
  public _updateCompareForm<K extends keyof ICompareFormUpdate>(
    repository: Repository,
    newState: Pick<ICompareFormUpdate, K>
  ) {
    this.repositoryStateCache.updateCompareState(repository, state => {
      return merge(state, newState)
    })

    this.emitUpdate()
  }

  /** This shouldn't be called directly. See `Dispatcher`. */
  public async _loadNextCommitBatch(repository: Repository): Promise<void> {
    const gitStore = this.gitStoreCache.get(repository)

    const state = this.repositoryStateCache.get(repository)
    const { formState } = state.compareState
    if (formState.kind === HistoryTabMode.History) {
      const commits = state.compareState.commitSHAs

      const newCommits = await gitStore.loadCommitBatch('HEAD', commits.length)
      if (newCommits == null) {
        return
      }

      this.repositoryStateCache.updateCompareState(repository, () => ({
        commitSHAs: commits.concat(newCommits),
      }))
      this.emitUpdate()
    }
  }

  /** This shouldn't be called directly. See `Dispatcher`. */
  public async _loadChangedFilesForCurrentSelection(
    repository: Repository
  ): Promise<void> {
    const state = this.repositoryStateCache.get(repository)
    const { commitSelection } = state
    const currentSHAs = commitSelection.shas
    if (currentSHAs.length !== 1) {
      // if none or multiple, we don't display a diff
      return
    }

    const gitStore = this.gitStoreCache.get(repository)
    const changesetData = await gitStore.performFailableOperation(() =>
      getChangedFiles(repository, currentSHAs[0])
    )
    if (!changesetData) {
      return
    }

    // The selection could have changed between when we started loading the
    // changed files and we finished. We might wanna store the changed files per
    // SHA/path.
    if (
      commitSelection.shas.length !== currentSHAs.length ||
      commitSelection.shas[0] !== currentSHAs[0]
    ) {
      return
    }

    // if we're selecting a commit for the first time, we should select the
    // first file in the commit and render the diff immediately

    const noFileSelected = commitSelection.file === null

    const firstFileOrDefault =
      noFileSelected && changesetData.files.length
        ? changesetData.files[0]
        : commitSelection.file

    this.repositoryStateCache.updateCommitSelection(repository, () => ({
      file: firstFileOrDefault,
      changesetData,
      diff: null,
    }))

    this.emitUpdate()

    if (firstFileOrDefault !== null) {
      this._changeFileSelection(repository, firstFileOrDefault)
    }
  }

  /** This shouldn't be called directly. See `Dispatcher`. */
  public async _setRepositoryFilterText(text: string): Promise<void> {
    this.repositoryFilterText = text
    this.emitUpdate()
  }

  /** This shouldn't be called directly. See `Dispatcher`. */
  public async _changeFileSelection(
    repository: Repository,
    file: CommittedFileChange
  ): Promise<void> {
    this.repositoryStateCache.updateCommitSelection(repository, () => ({
      file,
      diff: null,
    }))
    this.emitUpdate()

    const stateBeforeLoad = this.repositoryStateCache.get(repository)
    const shas = stateBeforeLoad.commitSelection.shas

    if (shas.length === 0) {
      if (__DEV__) {
        throw new Error(
          "No currently selected sha yet we've been asked to switch file selection"
        )
      } else {
        return
      }
    }

    // We do not get a diff when multiple commits selected
    if (shas.length > 1) {
      return
    }

    const diff = await getCommitDiff(
      repository,
      file,
      shas[0],
      this.hideWhitespaceInHistoryDiff
    )

    const stateAfterLoad = this.repositoryStateCache.get(repository)
    const { shas: shasAfter } = stateAfterLoad.commitSelection
    // A whole bunch of things could have happened since we initiated the diff load
    if (shasAfter.length !== shas.length || shasAfter[0] !== shas[0]) {
      return
    }
    if (!stateAfterLoad.commitSelection.file) {
      return
    }
    if (stateAfterLoad.commitSelection.file.id !== file.id) {
      return
    }

    this.repositoryStateCache.updateCommitSelection(repository, () => ({
      diff,
    }))

    this.emitUpdate()
  }

  /** This shouldn't be called directly. See `Dispatcher`. */
  public async _selectRepository(
    repository: Repository | CloningRepository | null
  ): Promise<Repository | null> {
    const previouslySelectedRepository = this.selectedRepository

    // do this quick check to see if we have a tutorial repository
    // cause if its not we can quickly hide the tutorial pane
    // in the first `emitUpdate` below
    const previouslyInTutorial =
      this.currentOnboardingTutorialStep !== TutorialStep.NotApplicable
    if (
      previouslyInTutorial &&
      (!(repository instanceof Repository) || !repository.isTutorialRepository)
    ) {
      this.currentOnboardingTutorialStep = TutorialStep.NotApplicable
    }

    this.selectedRepository = repository

    this.emitUpdate()
    this.stopBackgroundFetching()
    this.stopPullRequestUpdater()
    this._clearBanner()
    this.stopBackgroundPruner()

    if (repository == null) {
      return Promise.resolve(null)
    }

    if (!(repository instanceof Repository)) {
      return Promise.resolve(null)
    }

    setNumber(LastSelectedRepositoryIDKey, repository.id)

    const previousRepositoryId = previouslySelectedRepository
      ? previouslySelectedRepository.id
      : null

    this.updateRecentRepositories(previousRepositoryId, repository.id)

    // if repository might be marked missing, try checking if it has been restored
    const refreshedRepository = await this.recoverMissingRepository(repository)
    if (refreshedRepository.missing) {
      // as the repository is no longer found on disk, cleaning this up
      // ensures we don't accidentally run any Git operations against the
      // wrong location if the user then relocates the `.git` folder elsewhere
      this.gitStoreCache.remove(repository)
      return Promise.resolve(null)
    }

    // This is now purely for metrics collection for `commitsToRepositoryWithBranchProtections`
    // Understanding how many users actually contribute to repos with branch protections gives us
    // insight into who our users are and what kinds of work they do
    this.updateBranchProtectionsFromAPI(repository)

    this.notificationsStore.selectRepository(repository)

    return this._selectRepositoryRefreshTasks(
      refreshedRepository,
      previouslySelectedRepository
    )
  }

  // update the stored list of recently opened repositories
  private updateRecentRepositories(
    previousRepositoryId: number | null,
    currentRepositoryId: number
  ) {
    // No need to update the recent repositories if the selected repository is
    // the same as the old one (this could happen when the alias of the selected
    // repository is changed).
    if (previousRepositoryId === currentRepositoryId) {
      return
    }

    const recentRepositories = getNumberArray(RecentRepositoriesKey).filter(
      el => el !== currentRepositoryId && el !== previousRepositoryId
    )
    if (previousRepositoryId !== null) {
      recentRepositories.unshift(previousRepositoryId)
    }
    const slicedRecentRepositories = recentRepositories.slice(
      0,
      RecentRepositoriesLength
    )
    setNumberArray(RecentRepositoriesKey, slicedRecentRepositories)
    this.recentRepositories = slicedRecentRepositories
    this.emitUpdate()
  }

  // finish `_selectRepository`s refresh tasks
  private async _selectRepositoryRefreshTasks(
    repository: Repository,
    previouslySelectedRepository: Repository | CloningRepository | null
  ): Promise<Repository | null> {
    this._refreshRepository(repository)

    if (isRepositoryWithGitHubRepository(repository)) {
      // Load issues from the upstream or fork depending
      // on workflow preferences.
      const ghRepo = getNonForkGitHubRepository(repository)

      this._refreshIssues(ghRepo)
      this.refreshMentionables(ghRepo)

      this.pullRequestCoordinator.getAllPullRequests(repository).then(prs => {
        this.onPullRequestChanged(repository, prs)
      })
    }

    // The selected repository could have changed while we were refreshing.
    if (this.selectedRepository !== repository) {
      return null
    }

    // "Clone in Desktop" from a cold start can trigger this twice, and
    // for edge cases where _selectRepository is re-entract, calling this here
    // ensures we clean up the existing background fetcher correctly (if set)
    this.stopBackgroundFetching()
    this.stopPullRequestUpdater()
    this.stopBackgroundPruner()

    this.startBackgroundFetching(repository, !previouslySelectedRepository)
    this.startPullRequestUpdater(repository)

    this.startBackgroundPruner(repository)

    this.addUpstreamRemoteIfNeeded(repository)

    return this.repositoryWithRefreshedGitHubRepository(repository)
  }

  private stopBackgroundPruner() {
    const pruner = this.currentBranchPruner

    if (pruner !== null) {
      pruner.stop()
      this.currentBranchPruner = null
    }
  }

  private startBackgroundPruner(repository: Repository) {
    if (this.currentBranchPruner !== null) {
      fatalError(
        `A branch pruner is already active and cannot start updating on ${repository.name}`
      )
    }

    const pruner = new BranchPruner(
      repository,
      this.gitStoreCache,
      this.repositoriesStore,
      this.repositoryStateCache,
      repository => this._refreshRepository(repository)
    )
    this.currentBranchPruner = pruner
    this.currentBranchPruner.start()
  }

  public async _refreshIssues(repository: GitHubRepository) {
    const user = getAccountForEndpoint(this.accounts, repository.endpoint)
    if (!user) {
      return
    }

    try {
      await this.issuesStore.refreshIssues(repository, user)
    } catch (e) {
      log.warn(`Unable to fetch issues for ${repository.fullName}`, e)
    }
  }

  private stopBackgroundFetching() {
    const backgroundFetcher = this.currentBackgroundFetcher
    if (backgroundFetcher) {
      backgroundFetcher.stop()
      this.currentBackgroundFetcher = null
    }
  }

  private refreshMentionables(repository: GitHubRepository) {
    const account = getAccountForEndpoint(this.accounts, repository.endpoint)
    if (!account) {
      return
    }

    this.gitHubUserStore.updateMentionables(repository, account)
  }

  private startPullRequestUpdater(repository: Repository) {
    // We don't want to run the pull request updater when the app is in
    // the background.
    if (this.appIsFocused && isRepositoryWithGitHubRepository(repository)) {
      const account = getAccountForRepository(this.accounts, repository)
      if (account !== null) {
        return this.pullRequestCoordinator.startPullRequestUpdater(
          repository,
          account
        )
      }
    }
    // we always want to stop the current one, to be safe
    this.pullRequestCoordinator.stopPullRequestUpdater()
  }

  private stopPullRequestUpdater() {
    this.pullRequestCoordinator.stopPullRequestUpdater()
  }

  public async fetchPullRequest(repoUrl: string, pr: string) {
    const endpoint = getEndpointForRepository(repoUrl)
    const account = getAccountForEndpoint(this.accounts, endpoint)

    if (account) {
      const api = API.fromAccount(account)
      const remoteUrl = parseRemote(repoUrl)
      if (remoteUrl && remoteUrl.owner && remoteUrl.name) {
        return await api.fetchPullRequest(remoteUrl.owner, remoteUrl.name, pr)
      }
    }
    return null
  }

  private async shouldBackgroundFetch(
    repository: Repository,
    lastPush: Date | null
  ): Promise<boolean> {
    const gitStore = this.gitStoreCache.get(repository)
    const lastFetched = await gitStore.updateLastFetched()

    if (lastFetched === null) {
      return true
    }

    const now = new Date()
    const timeSinceFetch = now.getTime() - lastFetched.getTime()
    const repoName = nameOf(repository)
    if (timeSinceFetch < BackgroundFetchMinimumInterval) {
      const timeInSeconds = Math.floor(timeSinceFetch / 1000)

      log.debug(
        `Skipping background fetch as '${repoName}' was fetched ${timeInSeconds}s ago`
      )
      return false
    }

    if (lastPush === null) {
      return true
    }

    // we should fetch if the last push happened after the last fetch
    if (lastFetched < lastPush) {
      return true
    }

    log.debug(
      `Skipping background fetch since nothing has been pushed to '${repoName}' since the last fetch at ${lastFetched}`
    )

    return false
  }

  private startBackgroundFetching(
    repository: Repository,
    withInitialSkew: boolean
  ) {
    if (this.currentBackgroundFetcher) {
      fatalError(
        `We should only have on background fetcher active at once, but we're trying to start background fetching on ${repository.name} while another background fetcher is still active!`
      )
    }

    const account = getAccountForRepository(this.accounts, repository)
    if (!account) {
      return
    }

    if (!repository.gitHubRepository) {
      return
    }

    // Todo: add logic to background checker to check the API before fetching
    // similar to what's being done in `refreshAllIndicators`
    const fetcher = new BackgroundFetcher(
      repository,
      account,
      r => this.performFetch(r, account, FetchType.BackgroundTask),
      r => this.shouldBackgroundFetch(r, null)
    )
    fetcher.start(withInitialSkew)
    this.currentBackgroundFetcher = fetcher
  }

  /** Load the initial state for the app. */
  public async loadInitialState() {
    const [accounts, repositories] = await Promise.all([
      this.accountsStore.getAll(),
      this.repositoriesStore.getAll(),
    ])

    log.info(
      `[AppStore] loading ${repositories.length} repositories from store`
    )
    accounts.forEach(a => {
      log.info(`[AppStore] found account: ${a.login} (${a.name})`)
    })

    this.accounts = accounts
    this.repositories = repositories

    this.updateRepositorySelectionAfterRepositoriesChanged()

    this.sidebarWidth = constrain(
      getNumber(sidebarWidthConfigKey, defaultSidebarWidth)
    )
    this.commitSummaryWidth = constrain(
      getNumber(commitSummaryWidthConfigKey, defaultCommitSummaryWidth)
    )
    this.stashedFilesWidth = constrain(
      getNumber(stashedFilesWidthConfigKey, defaultStashedFilesWidth)
    )

    this.updateResizableConstraints()

    this.askToMoveToApplicationsFolderSetting = getBoolean(
      askToMoveToApplicationsFolderKey,
      askToMoveToApplicationsFolderDefault
    )

    this.askForConfirmationOnRepositoryRemoval = getBoolean(
      confirmRepoRemovalKey,
      confirmRepoRemovalDefault
    )

    this.confirmDiscardChanges = getBoolean(
      confirmDiscardChangesKey,
      confirmDiscardChangesDefault
    )

    this.askForConfirmationOnForcePush = getBoolean(
      confirmForcePushKey,
      askForConfirmationOnForcePushDefault
    )

    this.uncommittedChangesStrategy =
      getEnum(uncommittedChangesStrategyKey, UncommittedChangesStrategy) ??
      defaultUncommittedChangesStrategy

    this.updateSelectedExternalEditor(
      await this.lookupSelectedExternalEditor()
    ).catch(e => log.error('Failed resolving current editor at startup', e))

    const shellValue = localStorage.getItem(shellKey)
    this.selectedShell = shellValue ? parseShell(shellValue) : DefaultShell

    this.updateMenuLabelsForSelectedRepository()

    const imageDiffTypeValue = localStorage.getItem(imageDiffTypeKey)
    this.imageDiffType =
      imageDiffTypeValue === null
        ? imageDiffTypeDefault
        : parseInt(imageDiffTypeValue)

    this.hideWhitespaceInChangesDiff = getBoolean(
      hideWhitespaceInChangesDiffKey,
      false
    )
    this.hideWhitespaceInHistoryDiff = getBoolean(
      hideWhitespaceInHistoryDiffKey,
      false
    )
    this.commitSpellcheckEnabled = getBoolean(
      commitSpellcheckEnabledKey,
      commitSpellcheckEnabledDefault
    )
    this.showSideBySideDiff = getShowSideBySideDiff()

    this.selectedTheme = getPersistedThemeName()
    this.customTheme = getObject<ICustomTheme>(customThemeKey)
    // Make sure the persisted theme is applied
    setPersistedTheme(this.selectedTheme)

    this.currentTheme =
      this.selectedTheme !== ApplicationTheme.HighContrast
        ? getCurrentlyAppliedTheme()
        : this.selectedTheme

    themeChangeMonitor.onThemeChanged(theme => {
      this.currentTheme = theme
      this.emitUpdate()
    })

    const hasShownCherryPickIntro = getBoolean(
      hasShownCherryPickIntroKey,
      false
    )
    const dragAndDropIntroTypesShown =
      getObject<Array<DragAndDropIntroType>>(dragAndDropIntroTypesShownKey) ??
      []

    // Compatibility fallback for old persisted value
    if (hasShownCherryPickIntro) {
      dragAndDropIntroTypesShown.push(DragAndDropIntroType.CherryPick)
    }

    this.dragAndDropIntroTypesShown = new Set(dragAndDropIntroTypesShown)
    this.lastThankYou = getObject<ILastThankYou>(lastThankYouKey)

    this.emitUpdateNow()

    this.accountsStore.refresh()
  }

  /**
   * Calculate the constraints of our resizable panes whenever the window
   * dimensions change.
   */
  private updateResizableConstraints() {
    // The combined width of the branch dropdown and the push pull fetch button
    // Since the repository list toolbar button width is tied to the width of
    // the sidebar we can't let it push the branch, and push/pull/fetch buttons
    // off screen.
    const toolbarButtonsWidth = 460

    // Start with all the available width
    let available = window.innerWidth

    // Working our way from left to right (i.e. giving priority to the leftmost
    // pane when we need to constrain the width)
    //
    // 220 was determined as the minimum value since it is the smallest width
    // that will still fit the placeholder text in the branch selector textbox
    // of the history tab
    const maxSidebarWidth = available - toolbarButtonsWidth
    this.sidebarWidth = constrain(this.sidebarWidth, 220, maxSidebarWidth)

    // Now calculate the width we have left to distribute for the other panes
    available -= clamp(this.sidebarWidth)

    // This is a pretty silly width for a diff but it will fit ~9 chars per line
    // in unified mode after subtracting the width of the unified gutter and ~4
    // chars per side in split diff mode. No one would want to use it this way
    // but it doesn't break the layout and it allows users to temporarily
    // maximize the width of the file list to see long path names.
    const diffPaneMinWidth = 150
    const filesMax = available - diffPaneMinWidth

    this.commitSummaryWidth = constrain(this.commitSummaryWidth, 100, filesMax)
    this.stashedFilesWidth = constrain(this.stashedFilesWidth, 100, filesMax)
  }

  private updateSelectedExternalEditor(
    selectedEditor: string | null
  ): Promise<void> {
    this.selectedExternalEditor = selectedEditor

    // Make sure we keep the resolved (cached) editor
    // in sync when the user changes their editor choice.
    return this._resolveCurrentEditor()
  }

  private async lookupSelectedExternalEditor(): Promise<string | null> {
    const editors = (await getAvailableEditors()).map(found => found.editor)

    const value = localStorage.getItem(externalEditorKey)
    // ensure editor is still installed
    if (value && editors.includes(value)) {
      return value
    }

    if (editors.length) {
      const value = editors[0]
      // store this value to avoid the lookup next time
      localStorage.setItem(externalEditorKey, value)
      return value
    }

    return null
  }

  /**
   * Update menu labels for the selected repository.
   *
   * If selected repository type is a `CloningRepository` or
   * `MissingRepository`, the menu labels will be updated but they will lack
   * the expected `IRepositoryState` and revert to the default values.
   */
  private updateMenuLabelsForSelectedRepository() {
    const { selectedState } = this.getState()

    if (
      selectedState !== null &&
      selectedState.type === SelectionType.Repository
    ) {
      this.updateMenuItemLabels(selectedState.state)
    } else {
      this.updateMenuItemLabels(null)
    }
  }

  /**
   * Update the menus in the main process using the provided repository state
   *
   * @param state the current repository state, or `null` if the repository is
   *              being cloned or is missing
   */
  private updateMenuItemLabels(state: IRepositoryState | null) {
    const {
      selectedShell,
      selectedExternalEditor,
      askForConfirmationOnRepositoryRemoval,
      askForConfirmationOnForcePush,
    } = this

    const labels: MenuLabelsEvent = {
      selectedShell,
      selectedExternalEditor,
      askForConfirmationOnRepositoryRemoval,
      askForConfirmationOnForcePush,
    }

    if (state === null) {
      updatePreferredAppMenuItemLabels(labels)
      return
    }

    const { changesState, branchesState, aheadBehind } = state
    const { defaultBranch, currentPullRequest } = branchesState

    const defaultBranchName =
      defaultBranch === null || defaultBranch.upstreamWithoutRemote === null
        ? undefined
        : defaultBranch.upstreamWithoutRemote

    const isForcePushForCurrentRepository = isCurrentBranchForcePush(
      branchesState,
      aheadBehind
    )

    const isStashedChangesVisible =
      changesState.selection.kind === ChangesSelectionKind.Stash

    const askForConfirmationWhenStashingAllChanges =
      changesState.stashEntry !== null

    updatePreferredAppMenuItemLabels({
      ...labels,
      defaultBranchName,
      isForcePushForCurrentRepository,
      isStashedChangesVisible,
      hasCurrentPullRequest: currentPullRequest !== null,
      askForConfirmationWhenStashingAllChanges,
    })
  }

  private updateRepositorySelectionAfterRepositoriesChanged() {
    const selectedRepository = this.selectedRepository
    let newSelectedRepository: Repository | CloningRepository | null = this
      .selectedRepository
    if (selectedRepository) {
      const r =
        this.repositories.find(
          r =>
            r.constructor === selectedRepository.constructor &&
            r.id === selectedRepository.id
        ) || null

      newSelectedRepository = r
    }

    if (newSelectedRepository === null && this.repositories.length > 0) {
      const lastSelectedID = getNumber(LastSelectedRepositoryIDKey, 0)
      if (lastSelectedID > 0) {
        newSelectedRepository =
          this.repositories.find(r => r.id === lastSelectedID) || null
      }

      if (!newSelectedRepository) {
        newSelectedRepository = this.repositories[0]
      }
    }

    const repositoryChanged =
      (selectedRepository &&
        newSelectedRepository &&
        selectedRepository.hash !== newSelectedRepository.hash) ||
      (selectedRepository && !newSelectedRepository) ||
      (!selectedRepository && newSelectedRepository)
    if (repositoryChanged) {
      this._selectRepository(newSelectedRepository)
      this.emitUpdate()
    }
  }

  /** This shouldn't be called directly. See `Dispatcher`. */
  public async _loadStatus(
    repository: Repository,
    clearPartialState: boolean = false
  ): Promise<IStatusResult | null> {
    const gitStore = this.gitStoreCache.get(repository)
    const status = await gitStore.loadStatus()

    if (status === null) {
      return null
    }

    this.repositoryStateCache.updateChangesState(repository, state =>
      updateChangedFiles(state, status, clearPartialState)
    )

    this.repositoryStateCache.updateChangesState(repository, state => ({
      conflictState: updateConflictState(state, status, this.statsStore),
    }))

    this.updateMultiCommitOperationConflictsIfFound(repository)
    await this.initializeMultiCommitOperationIfConflictsFound(
      repository,
      status
    )

    if (this.selectedRepository === repository) {
      this._triggerConflictsFlow(repository, status)
    }

    this.emitUpdate()

    this.updateChangesWorkingDirectoryDiff(repository)

    return status
  }

  /**
   * This method is to initialize a multi commit operation state on app load
   * if conflicts are found but not multi commmit operation exists.
   */
  private async initializeMultiCommitOperationIfConflictsFound(
    repository: Repository,
    status: IStatusResult
  ) {
    const state = this.repositoryStateCache.get(repository)
    const {
      changesState: { conflictState },
      multiCommitOperationState,
      branchesState,
    } = state

    if (conflictState === null) {
      this.clearConflictsFlowVisuals(state)
      return
    }

    if (multiCommitOperationState !== null) {
      return
    }

    let operationDetail: MultiCommitOperationDetail
    let targetBranch: Branch | null = null
    let commits: ReadonlyArray<Commit | CommitOneLine> = []
    let originalBranchTip: string | null = ''
    let progress: IMultiCommitOperationProgress | undefined = undefined

    if (branchesState.tip.kind === TipState.Valid) {
      targetBranch = branchesState.tip.branch
      originalBranchTip = targetBranch.tip.sha
    }

    if (isMergeConflictState(conflictState)) {
      operationDetail = {
        kind: MultiCommitOperationKind.Merge,
        isSquash: status.squashMsgFound,
        sourceBranch: null,
      }
      originalBranchTip = targetBranch !== null ? targetBranch.tip.sha : null
    } else if (isRebaseConflictState(conflictState)) {
      const snapshot = await getRebaseSnapshot(repository)
      const rebaseState = await getRebaseInternalState(repository)
      if (snapshot === null || rebaseState === null) {
        return
      }

      originalBranchTip = rebaseState.originalBranchTip
      commits = snapshot.commits
      progress = snapshot.progress
      operationDetail = {
        kind: MultiCommitOperationKind.Rebase,
        sourceBranch: null,
        commits,
        currentTip: rebaseState.baseBranchTip,
      }

      const commit = await getCommit(repository, rebaseState.originalBranchTip)

      if (commit !== null) {
        targetBranch = new Branch(
          rebaseState.targetBranch,
          null,
          commit,
          BranchType.Local,
          `refs/heads/${rebaseState.targetBranch}`
        )
      }
    } else if (isCherryPickConflictState(conflictState)) {
      const snapshot = await getCherryPickSnapshot(repository)
      if (snapshot === null) {
        return
      }

      originalBranchTip = null
      commits = snapshot.commits
      progress = snapshot.progress
      operationDetail = {
        kind: MultiCommitOperationKind.CherryPick,
        sourceBranch: null,
        branchCreated: false,
        commits,
      }

      this.repositoryStateCache.updateMultiCommitOperationUndoState(
        repository,
        () => ({
          undoSha: snapshot.targetBranchUndoSha,
          branchName: '',
        })
      )
    } else {
      assertNever(conflictState, `Unsupported conflict kind`)
    }

    this._initializeMultiCommitOperation(
      repository,
      operationDetail,
      targetBranch,
      commits,
      originalBranchTip,
      false
    )

    if (progress === undefined) {
      return
    }

    this.repositoryStateCache.updateMultiCommitOperationState(
      repository,
      () => ({
        progress: progress as IMultiCommitOperationProgress,
      })
    )
  }
  /**
   * Push changes from latest conflicts into current multi step operation step, if needed
   *  - i.e. - multiple instance of running in to conflicts
   */
  private updateMultiCommitOperationConflictsIfFound(repository: Repository) {
    const state = this.repositoryStateCache.get(repository)
    const {
      changesState,
      multiCommitOperationState,
    } = this.repositoryStateCache.get(repository)
    const { conflictState } = changesState

    if (conflictState === null || multiCommitOperationState === null) {
      this.clearConflictsFlowVisuals(state)
      return
    }

    const { step, operationDetail } = multiCommitOperationState
    if (step.kind !== MultiCommitOperationStepKind.ShowConflicts) {
      return
    }

    const { manualResolutions } = conflictState

    this.repositoryStateCache.updateMultiCommitOperationState(
      repository,
      () => ({
        step: { ...step, manualResolutions },
      })
    )

    if (isRebaseConflictState(conflictState)) {
      const { currentTip } = conflictState
      this.repositoryStateCache.updateMultiCommitOperationState(
        repository,
        () => ({ operationDetail: { ...operationDetail, currentTip } })
      )
    }
  }

  private async _triggerConflictsFlow(
    repository: Repository,
    status: IStatusResult
  ) {
    const state = this.repositoryStateCache.get(repository)
    const {
      changesState: { conflictState },
      multiCommitOperationState,
    } = state

    if (conflictState === null) {
      this.clearConflictsFlowVisuals(state)
      return
    }

    if (multiCommitOperationState === null) {
      return
    }

    const displayingBanner =
      this.currentBanner !== null &&
      this.currentBanner.type === BannerType.ConflictsFound

    if (
      displayingBanner ||
      isConflictsFlow(this.currentPopup, multiCommitOperationState)
    ) {
      return
    }

    const { manualResolutions } = conflictState
    let ourBranch, theirBranch

    if (isMergeConflictState(conflictState)) {
      theirBranch = await this.getMergeConflictsTheirBranch(
        repository,
        status.squashMsgFound,
        multiCommitOperationState
      )
      ourBranch = conflictState.currentBranch
    } else if (isRebaseConflictState(conflictState)) {
      theirBranch = conflictState.targetBranch
      ourBranch = conflictState.baseBranch
    } else if (isCherryPickConflictState(conflictState)) {
      if (
        multiCommitOperationState !== null &&
        multiCommitOperationState.operationDetail.kind ===
          MultiCommitOperationKind.CherryPick &&
        multiCommitOperationState.operationDetail.sourceBranch !== null
      ) {
        theirBranch =
          multiCommitOperationState.operationDetail.sourceBranch.name
      }
      ourBranch = conflictState.targetBranchName
    } else {
      assertNever(conflictState, `Unsupported conflict kind`)
    }

    this._setMultiCommitOperationStep(repository, {
      kind: MultiCommitOperationStepKind.ShowConflicts,
      conflictState: {
        kind: 'multiCommitOperation',
        manualResolutions,
        ourBranch,
        theirBranch,
      },
    })

    this._showPopup({
      type: PopupType.MultiCommitOperation,
      repository,
    })
  }

  private async getMergeConflictsTheirBranch(
    repository: Repository,
    isSquash: boolean,
    multiCommitOperationState: IMultiCommitOperationState | null
  ): Promise<string | undefined> {
    let theirBranch: string | undefined
    if (
      multiCommitOperationState !== null &&
      multiCommitOperationState.operationDetail.kind ===
        MultiCommitOperationKind.Merge &&
      multiCommitOperationState.operationDetail.sourceBranch !== null
    ) {
      theirBranch = multiCommitOperationState.operationDetail.sourceBranch.name
    }

    if (theirBranch === undefined && !isSquash) {
      const possibleTheirsBranches = await getBranchesPointedAt(
        repository,
        'MERGE_HEAD'
      )

      // null means we encountered an error
      if (possibleTheirsBranches === null) {
        return
      }

      theirBranch =
        possibleTheirsBranches.length === 1
          ? possibleTheirsBranches[0]
          : undefined
    }
    return theirBranch
  }

  /**
   * Cleanup any related UI related to conflicts if still in use.
   */
  private clearConflictsFlowVisuals(state: IRepositoryState) {
    const { multiCommitOperationState } = state
    if (
      userIsStartingMultiCommitOperation(
        this.currentPopup,
        multiCommitOperationState
      )
    ) {
      return
    }

    this._closePopup(PopupType.MultiCommitOperation)
    this._clearBanner(BannerType.ConflictsFound)
    this._clearBanner(BannerType.MergeConflictsFound)
  }

  /** This shouldn't be called directly. See `Dispatcher`. */
  public async _changeRepositorySection(
    repository: Repository,
    selectedSection: RepositorySectionTab
  ): Promise<void> {
    this.repositoryStateCache.update(repository, state => {
      if (state.selectedSection !== selectedSection) {
        this.statsStore.recordRepositoryViewChanged()
      }
      return { selectedSection }
    })
    this.emitUpdate()

    if (selectedSection === RepositorySectionTab.History) {
      return this.refreshHistorySection(repository)
    } else if (selectedSection === RepositorySectionTab.Changes) {
      return this.refreshChangesSection(repository, {
        includingStatus: true,
        clearPartialState: false,
      })
    }
  }

  /**
   * Changes the selection in the changes view to the working directory and
   * optionally selects one or more files from the working directory.
   *
   *  @param files An array of files to select when showing the working directory.
   *               If undefined this method will preserve the previously selected
   *               files or pick the first changed file if no selection exists.
   *
   * Note: This shouldn't be called directly. See `Dispatcher`.
   */
  public async _selectWorkingDirectoryFiles(
    repository: Repository,
    files?: ReadonlyArray<WorkingDirectoryFileChange>
  ): Promise<void> {
    this.repositoryStateCache.updateChangesState(repository, state =>
      selectWorkingDirectoryFiles(state, files)
    )

    this.updateMenuLabelsForSelectedRepository()
    this.emitUpdate()
    this.updateChangesWorkingDirectoryDiff(repository)
  }

  /**
   * Loads or re-loads (refreshes) the diff for the currently selected file
   * in the working directory. This operation is a noop if there's no currently
   * selected file.
   */
  private async updateChangesWorkingDirectoryDiff(
    repository: Repository
  ): Promise<void> {
    const stateBeforeLoad = this.repositoryStateCache.get(repository)
    const changesStateBeforeLoad = stateBeforeLoad.changesState

    if (
      changesStateBeforeLoad.selection.kind !==
      ChangesSelectionKind.WorkingDirectory
    ) {
      return
    }

    const selectionBeforeLoad = changesStateBeforeLoad.selection
    const selectedFileIDsBeforeLoad = selectionBeforeLoad.selectedFileIDs

    // We only render diffs when a single file is selected.
    if (selectedFileIDsBeforeLoad.length !== 1) {
      if (selectionBeforeLoad.diff !== null) {
        this.repositoryStateCache.updateChangesState(repository, () => ({
          selection: {
            ...selectionBeforeLoad,
            diff: null,
          },
        }))
        this.emitUpdate()
      }
      return
    }

    const selectedFileIdBeforeLoad = selectedFileIDsBeforeLoad[0]
    const selectedFileBeforeLoad = changesStateBeforeLoad.workingDirectory.findFileWithID(
      selectedFileIdBeforeLoad
    )

    if (selectedFileBeforeLoad === null) {
      return
    }

    const diff = await getWorkingDirectoryDiff(
      repository,
      selectedFileBeforeLoad,
      enableHideWhitespaceInDiffOption() && this.hideWhitespaceInChangesDiff
    )

    const stateAfterLoad = this.repositoryStateCache.get(repository)
    const changesState = stateAfterLoad.changesState

    // A different file (or files) could have been selected while we were
    // loading the diff in which case we no longer care about the diff we
    // just loaded.
    if (
      changesState.selection.kind !== ChangesSelectionKind.WorkingDirectory ||
      !arrayEquals(
        changesState.selection.selectedFileIDs,
        selectedFileIDsBeforeLoad
      )
    ) {
      return
    }

    const selectedFileID = changesState.selection.selectedFileIDs[0]

    if (selectedFileID !== selectedFileIdBeforeLoad) {
      return
    }

    const currentlySelectedFile = changesState.workingDirectory.findFileWithID(
      selectedFileID
    )
    if (currentlySelectedFile === null) {
      return
    }

    const selectableLines = new Set<number>()
    if (diff.kind === DiffType.Text || diff.kind === DiffType.LargeText) {
      // The diff might have changed dramatically since last we loaded it.
      // Ideally we would be more clever about validating that any partial
      // selection state is still valid by ensuring that selected lines still
      // exist but for now we'll settle on just updating the selectable lines
      // such that any previously selected line which now no longer exists or
      // has been turned into a context line isn't still selected.
      diff.hunks.forEach(h => {
        h.lines.forEach((line, index) => {
          if (line.isIncludeableLine()) {
            selectableLines.add(h.unifiedDiffStart + index)
          }
        })
      })
    }

    const newSelection = currentlySelectedFile.selection.withSelectableLines(
      selectableLines
    )
    const selectedFile = currentlySelectedFile.withSelection(newSelection)
    const updatedFiles = changesState.workingDirectory.files.map(f =>
      f.id === selectedFile.id ? selectedFile : f
    )
    const workingDirectory = WorkingDirectoryStatus.fromFiles(updatedFiles)

    const selection: ChangesWorkingDirectorySelection = {
      ...changesState.selection,
      diff,
    }

    this.repositoryStateCache.updateChangesState(repository, () => ({
      selection,
      workingDirectory,
    }))
    this.emitUpdate()
  }

  public _hideStashedChanges(repository: Repository) {
    const { changesState } = this.repositoryStateCache.get(repository)

    // makes this safe to call even when the stash ui is not visible
    if (changesState.selection.kind !== ChangesSelectionKind.Stash) {
      return
    }

    this.repositoryStateCache.updateChangesState(repository, state => {
      const files = state.workingDirectory.files
      const selectedFileIds = files
        .filter(f => f.selection.getSelectionType() !== DiffSelectionType.None)
        .map(f => f.id)

      return {
        selection: {
          kind: ChangesSelectionKind.WorkingDirectory,
          diff: null,
          selectedFileIDs: selectedFileIds,
        },
      }
    })
    this.emitUpdate()

    this.updateMenuLabelsForSelectedRepository()
  }

  /**
   * Changes the selection in the changes view to the stash entry view and
   * optionally selects a particular file from the current stash entry.
   *
   *  @param file  A file to select when showing the stash entry.
   *               If undefined this method will preserve the previously selected
   *               file or pick the first changed file if no selection exists.
   *
   * Note: This shouldn't be called directly. See `Dispatcher`.
   */
  public async _selectStashedFile(
    repository: Repository,
    file?: CommittedFileChange | null
  ): Promise<void> {
    this.repositoryStateCache.update(repository, () => ({
      selectedSection: RepositorySectionTab.Changes,
    }))
    this.repositoryStateCache.updateChangesState(repository, state => {
      let selectedStashedFile: CommittedFileChange | null = null
      const { stashEntry, selection } = state

      const currentlySelectedFile =
        selection.kind === ChangesSelectionKind.Stash
          ? selection.selectedStashedFile
          : null

      const currentFiles =
        stashEntry !== null &&
        stashEntry.files.kind === StashedChangesLoadStates.Loaded
          ? stashEntry.files.files
          : []

      if (file === undefined) {
        if (currentlySelectedFile !== null) {
          // Ensure the requested file exists in the stash entry and
          // that we can use reference equality to figure out which file
          // is selected in the list. If we can't find it we'll pick the
          // first file available or null if no files have been loaded.
          selectedStashedFile =
            currentFiles.find(x => x.id === currentlySelectedFile.id) ||
            currentFiles[0] ||
            null
        } else {
          // No current selection, let's just pick the first file available
          // or null if no files have been loaded.
          selectedStashedFile = currentFiles[0] || null
        }
      } else if (file !== null) {
        // Look up the selected file in the stash entry, it's possible that
        // the stash entry or file list has changed since the consumer called
        // us. The working directory selection handles this by using IDs rather
        // than references.
        selectedStashedFile = currentFiles.find(x => x.id === file.id) || null
      }

      return {
        selection: {
          kind: ChangesSelectionKind.Stash,
          selectedStashedFile,
          selectedStashedFileDiff: null,
        },
      }
    })

    this.updateMenuLabelsForSelectedRepository()
    this.emitUpdate()
    this.updateChangesStashDiff(repository)

    if (!this.hasUserViewedStash) {
      // `hasUserViewedStash` is reset to false on every branch checkout
      // so we increment the metric before setting `hasUserViewedStash` to true
      // to make sure we only increment on the first view after checkout
      this.statsStore.recordStashViewedAfterCheckout()
      this.hasUserViewedStash = true
    }
  }

  private async updateChangesStashDiff(repository: Repository) {
    const stateBeforeLoad = this.repositoryStateCache.get(repository)
    const changesStateBeforeLoad = stateBeforeLoad.changesState
    const selectionBeforeLoad = changesStateBeforeLoad.selection

    if (selectionBeforeLoad.kind !== ChangesSelectionKind.Stash) {
      return
    }

    const stashEntry = changesStateBeforeLoad.stashEntry

    if (stashEntry === null) {
      return
    }

    let file = selectionBeforeLoad.selectedStashedFile

    if (file === null) {
      if (stashEntry.files.kind === StashedChangesLoadStates.Loaded) {
        if (stashEntry.files.files.length > 0) {
          file = stashEntry.files.files[0]
        }
      }
    }

    if (file === null) {
      this.repositoryStateCache.updateChangesState(repository, () => ({
        selection: {
          kind: ChangesSelectionKind.Stash,
          selectedStashedFile: null,
          selectedStashedFileDiff: null,
        },
      }))
      this.emitUpdate()
      return
    }

    const diff = await getCommitDiff(repository, file, file.commitish)

    const stateAfterLoad = this.repositoryStateCache.get(repository)
    const changesStateAfterLoad = stateAfterLoad.changesState

    // Something has changed during our async getCommitDiff, bail
    if (
      changesStateAfterLoad.selection.kind !== ChangesSelectionKind.Stash ||
      changesStateAfterLoad.selection.selectedStashedFile !==
        selectionBeforeLoad.selectedStashedFile
    ) {
      return
    }

    this.repositoryStateCache.updateChangesState(repository, () => ({
      selection: {
        kind: ChangesSelectionKind.Stash,
        selectedStashedFile: file,
        selectedStashedFileDiff: diff,
      },
    }))
    this.emitUpdate()
  }

  /** This shouldn't be called directly. See `Dispatcher`. */
  public async _commitIncludedChanges(
    repository: Repository,
    context: ICommitContext
  ): Promise<boolean> {
    const state = this.repositoryStateCache.get(repository)
    const files = state.changesState.workingDirectory.files
    const selectedFiles = files.filter(file => {
      return file.selection.getSelectionType() !== DiffSelectionType.None
    })

    const gitStore = this.gitStoreCache.get(repository)

    return this.withIsCommitting(repository, async () => {
      const result = await gitStore.performFailableOperation(async () => {
        const message = await formatCommitMessage(repository, context)
        return createCommit(repository, message, selectedFiles, context.amend)
      })

      if (result !== undefined) {
        await this._recordCommitStats(
          gitStore,
          repository,
          state,
          context,
          selectedFiles,
          context.amend === true
        )

        this.repositoryStateCache.update(repository, () => {
          return {
            commitToAmend: null,
          }
        })

        await this.refreshChangesSection(repository, {
          includingStatus: true,
          clearPartialState: true,
        })

        // Do not await for refreshing the repository, otherwise this will block
        // the commit button unnecessarily for a long time in big repos.
        this._refreshRepositoryAfterCommit(
          repository,
          result,
          state.commitToAmend
        )
      }

      return result !== undefined
    })
  }

  private async _refreshRepositoryAfterCommit(
    repository: Repository,
    newCommitSha: string,
    amendedCommit: Commit | null
  ) {
    await this._refreshRepository(repository)

    const amendedCommitSha = amendedCommit?.sha

    if (amendedCommitSha !== undefined && newCommitSha !== amendedCommitSha) {
      const newState = this.repositoryStateCache.get(repository)
      const newTip = newState.branchesState.tip
      if (newTip.kind === TipState.Valid) {
        this._addBranchToForcePushList(repository, newTip, amendedCommitSha)
      }
    }
  }

  private async _recordCommitStats(
    gitStore: GitStore,
    repository: Repository,
    repositoryState: IRepositoryState,
    context: ICommitContext,
    selectedFiles: readonly WorkingDirectoryFileChange[],
    isAmend: boolean
  ) {
    this.statsStore.recordCommit()

    const includedPartialSelections = selectedFiles.some(
      file => file.selection.getSelectionType() === DiffSelectionType.Partial
    )
    if (includedPartialSelections) {
      this.statsStore.recordPartialCommit()
    }

    if (isAmend) {
      this.statsStore.recordAmendCommitSuccessful(selectedFiles.length > 0)
    }

    const { trailers } = context
    if (trailers !== undefined && trailers.some(isCoAuthoredByTrailer)) {
      this.statsStore.recordCoAuthoredCommit()
    }

    const account = getAccountForRepository(this.accounts, repository)
    if (repository.gitHubRepository !== null) {
      if (account !== null) {
        if (account.endpoint === getDotComAPIEndpoint()) {
          this.statsStore.recordCommitToDotcom()
        } else {
          this.statsStore.recordCommitToEnterprise()
        }

        const { commitAuthor } = repositoryState
        if (commitAuthor !== null) {
          const commitEmail = commitAuthor.email.toLowerCase()
          const attributableEmails = getAttributableEmailsFor(account)
          const commitEmailMatchesAccount = attributableEmails.some(
            email => email.toLowerCase() === commitEmail
          )
          if (!commitEmailMatchesAccount) {
            this.statsStore.recordUnattributedCommit()
          }
        }
      }

      const branchProtectionsFound = await this.repositoriesStore.hasBranchProtectionsConfigured(
        repository.gitHubRepository
      )

      if (branchProtectionsFound) {
        this.statsStore.recordCommitToRepositoryWithBranchProtections()
      }

      const branchName = findRemoteBranchName(
        gitStore.tip,
        gitStore.currentRemote,
        repository.gitHubRepository
      )

      if (branchName !== null) {
        const { changesState } = this.repositoryStateCache.get(repository)
        if (changesState.currentBranchProtected) {
          this.statsStore.recordCommitToProtectedBranch()
        }
      }

      if (
        repository.gitHubRepository !== null &&
        !hasWritePermission(repository.gitHubRepository)
      ) {
        this.statsStore.recordCommitToRepositoryWithoutWriteAccess()
        this.statsStore.recordRepositoryCommitedInWithoutWriteAccess(
          repository.gitHubRepository.dbID
        )
      }
    }
  }

  /** This shouldn't be called directly. See `Dispatcher`. */
  public _changeFileIncluded(
    repository: Repository,
    file: WorkingDirectoryFileChange,
    include: boolean
  ): Promise<void> {
    const selection = include
      ? file.selection.withSelectAll()
      : file.selection.withSelectNone()
    this.updateWorkingDirectoryFileSelection(repository, file, selection)
    return Promise.resolve()
  }

  /** This shouldn't be called directly. See `Dispatcher`. */
  public _changeFileLineSelection(
    repository: Repository,
    file: WorkingDirectoryFileChange,
    diffSelection: DiffSelection
  ): Promise<void> {
    this.updateWorkingDirectoryFileSelection(repository, file, diffSelection)
    return Promise.resolve()
  }

  /**
   * Updates the selection for the given file in the working directory state and
   * emits an update event.
   */
  private updateWorkingDirectoryFileSelection(
    repository: Repository,
    file: WorkingDirectoryFileChange,
    selection: DiffSelection
  ) {
    this.repositoryStateCache.updateChangesState(repository, state => {
      const newFiles = state.workingDirectory.files.map(f =>
        f.id === file.id ? f.withSelection(selection) : f
      )

      const workingDirectory = WorkingDirectoryStatus.fromFiles(newFiles)

      return { workingDirectory }
    })

    this.emitUpdate()
  }

  /** This shouldn't be called directly. See `Dispatcher`. */
  public _changeIncludeAllFiles(
    repository: Repository,
    includeAll: boolean
  ): Promise<void> {
    this.repositoryStateCache.updateChangesState(repository, state => {
      const workingDirectory = state.workingDirectory.withIncludeAllFiles(
        includeAll
      )
      return { workingDirectory }
    })

    this.emitUpdate()

    return Promise.resolve()
  }

  /** This shouldn't be called directly. See `Dispatcher`. */
  public async _refreshOrRecoverRepository(
    repository: Repository
  ): Promise<void> {
    // if repository is missing, try checking if it has been restored
    if (repository.missing) {
      const updatedRepository = await this.recoverMissingRepository(repository)
      if (!updatedRepository.missing) {
        // repository has been restored, attempt to refresh it now.
        return this._refreshRepository(updatedRepository)
      }
    } else {
      return this._refreshRepository(repository)
    }
  }

  private async recoverMissingRepository(
    repository: Repository
  ): Promise<Repository> {
    if (!repository.missing) {
      return repository
    }

    const foundRepository =
      (await pathExists(repository.path)) &&
      (await isGitRepository(repository.path)) &&
      (await this._loadStatus(repository)) !== null

    if (foundRepository) {
      return await this._updateRepositoryMissing(repository, false)
    }
    return repository
  }

  /** This shouldn't be called directly. See `Dispatcher`. */
  public async _refreshRepository(repository: Repository): Promise<void> {
    if (repository.missing) {
      return
    }

    // if the repository path doesn't exist on disk,
    // set the flag and don't try anything Git-related
    const exists = await pathExists(repository.path)
    if (!exists) {
      this._updateRepositoryMissing(repository, true)
      return
    }

    const state = this.repositoryStateCache.get(repository)
    const gitStore = this.gitStoreCache.get(repository)

    // if we cannot get a valid status it's a good indicator that the repository
    // is in a bad state - let's mark it as missing here and give up on the
    // further work
    const status = await this._loadStatus(repository)
    this.updateSidebarIndicator(repository, status)

    if (status === null) {
      await this._updateRepositoryMissing(repository, true)
      return
    }

    await gitStore.loadBranches()

    const section = state.selectedSection
    let refreshSectionPromise: Promise<void>

    if (section === RepositorySectionTab.History) {
      refreshSectionPromise = this.refreshHistorySection(repository)
    } else if (section === RepositorySectionTab.Changes) {
      refreshSectionPromise = this.refreshChangesSection(repository, {
        includingStatus: false,
        clearPartialState: false,
      })
    } else {
      return assertNever(section, `Unknown section: ${section}`)
    }

    await Promise.all([
      gitStore.loadRemotes(),
      gitStore.updateLastFetched(),
      gitStore.loadStashEntries(),
      this._refreshAuthor(repository),
      refreshSectionPromise,
    ])

    await gitStore.refreshTags()

    // this promise is fire-and-forget, so no need to await it
    this.updateStashEntryCountMetric(
      repository,
      gitStore.desktopStashEntryCount,
      gitStore.stashEntryCount
    )
    this.updateCurrentPullRequest(repository)

    const latestState = this.repositoryStateCache.get(repository)
    this.updateMenuItemLabels(latestState)

    this._initializeCompare(repository)

    this.updateCurrentTutorialStep(repository)
  }

  private async updateStashEntryCountMetric(
    repository: Repository,
    desktopStashEntryCount: number,
    stashEntryCount: number
  ) {
    const lastStashEntryCheck = await this.repositoriesStore.getLastStashCheckDate(
      repository
    )
    const dateNow = moment()
    const threshold = dateNow.subtract(24, 'hours')
    // `lastStashEntryCheck` being equal to `null` means
    // we've never checked for the given repo
    if (lastStashEntryCheck == null || threshold.isAfter(lastStashEntryCheck)) {
      await this.repositoriesStore.updateLastStashCheckDate(repository)
      const numEntriesCreatedOutsideDesktop =
        stashEntryCount - desktopStashEntryCount
      this.statsStore.addStashEntriesCreatedOutsideDesktop(
        numEntriesCreatedOutsideDesktop
      )
    }
  }

  /**
   * Update the repository sidebar indicator for the repository
   */
  private async updateSidebarIndicator(
    repository: Repository,
    status: IStatusResult | null
  ): Promise<void> {
    const lookup = this.localRepositoryStateLookup

    if (repository.missing) {
      lookup.delete(repository.id)
      return
    }

    if (status === null) {
      lookup.delete(repository.id)
      return
    }

    lookup.set(repository.id, {
      aheadBehind: status.branchAheadBehind || null,
      changedFilesCount: status.workingDirectory.files.length,
    })
  }
  /**
   * Refresh indicator in repository list for a specific repository
   */
  private refreshIndicatorForRepository = async (repository: Repository) => {
    const lookup = this.localRepositoryStateLookup

    if (repository.missing) {
      lookup.delete(repository.id)
      return
    }

    const exists = await pathExists(repository.path)
    if (!exists) {
      lookup.delete(repository.id)
      return
    }

    const gitStore = this.gitStoreCache.get(repository)
    const status = await gitStore.loadStatus()
    if (status === null) {
      lookup.delete(repository.id)
      return
    }

    this.updateSidebarIndicator(repository, status)
    this.emitUpdate()

    const lastPush = await inferLastPushForRepository(
      this.accounts,
      gitStore,
      repository
    )

    if (await this.shouldBackgroundFetch(repository, lastPush)) {
      const aheadBehind = await this.fetchForRepositoryIndicator(repository)

      const existing = lookup.get(repository.id)
      lookup.set(repository.id, {
        aheadBehind: aheadBehind,
        // We don't need to update changedFilesCount here since it was already
        // set when calling `updateSidebarIndicator()` with the status object.
        changedFilesCount: existing?.changedFilesCount ?? 0,
      })
      this.emitUpdate()
    }
  }

  private getRepositoriesForIndicatorRefresh = () => {
    // The currently selected repository will get refreshed by both the
    // BackgroundFetcher and the refreshRepository call from the
    // focus event. No point in having the RepositoryIndicatorUpdater do
    // it as well.
    //
    // Note that this method should never leak the actual repositories
    // instance since that's a mutable array. We should always return
    // a copy.
    return this.repositories.filter(x => x !== this.selectedRepository)
  }

  /**
   * A slimmed down version of performFetch which is only used when fetching
   * the repository in order to compute the repository indicator status.
   *
   * As opposed to `performFetch` this method will not perform a full refresh
   * of the repository after fetching, nor will it refresh issues, branch
   * protection information etc. It's intention is to only do the bare minimum
   * amount of work required to calculate an up-to-date ahead/behind status
   * of the current branch to its upstream tracking branch.
   */
  private fetchForRepositoryIndicator(repo: Repository) {
    return this.withAuthenticatingUser(repo, async (repo, account) => {
      const isBackgroundTask = true
      const gitStore = this.gitStoreCache.get(repo)

      await this.withPushPullFetch(repo, () =>
        gitStore.fetch(account, isBackgroundTask, progress =>
          this.updatePushPullFetchProgress(repo, progress)
        )
      )
      this.updatePushPullFetchProgress(repo, null)

      return gitStore.aheadBehind
    })
  }

  public _setRepositoryIndicatorsEnabled(repositoryIndicatorsEnabled: boolean) {
    if (this.repositoryIndicatorsEnabled === repositoryIndicatorsEnabled) {
      return
    }

    setBoolean(repositoryIndicatorsEnabledKey, repositoryIndicatorsEnabled)
    this.repositoryIndicatorsEnabled = repositoryIndicatorsEnabled
    if (repositoryIndicatorsEnabled) {
      this.repositoryIndicatorUpdater.start()
    } else {
      this.repositoryIndicatorUpdater.stop()
    }

    this.emitUpdate()
  }

  public _setCommitSpellcheckEnabled(commitSpellcheckEnabled: boolean) {
    if (this.commitSpellcheckEnabled === commitSpellcheckEnabled) {
      return
    }

    setBoolean(commitSpellcheckEnabledKey, commitSpellcheckEnabled)
    this.commitSpellcheckEnabled = commitSpellcheckEnabled

    this.emitUpdate()
  }

  public _setUseWindowsOpenSSH(useWindowsOpenSSH: boolean) {
    setBoolean(UseWindowsOpenSSHKey, useWindowsOpenSSH)
    this.useWindowsOpenSSH = useWindowsOpenSSH

    this.emitUpdate()
  }

  public _setNotificationsEnabled(notificationsEnabled: boolean) {
    this.notificationsStore.setNotificationsEnabled(notificationsEnabled)
    this.emitUpdate()
  }

  /**
   * Refresh all the data for the Changes section.
   *
   * This will be called automatically when appropriate.
   */
  private async refreshChangesSection(
    repository: Repository,
    options: {
      includingStatus: boolean
      clearPartialState: boolean
    }
  ): Promise<void> {
    if (options.includingStatus) {
      await this._loadStatus(repository, options.clearPartialState)
    }

    const gitStore = this.gitStoreCache.get(repository)
    const state = this.repositoryStateCache.get(repository)

    if (state.branchesState.tip.kind === TipState.Valid) {
      const currentBranch = state.branchesState.tip.branch
      await gitStore.loadLocalCommits(currentBranch)
    } else if (state.branchesState.tip.kind === TipState.Unborn) {
      await gitStore.loadLocalCommits(null)
    }
  }

  /**
   * Refresh all the data for the History section.
   *
   * This will be called automatically when appropriate.
   */
  private async refreshHistorySection(repository: Repository): Promise<void> {
    const gitStore = this.gitStoreCache.get(repository)
    const state = this.repositoryStateCache.get(repository)
    const tip = state.branchesState.tip

    if (tip.kind === TipState.Valid) {
      await gitStore.loadLocalCommits(tip.branch)
    }

    return this.updateOrSelectFirstCommit(
      repository,
      state.compareState.commitSHAs
    )
  }

  public async _refreshAuthor(repository: Repository): Promise<void> {
    const gitStore = this.gitStoreCache.get(repository)
    const commitAuthor =
      (await gitStore.performFailableOperation(() =>
        getAuthorIdentity(repository)
      )) || null

    this.repositoryStateCache.update(repository, () => ({
      commitAuthor,
    }))
    this.emitUpdate()
  }

  /** This shouldn't be called directly. See `Dispatcher`. */
  public async _showPopup(popup: Popup): Promise<void> {
    this._closePopup()

    // Always close the app menu when showing a pop up. This is only
    // applicable on Windows where we draw a custom app menu.
    this._closeFoldout(FoldoutType.AppMenu)

    this.currentPopup = popup
    this.emitUpdate()
  }

  /** This shouldn't be called directly. See `Dispatcher`. */
  public _closePopup(popupType?: PopupType) {
    const currentPopup = this.currentPopup
    if (currentPopup == null) {
      return
    }

    if (popupType !== undefined && currentPopup.type !== popupType) {
      return
    }

    if (currentPopup.type === PopupType.CloneRepository) {
      this._completeOpenInDesktop(() => Promise.resolve(null))
    }

    this.currentPopup = null
    this.emitUpdate()
  }

  /** This shouldn't be called directly. See `Dispatcher`. */
  public async _showFoldout(foldout: Foldout): Promise<void> {
    this.currentFoldout = foldout
    this.emitUpdate()

    // If the user is opening the repository list and we haven't yet
    // started to refresh the repository indicators let's do so.
    if (
      foldout.type === FoldoutType.Repository &&
      this.repositoryIndicatorsEnabled
    ) {
      // N.B: RepositoryIndicatorUpdater.prototype.start is
      // idempotent.
      this.repositoryIndicatorUpdater.start()
    }
  }

  /** This shouldn't be called directly. See `Dispatcher`. */
  public async _closeCurrentFoldout(): Promise<void> {
    if (this.currentFoldout == null) {
      return
    }

    this.currentFoldout = null
    this.emitUpdate()
  }

  /** This shouldn't be called directly. See `Dispatcher`. */
  public async _closeFoldout(foldout: FoldoutType): Promise<void> {
    if (this.currentFoldout == null) {
      return
    }

    if (foldout !== undefined && this.currentFoldout.type !== foldout) {
      return
    }

    this.currentFoldout = null
    this.emitUpdate()
  }

  /** This shouldn't be called directly. See `Dispatcher`. */
  public async _createBranch(
    repository: Repository,
    name: string,
    startPoint: string | null,
    noTrackOption: boolean = false,
    checkoutBranch: boolean = true
  ): Promise<Branch | undefined> {
    const gitStore = this.gitStoreCache.get(repository)
    const branch = await gitStore.createBranch(name, startPoint, noTrackOption)

    if (branch !== undefined && checkoutBranch) {
      await this._checkoutBranch(repository, branch)
    }

    return branch
  }

  /** This shouldn't be called directly. See `Dispatcher`. */
  public async _createTag(repository: Repository, name: string, sha: string) {
    const gitStore = this.gitStoreCache.get(repository)
    await gitStore.createTag(name, sha)
  }

  /** This shouldn't be called directly. See `Dispatcher`. */
  public async _deleteTag(repository: Repository, name: string) {
    const gitStore = this.gitStoreCache.get(repository)
    await gitStore.deleteTag(name)
  }

  private updateCheckoutProgress(
    repository: Repository,
    checkoutProgress: ICheckoutProgress | null
  ) {
    this.repositoryStateCache.update(repository, () => ({
      checkoutProgress,
    }))

    if (
      this.selectedRepository instanceof Repository &&
      this.selectedRepository.id === repository.id
    ) {
      this.emitUpdate()
    }
  }

  /**
   * Checkout the given branch, using given stashing strategy or the default.
   *
   * When `explicitStrategy` is undefined we'll use the default strategy
   * configurable by the user in preferences. Without an explicit strategy
   * this method will take care of presenting the user with any necessary
   * confirmation dialogs and choices depending on the state of their
   * repository.
   *
   * When provided with an explicit strategy other than `AskForConfirmation`
   * we assume the user has been informed of any risks of overwritten stashes
   * and such. In other words the only consumers who should pass an explicit
   * strategy are dialogs and other confirmation constructs where the user
   * has made an explicit choice about how to proceed.
   *
   * Note: This shouldn't be called directly. See `Dispatcher`.
   */
  public async _checkoutBranch(
    repository: Repository,
    branch: Branch,
    explicitStrategy?: UncommittedChangesStrategy
  ): Promise<Repository> {
    const repositoryState = this.repositoryStateCache.get(repository)
    const { changesState, branchesState } = repositoryState
    const { currentBranchProtected, stashEntry } = changesState
    const { tip } = branchesState
    const hasChanges = changesState.workingDirectory.files.length > 0

    // No point in checking out the currently checked out branch.
    if (tip.kind === TipState.Valid && tip.branch.name === branch.name) {
      return repository
    }

    let strategy = explicitStrategy ?? this.uncommittedChangesStrategy

    // The user hasn't been presented with an explicit choice
    if (explicitStrategy === undefined) {
      // Even if the user has chosen to "always stash on current branch" in
      // preferences we still want to let them know changes might be lost
      if (strategy === UncommittedChangesStrategy.StashOnCurrentBranch) {
        if (hasChanges && stashEntry !== null) {
          const type = PopupType.ConfirmOverwriteStash
          this._showPopup({ type, repository, branchToCheckout: branch })
          return repository
        }
      }
    }

    // Always move changes to new branch if we're on a detached head, unborn
    // branch, or a protected branch.
    if (tip.kind !== TipState.Valid || currentBranchProtected) {
      strategy = UncommittedChangesStrategy.MoveToNewBranch
    }

    if (strategy === UncommittedChangesStrategy.AskForConfirmation) {
      if (hasChanges) {
        const type = PopupType.StashAndSwitchBranch
        this._showPopup({ type, branchToCheckout: branch, repository })
        return repository
      }
    }

    return this.withAuthenticatingUser(repository, (repository, account) => {
      // We always want to end with refreshing the repository regardless of
      // whether the checkout succeeded or not in order to present the most
      // up-to-date information to the user.
      return this.checkoutImplementation(repository, branch, account, strategy)
        .then(() => this.onSuccessfulCheckout(repository, branch))
        .catch(e => this.emitError(new CheckoutError(e, repository, branch)))
        .then(() => this.refreshAfterCheckout(repository, branch))
        .finally(() => this.updateCheckoutProgress(repository, null))
    })
  }

  /** Invoke the best checkout implementation for the selected strategy */
  private checkoutImplementation(
    repository: Repository,
    branch: Branch,
    account: IGitAccount | null,
    strategy: UncommittedChangesStrategy
  ) {
    if (strategy === UncommittedChangesStrategy.StashOnCurrentBranch) {
      return this.checkoutAndLeaveChanges(repository, branch, account)
    } else if (strategy === UncommittedChangesStrategy.MoveToNewBranch) {
      return this.checkoutAndBringChanges(repository, branch, account)
    } else {
      return this.checkoutIgnoringChanges(repository, branch, account)
    }
  }

  /** Checkout the given branch without taking local changes into account */
  private async checkoutIgnoringChanges(
    repository: Repository,
    branch: Branch,
    account: IGitAccount | null
  ) {
    await checkoutBranch(repository, account, branch, progress => {
      this.updateCheckoutProgress(repository, progress)
    })
  }

  /**
   * Checkout the given branch and leave any local changes on the current branch
   *
   * Note that this will ovewrite any existing stash enty on the current branch.
   */
  private async checkoutAndLeaveChanges(
    repository: Repository,
    branch: Branch,
    account: IGitAccount | null
  ) {
    const repositoryState = this.repositoryStateCache.get(repository)
    const { workingDirectory } = repositoryState.changesState
    const { tip } = repositoryState.branchesState

    if (tip.kind === TipState.Valid && workingDirectory.files.length > 0) {
      await this.createStashAndDropPreviousEntry(repository, tip.branch)
      this.statsStore.recordStashCreatedOnCurrentBranch()
    }

    return this.checkoutIgnoringChanges(repository, branch, account)
  }

  /**
   * Checkout the given branch and move any local changes along.
   *
   * Will attempt to simply check out the branch and if that fails due to
   * local changes risking being overwritten it'll create a transient stash
   * entry, switch branches, and pop said stash entry.
   *
   * Note that the transient stash entry will not overwrite any current stash
   * entry for the target branch.
   */
  private async checkoutAndBringChanges(
    repository: Repository,
    branch: Branch,
    account: IGitAccount | null
  ) {
    try {
      await this.checkoutIgnoringChanges(repository, branch, account)
    } catch (checkoutError) {
      if (!isLocalChangesOverwrittenError(checkoutError)) {
        throw checkoutError
      }

      const stash = (await this.createStashEntry(repository, branch))
        ? await getLastDesktopStashEntryForBranch(repository, branch)
        : null

      // Failing to stash the changes when we know that there are changes
      // preventing a checkout is very likely due to assume-unchanged or
      // skip-worktree. So instead of showing a "could not create stash" error
      // we'll show the checkout error to the user and let them figure it out.
      if (stash === null) {
        throw checkoutError
      }

      await this.checkoutIgnoringChanges(repository, branch, account)
      await popStashEntry(repository, stash.stashSha)

      this.statsStore.recordChangesTakenToNewBranch()
    }
  }

  private async onSuccessfulCheckout(repository: Repository, branch: Branch) {
    const repositoryState = this.repositoryStateCache.get(repository)
    const { stashEntry } = repositoryState.changesState
    const { defaultBranch } = repositoryState.branchesState

    this.clearBranchProtectionState(repository)

    // Make sure changes or suggested next step are visible after branch checkout
    await this._selectWorkingDirectoryFiles(repository)

    this._initializeCompare(repository, { kind: HistoryTabMode.History })

    if (defaultBranch !== null && branch.name !== defaultBranch.name) {
      this.statsStore.recordNonDefaultBranchCheckout()
    }

    if (stashEntry !== null && !this.hasUserViewedStash) {
      this.statsStore.recordStashNotViewedAfterCheckout()
    }

    this.hasUserViewedStash = false
  }

  private async refreshAfterCheckout(repository: Repository, branch: Branch) {
    this.updateCheckoutProgress(repository, {
      kind: 'checkout',
      title: `Refreshing ${__DARWIN__ ? 'Repository' : 'repository'}`,
      value: 1,
      targetBranch: branch.name,
    })

    await this._refreshRepository(repository)
    return repository
  }

  /**
   * Creates a stash associated to the current checked out branch.
   *
   * @param repository
   * @param showConfirmationDialog  Whether to show a confirmation
   *                                dialog if an existing stash exists.
   */
  public async _createStashForCurrentBranch(
    repository: Repository,
    showConfirmationDialog: boolean
  ): Promise<boolean> {
    const repositoryState = this.repositoryStateCache.get(repository)
    const tip = repositoryState.branchesState.tip
    const currentBranch = tip.kind === TipState.Valid ? tip.branch : null
    const hasExistingStash = repositoryState.changesState.stashEntry !== null

    if (currentBranch === null) {
      return false
    }

    if (showConfirmationDialog && hasExistingStash) {
      this._showPopup({
        type: PopupType.ConfirmOverwriteStash,
        branchToCheckout: null,
        repository,
      })
      return false
    }

    if (await this.createStashAndDropPreviousEntry(repository, currentBranch)) {
      this.statsStore.recordStashCreatedOnCurrentBranch()
      await this._refreshRepository(repository)
      return true
    }

    return false
  }

  /**
   * refetches the associated GitHub remote repository, if possible
   *
   * if refetching fails, will return the given `repository` with
   * the same info it was passed in with
   *
   * @param repository
   * @returns repository model (hopefully with fresh `gitHubRepository` info)
   */
  private async repositoryWithRefreshedGitHubRepository(
    repository: Repository
  ): Promise<Repository> {
    const repoStore = this.repositoriesStore
    const match = await this.matchGitHubRepository(repository)

    // TODO: We currently never clear GitHub repository associations (see
    // https://github.com/desktop/desktop/issues/1144). So we can bail early at
    // this point.
    if (!match) {
      return repository
    }

    const { account, owner, name } = match
    const { endpoint } = account
    const api = API.fromAccount(account)
    const apiRepo = await api.fetchRepository(owner, name)

    if (apiRepo === null) {
      // If the request fails, we want to preserve the existing GitHub
      // repository info. But if we didn't have a GitHub repository already or
      // the endpoint changed, the skeleton repository is better than nothing.
      if (endpoint !== repository.gitHubRepository?.endpoint) {
        const ghRepo = await repoStore.upsertGitHubRepositoryFromMatch(match)
        return repoStore.setGitHubRepository(repository, ghRepo)
      }

      return repository
    }

    if (repository.gitHubRepository) {
      const gitStore = this.gitStoreCache.get(repository)
      await updateRemoteUrl(gitStore, repository.gitHubRepository, apiRepo)
    }

    const ghRepo = await repoStore.upsertGitHubRepository(endpoint, apiRepo)
    const freshRepo = await repoStore.setGitHubRepository(repository, ghRepo)

    await this.refreshBranchProtectionState(freshRepo)
    return freshRepo
  }

  private async updateBranchProtectionsFromAPI(repository: Repository) {
    if (repository.gitHubRepository === null) {
      return
    }

    const { owner, name } = repository.gitHubRepository

    const account = getAccountForEndpoint(
      this.accounts,
      repository.gitHubRepository.endpoint
    )

    if (account === null) {
      return
    }

    const api = API.fromAccount(account)

    const branches = await api.fetchProtectedBranches(owner.login, name)

    await this.repositoriesStore.updateBranchProtections(
      repository.gitHubRepository,
      branches
    )
  }

  private async matchGitHubRepository(
    repository: Repository
  ): Promise<IMatchedGitHubRepository | null> {
    const gitStore = this.gitStoreCache.get(repository)

    if (!gitStore.defaultRemote) {
      await gitStore.loadRemotes()
    }

    const remote = gitStore.defaultRemote
    return remote !== null
      ? matchGitHubRepository(this.accounts, remote.url)
      : null
  }

  /** This shouldn't be called directly. See `Dispatcher`. */
  public _pushError(error: Error): Promise<void> {
    const newErrors = Array.from(this.errors)
    newErrors.push(error)
    this.errors = newErrors
    this.emitUpdate()

    return Promise.resolve()
  }

  /** This shouldn't be called directly. See `Dispatcher`. */
  public _clearError(error: Error): Promise<void> {
    this.errors = this.errors.filter(e => e !== error)
    this.emitUpdate()

    return Promise.resolve()
  }

  /** This shouldn't be called directly. See `Dispatcher`. */
  public async _changeRepositoryAlias(
    repository: Repository,
    newAlias: string | null
  ): Promise<void> {
    return this.repositoriesStore.updateRepositoryAlias(repository, newAlias)
  }

  /** This shouldn't be called directly. See `Dispatcher`. */
  public async _renameBranch(
    repository: Repository,
    branch: Branch,
    newName: string
  ): Promise<void> {
    const gitStore = this.gitStoreCache.get(repository)
    await gitStore.performFailableOperation(() =>
      renameBranch(repository, branch, newName)
    )

    return this._refreshRepository(repository)
  }

  /** This shouldn't be called directly. See `Dispatcher`. */
  public async _deleteBranch(
    repository: Repository,
    branch: Branch,
    includeUpstream?: boolean,
    toCheckout?: Branch | null
  ): Promise<void> {
    return this.withAuthenticatingUser(repository, async (r, account) => {
      const gitStore = this.gitStoreCache.get(r)

      // If solely a remote branch, there is no need to checkout a branch.
      if (branch.type === BranchType.Remote) {
        const { remoteName, tip, nameWithoutRemote } = branch
        if (remoteName === null) {
          // This is based on the branches ref. It should not be null for a
          // remote branch
          throw new Error(
            `Could not determine remote name from: ${branch.ref}.`
          )
        }

        await gitStore.performFailableOperation(() =>
          deleteRemoteBranch(r, account, remoteName, nameWithoutRemote)
        )

        // We log the remote branch's sha so that the user can recover it.
        log.info(
          `Deleted branch ${branch.upstreamWithoutRemote} (was ${tip.sha})`
        )

        return this._refreshRepository(r)
      }

      // If a local branch, user may have the branch to delete checked out and
      // we need to switch to a different branch (default or recent).
      const branchToCheckout =
        toCheckout ?? this.getBranchToCheckoutAfterDelete(branch, r)

      if (branchToCheckout !== null) {
        await gitStore.performFailableOperation(() =>
          checkoutBranch(r, account, branchToCheckout)
        )
      }

      await gitStore.performFailableOperation(() => {
        return this.deleteLocalBranchAndUpstreamBranch(
          repository,
          branch,
          account,
          includeUpstream
        )
      })

      return this._refreshRepository(r)
    })
  }

  /**
   * Deletes the local branch. If the parameter `includeUpstream` is true, the
   * upstream branch will be deleted also.
   */
  private async deleteLocalBranchAndUpstreamBranch(
    repository: Repository,
    branch: Branch,
    account: IGitAccount | null,
    includeUpstream?: boolean
  ): Promise<void> {
    await deleteLocalBranch(repository, branch.name)

    if (
      includeUpstream === true &&
      branch.upstreamRemoteName !== null &&
      branch.upstreamWithoutRemote !== null
    ) {
      await deleteRemoteBranch(
        repository,
        account,
        branch.upstreamRemoteName,
        branch.upstreamWithoutRemote
      )
    }
    return
  }

  private getBranchToCheckoutAfterDelete(
    branchToDelete: Branch,
    repository: Repository
  ): Branch | null {
    const { branchesState } = this.repositoryStateCache.get(repository)
    const tip = branchesState.tip
    const currentBranch = tip.kind === TipState.Valid ? tip.branch : null
    // if current branch is not the branch being deleted, no need to switch
    // branches
    if (currentBranch !== null && branchToDelete.name !== currentBranch.name) {
      return null
    }

    // If the default branch is null, use the most recent branch excluding the branch
    // the branch to delete as the branch to checkout.
    const branchToCheckout =
      branchesState.defaultBranch ??
      branchesState.recentBranches.find(x => x.name !== branchToDelete.name)

    if (branchToCheckout === undefined) {
      throw new Error(
        `It's not possible to delete the only existing branch in a repository.`
      )
    }

    return branchToCheckout
  }

  private updatePushPullFetchProgress(
    repository: Repository,
    pushPullFetchProgress: Progress | null
  ) {
    this.repositoryStateCache.update(repository, () => ({
      pushPullFetchProgress,
    }))
    if (this.selectedRepository === repository) {
      this.emitUpdate()
    }
  }

  public async _push(
    repository: Repository,
    options?: PushOptions
  ): Promise<void> {
    return this.withAuthenticatingUser(repository, (repository, account) => {
      return this.performPush(repository, account, options)
    })
  }

  private async performPush(
    repository: Repository,
    account: IGitAccount | null,
    options?: PushOptions
  ): Promise<void> {
    const state = this.repositoryStateCache.get(repository)
    const { remote } = state
    if (remote === null) {
      this._showPopup({
        type: PopupType.PublishRepository,
        repository,
      })

      return
    }

    return this.withPushPullFetch(repository, async () => {
      const { tip } = state.branchesState

      if (tip.kind === TipState.Unborn) {
        throw new Error('The current branch is unborn.')
      }

      if (tip.kind === TipState.Detached) {
        throw new Error('The current repository is in a detached HEAD state.')
      }

      if (tip.kind === TipState.Valid) {
        const { branch } = tip

        const remoteName = branch.upstreamRemoteName || remote.name

        const pushTitle = `Pushing to ${remoteName}`

        // Emit an initial progress even before our push begins
        // since we're doing some work to get remotes up front.
        this.updatePushPullFetchProgress(repository, {
          kind: 'push',
          title: pushTitle,
          value: 0,
          remote: remoteName,
          branch: branch.name,
        })

        // Let's say that a push takes roughly twice as long as a fetch,
        // this is of course highly inaccurate.
        let pushWeight = 2.5
        let fetchWeight = 1

        // Let's leave 10% at the end for refreshing
        const refreshWeight = 0.1

        // Scale pull and fetch weights to be between 0 and 0.9.
        const scale = (1 / (pushWeight + fetchWeight)) * (1 - refreshWeight)

        pushWeight *= scale
        fetchWeight *= scale

        const retryAction: RetryAction = {
          type: RetryActionType.Push,
          repository,
        }

        // This is most likely not necessary and is only here out of
        // an abundance of caution. We're introducing support for
        // automatically configuring Git proxies based on system
        // proxy settings and therefore need to pass along the remote
        // url to functions such as push, pull, fetch etc.
        //
        // Prior to this we relied primarily on the `branch.remote`
        // property and used the `remote.name` as a fallback in case the
        // branch object didn't have a remote name (i.e. if it's not
        // published yet).
        //
        // The remote.name is derived from the current tip first and falls
        // back to using the defaultRemote if the current tip isn't valid
        // or if the current branch isn't published. There's however no
        // guarantee that they'll be refreshed at the exact same time so
        // there's a theoretical possibility that `branch.remote` and
        // `remote.name` could be out of sync. I have no reason to suspect
        // that's the case and if it is then we already have problems as
        // the `fetchRemotes` call after the push already relies on the
        // `remote` and not the `branch.remote`. All that said this is
        // a critical path in the app and somehow breaking pushing would
        // be near unforgivable so I'm introducing this `safeRemote`
        // temporarily to ensure that there's no risk of us using an
        // out of sync remote name while still providing envForRemoteOperation
        // with an url to use when resolving proxies.
        //
        // I'm also adding a non fatal exception if this ever happens
        // so that we can confidently remove this safeguard in a future
        // release.
        const safeRemote: IRemote = { name: remoteName, url: remote.url }

        if (safeRemote.name !== remote.name) {
          sendNonFatalException(
            'remoteNameMismatch',
            new Error('The current remote name differs from the branch remote')
          )
        }

        const gitStore = this.gitStoreCache.get(repository)
        await gitStore.performFailableOperation(
          async () => {
            await pushRepo(
              repository,
              account,
              safeRemote,
              branch.name,
              branch.upstreamWithoutRemote,
              gitStore.tagsToPush,
              options,
              progress => {
                this.updatePushPullFetchProgress(repository, {
                  ...progress,
                  title: pushTitle,
                  value: pushWeight * progress.value,
                })
              }
            )
            gitStore.clearTagsToPush()

            await gitStore.fetchRemotes(
              account,
              [safeRemote],
              false,
              fetchProgress => {
                this.updatePushPullFetchProgress(repository, {
                  ...fetchProgress,
                  value: pushWeight + fetchProgress.value * fetchWeight,
                })
              }
            )

            const refreshTitle = __DARWIN__
              ? 'Refreshing Repository'
              : 'Refreshing repository'
            const refreshStartProgress = pushWeight + fetchWeight

            this.updatePushPullFetchProgress(repository, {
              kind: 'generic',
              title: refreshTitle,
              description: 'Fast-forwarding branches',
              value: refreshStartProgress,
            })

            await this.fastForwardBranches(repository)

            this.updatePushPullFetchProgress(repository, {
              kind: 'generic',
              title: refreshTitle,
              value: refreshStartProgress + refreshWeight * 0.5,
            })

            // manually refresh branch protections after the push, to ensure
            // any new branch will immediately report as protected
            await this.refreshBranchProtectionState(repository)

            await this._refreshRepository(repository)
          },
          { retryAction }
        )

        this.updatePushPullFetchProgress(repository, null)

        this.updateMenuLabelsForSelectedRepository()

        // Note that we're using `getAccountForRepository` here instead
        // of the `account` instance we've got and that's because recordPush
        // needs to be able to differentiate between a GHES account and a
        // generic account and it can't do that only based on the endpoint.
        this.statsStore.recordPush(
          getAccountForRepository(this.accounts, repository),
          options
        )
      }
    })
  }

  private async withIsCommitting(
    repository: Repository,
    fn: () => Promise<boolean>
  ): Promise<boolean> {
    const state = this.repositoryStateCache.get(repository)
    // ensure the user doesn't try and commit again
    if (state.isCommitting) {
      return false
    }

    this.repositoryStateCache.update(repository, () => ({
      isCommitting: true,
    }))
    this.emitUpdate()

    try {
      return await fn()
    } finally {
      this.repositoryStateCache.update(repository, () => ({
        isCommitting: false,
      }))
      this.emitUpdate()
    }
  }

  private async withPushPullFetch(
    repository: Repository,
    fn: () => Promise<void>
  ): Promise<void> {
    const state = this.repositoryStateCache.get(repository)
    // Don't allow concurrent network operations.
    if (state.isPushPullFetchInProgress) {
      return
    }

    this.repositoryStateCache.update(repository, () => ({
      isPushPullFetchInProgress: true,
    }))
    this.emitUpdate()

    try {
      await fn()
    } finally {
      this.repositoryStateCache.update(repository, () => ({
        isPushPullFetchInProgress: false,
      }))
      this.emitUpdate()
    }
  }

  public async _pull(repository: Repository): Promise<void> {
    return this.withAuthenticatingUser(repository, (repository, account) => {
      return this.performPull(repository, account)
    })
  }

  /** This shouldn't be called directly. See `Dispatcher`. */
  private async performPull(
    repository: Repository,
    account: IGitAccount | null
  ): Promise<void> {
    return this.withPushPullFetch(repository, async () => {
      const gitStore = this.gitStoreCache.get(repository)
      const remote = gitStore.currentRemote

      if (!remote) {
        throw new Error('The repository has no remotes.')
      }

      const state = this.repositoryStateCache.get(repository)
      const tip = state.branchesState.tip

      if (tip.kind === TipState.Unborn) {
        throw new Error('The current branch is unborn.')
      }

      if (tip.kind === TipState.Detached) {
        throw new Error('The current repository is in a detached HEAD state.')
      }

      if (tip.kind === TipState.Valid) {
        let mergeBase: string | null = null
        let gitContext: GitErrorContext | undefined = undefined

        if (tip.branch.upstream !== null) {
          mergeBase = await getMergeBase(
            repository,
            tip.branch.name,
            tip.branch.upstream
          )

          gitContext = {
            kind: 'pull',
            theirBranch: tip.branch.upstream,
            currentBranch: tip.branch.name,
          }
        }

        const title = `Pulling ${remote.name}`
        const kind = 'pull'
        this.updatePushPullFetchProgress(repository, {
          kind,
          title,
          value: 0,
          remote: remote.name,
        })

        try {
          // Let's say that a pull takes twice as long as a fetch,
          // this is of course highly inaccurate.
          let pullWeight = 2
          let fetchWeight = 1

          // Let's leave 10% at the end for refreshing
          const refreshWeight = 0.1

          // Scale pull and fetch weights to be between 0 and 0.9.
          const scale = (1 / (pullWeight + fetchWeight)) * (1 - refreshWeight)

          pullWeight *= scale
          fetchWeight *= scale

          const retryAction: RetryAction = {
            type: RetryActionType.Pull,
            repository,
          }

          if (gitStore.pullWithRebase) {
            this.statsStore.recordPullWithRebaseEnabled()
          } else {
            this.statsStore.recordPullWithDefaultSetting()
          }

          await gitStore.performFailableOperation(
            () =>
              pullRepo(repository, account, remote, progress => {
                this.updatePushPullFetchProgress(repository, {
                  ...progress,
                  value: progress.value * pullWeight,
                })
              }),
            {
              gitContext,
              retryAction,
            }
          )

          const refreshStartProgress = pullWeight + fetchWeight
          const refreshTitle = __DARWIN__
            ? 'Refreshing Repository'
            : 'Refreshing repository'

          this.updatePushPullFetchProgress(repository, {
            kind: 'generic',
            title: refreshTitle,
            description: 'Fast-forwarding branches',
            value: refreshStartProgress,
          })

          await this.fastForwardBranches(repository)

          this.updatePushPullFetchProgress(repository, {
            kind: 'generic',
            title: refreshTitle,
            value: refreshStartProgress + refreshWeight * 0.5,
          })

          if (mergeBase) {
            await gitStore.reconcileHistory(mergeBase)
          }

          // manually refresh branch protections after the push, to ensure
          // any new branch will immediately report as protected
          await this.refreshBranchProtectionState(repository)

          await this._refreshRepository(repository)
        } finally {
          this.updatePushPullFetchProgress(repository, null)
        }
      }
    })
  }

  private async fastForwardBranches(repository: Repository) {
    try {
      const eligibleBranches = await getBranchesDifferingFromUpstream(
        repository
      )

      await fastForwardBranches(repository, eligibleBranches)
    } catch (e) {
      log.error('Branch fast-forwarding failed', e)
    }
  }

  /** This shouldn't be called directly. See `Dispatcher`. */
  public async _publishRepository(
    repository: Repository,
    name: string,
    description: string,
    private_: boolean,
    account: Account,
    org: IAPIOrganization | null
  ): Promise<Repository> {
    const api = API.fromAccount(account)
    const apiRepository = await api.createRepository(
      org,
      name,
      description,
      private_
    )

    const gitStore = this.gitStoreCache.get(repository)
    await gitStore.performFailableOperation(() =>
      addRemote(repository, 'origin', apiRepository.clone_url)
    )
    await gitStore.loadRemotes()

    // skip pushing if the current branch is a detached HEAD or the repository
    // is unborn
    if (gitStore.tip.kind === TipState.Valid) {
      await this.performPush(repository, account)
    }

    return this.repositoryWithRefreshedGitHubRepository(repository)
  }

  private getAccountForRemoteURL(remote: string): IGitAccount | null {
    const account = matchGitHubRepository(this.accounts, remote)?.account
    if (account !== undefined) {
      const hasValidToken =
        account.token.length > 0 ? 'has token' : 'empty token'
      log.info(
        `[AppStore.getAccountForRemoteURL] account found for remote: ${remote} - ${account.login} (${hasValidToken})`
      )
      return account
    }

    const hostname = getGenericHostname(remote)
    const username = getGenericUsername(hostname)
    if (username != null) {
      log.info(
        `[AppStore.getAccountForRemoteURL] found generic credentials for '${hostname}' and '${username}'`
      )
      return { login: username, endpoint: hostname }
    }

    log.info(
      `[AppStore.getAccountForRemoteURL] no generic credentials found for '${remote}'`
    )

    return null
  }

  /** This shouldn't be called directly. See `Dispatcher`. */
  public _clone(
    url: string,
    path: string,
    options?: { branch?: string; defaultBranch?: string }
  ): {
    promise: Promise<boolean>
    repository: CloningRepository
  } {
    const account = this.getAccountForRemoteURL(url)
    const promise = this.cloningRepositoriesStore.clone(url, path, {
      ...options,
      account,
    })
    const repository = this.cloningRepositoriesStore.repositories.find(
      r => r.url === url && r.path === path
    )!

    promise.then(success => {
      if (success) {
        this.statsStore.recordCloneRepository()
      }
    })

    return { promise, repository }
  }

  public _removeCloningRepository(repository: CloningRepository) {
    this.cloningRepositoriesStore.remove(repository)
  }

  public async _discardChanges(
    repository: Repository,
    files: ReadonlyArray<WorkingDirectoryFileChange>
  ) {
    const gitStore = this.gitStoreCache.get(repository)
    await gitStore.discardChanges(files)

    return this._refreshRepository(repository)
  }

  public async _discardChangesFromSelection(
    repository: Repository,
    filePath: string,
    diff: ITextDiff,
    selection: DiffSelection
  ) {
    const gitStore = this.gitStoreCache.get(repository)
    await gitStore.discardChangesFromSelection(filePath, diff, selection)

    return this._refreshRepository(repository)
  }

  public _setRepositoryCommitToAmend(
    repository: Repository,
    commit: Commit | null
  ) {
    this.repositoryStateCache.update(repository, () => {
      return {
        commitToAmend: commit,
      }
    })

    this.emitUpdate()
  }

  public async _undoCommit(
    repository: Repository,
    commit: Commit,
    showConfirmationDialog: boolean
  ): Promise<void> {
    const gitStore = this.gitStoreCache.get(repository)
    const repositoryState = this.repositoryStateCache.get(repository)
    const { changesState } = repositoryState
    const isWorkingDirectoryClean =
      changesState.workingDirectory.files.length === 0

    // Warn the user if there are changes in the working directory
    if (
      showConfirmationDialog &&
      (!isWorkingDirectoryClean || commit.isMergeCommit)
    ) {
      return this._showPopup({
        type: PopupType.WarnLocalChangesBeforeUndo,
        repository,
        commit,
        isWorkingDirectoryClean,
      })
    }

    // Make sure we show the changes after undoing the commit
    await this._changeRepositorySection(
      repository,
      RepositorySectionTab.Changes
    )

    await gitStore.undoCommit(commit)

    this.statsStore.recordCommitUndone(isWorkingDirectoryClean)

    return this._refreshRepository(repository)
  }

  public async _resetToCommit(
    repository: Repository,
    commit: Commit,
    showConfirmationDialog: boolean
  ): Promise<void> {
    const gitStore = this.gitStoreCache.get(repository)
    const repositoryState = this.repositoryStateCache.get(repository)
    const { changesState } = repositoryState
    const isWorkingDirectoryClean =
      changesState.workingDirectory.files.length === 0

    // Warn the user if there are changes in the working directory
    if (showConfirmationDialog && !isWorkingDirectoryClean) {
      return this._showPopup({
        type: PopupType.WarningBeforeReset,
        repository,
        commit,
      })
    }

    // Make sure we show the changes after resetting to the commit
    await this._changeRepositorySection(
      repository,
      RepositorySectionTab.Changes
    )

    await gitStore.performFailableOperation(() =>
      reset(repository, GitResetMode.Mixed, commit.sha)
    )

    // this.statsStore.recordCommitUndone(isWorkingDirectoryClean)

    return this._refreshRepository(repository)
  }

  /**
   * Fetch a specific refspec for the repository.
   *
   * As this action is required to complete when viewing a Pull Request from
   * a fork, it does not opt-in to checks that prevent multiple concurrent
   * network actions. This might require some rework in the future to chain
   * these actions.
   *
   */
  public async _fetchRefspec(
    repository: Repository,
    refspec: string
  ): Promise<void> {
    return this.withAuthenticatingUser(
      repository,
      async (repository, account) => {
        const gitStore = this.gitStoreCache.get(repository)
        await gitStore.fetchRefspec(account, refspec)

        return this._refreshRepository(repository)
      }
    )
  }

  /**
   * Fetch all relevant remotes in the the repository.
   *
   * See gitStore.fetch for more details.
   *
   * Note that this method will not perform the fetch of the specified remote
   * if _any_ fetches or pulls are currently in-progress.
   */
  public _fetch(repository: Repository, fetchType: FetchType): Promise<void> {
    return this.withAuthenticatingUser(repository, (repository, account) => {
      return this.performFetch(repository, account, fetchType)
    })
  }

  /**
   * Fetch a particular remote in a repository.
   *
   * Note that this method will not perform the fetch of the specified remote
   * if _any_ fetches or pulls are currently in-progress.
   */
  private _fetchRemote(
    repository: Repository,
    remote: IRemote,
    fetchType: FetchType
  ): Promise<void> {
    return this.withAuthenticatingUser(repository, (repository, account) => {
      return this.performFetch(repository, account, fetchType, [remote])
    })
  }

  /**
   * Fetch all relevant remotes or one or more given remotes in the repository.
   *
   * @param remotes Optional, one or more remotes to fetch if undefined all
   *                relevant remotes will be fetched. See gitStore.fetch for
   *                more detail on what constitutes a relevant remote.
   */
  private async performFetch(
    repository: Repository,
    account: IGitAccount | null,
    fetchType: FetchType,
    remotes?: IRemote[]
  ): Promise<void> {
    await this.withPushPullFetch(repository, async () => {
      const gitStore = this.gitStoreCache.get(repository)

      try {
        const fetchWeight = 0.9
        const refreshWeight = 0.1
        const isBackgroundTask = fetchType === FetchType.BackgroundTask

        const progressCallback = (progress: IFetchProgress) => {
          this.updatePushPullFetchProgress(repository, {
            ...progress,
            value: progress.value * fetchWeight,
          })
        }

        if (remotes === undefined) {
          await gitStore.fetch(account, isBackgroundTask, progressCallback)
        } else {
          await gitStore.fetchRemotes(
            account,
            remotes,
            isBackgroundTask,
            progressCallback
          )
        }

        const refreshTitle = __DARWIN__
          ? 'Refreshing Repository'
          : 'Refreshing repository'

        this.updatePushPullFetchProgress(repository, {
          kind: 'generic',
          title: refreshTitle,
          description: 'Fast-forwarding branches',
          value: fetchWeight,
        })

        await this.fastForwardBranches(repository)

        this.updatePushPullFetchProgress(repository, {
          kind: 'generic',
          title: refreshTitle,
          value: fetchWeight + refreshWeight * 0.5,
        })

        // manually refresh branch protections after the push, to ensure
        // any new branch will immediately report as protected
        await this.refreshBranchProtectionState(repository)

        await this._refreshRepository(repository)
      } finally {
        this.updatePushPullFetchProgress(repository, null)

        if (fetchType === FetchType.UserInitiatedTask) {
          if (repository.gitHubRepository != null) {
            this._refreshIssues(repository.gitHubRepository)
          }
        }
      }
    })
  }

  public _endWelcomeFlow(): Promise<void> {
    this.showWelcomeFlow = false
    this.emitUpdate()

    markWelcomeFlowComplete()

    this.statsStore.recordWelcomeWizardTerminated()

    return Promise.resolve()
  }

  public _setCommitMessageFocus(focus: boolean) {
    if (this.focusCommitMessage !== focus) {
      this.focusCommitMessage = focus
      this.emitUpdate()
    }
  }

  public _setSidebarWidth(width: number): Promise<void> {
    this.sidebarWidth = { ...this.sidebarWidth, value: width }
    setNumber(sidebarWidthConfigKey, width)
    this.updateResizableConstraints()
    this.emitUpdate()

    return Promise.resolve()
  }

  public _resetSidebarWidth(): Promise<void> {
    this.sidebarWidth = { ...this.sidebarWidth, value: defaultSidebarWidth }
    localStorage.removeItem(sidebarWidthConfigKey)
    this.updateResizableConstraints()
    this.emitUpdate()

    return Promise.resolve()
  }

  public _setCommitSummaryWidth(width: number): Promise<void> {
    this.commitSummaryWidth = { ...this.commitSummaryWidth, value: width }
    setNumber(commitSummaryWidthConfigKey, width)
    this.updateResizableConstraints()
    this.emitUpdate()

    return Promise.resolve()
  }

  public _resetCommitSummaryWidth(): Promise<void> {
    this.commitSummaryWidth = {
      ...this.commitSummaryWidth,
      value: defaultCommitSummaryWidth,
    }
    localStorage.removeItem(commitSummaryWidthConfigKey)
    this.updateResizableConstraints()
    this.emitUpdate()

    return Promise.resolve()
  }

  public _setCommitMessage(
    repository: Repository,
    message: ICommitMessage
  ): Promise<void> {
    const gitStore = this.gitStoreCache.get(repository)
    return gitStore.setCommitMessage(message)
  }

  /**
   * Set the global application menu.
   *
   * This is called in response to the main process emitting an event signalling
   * that the application menu has changed in some way like an item being
   * added/removed or an item having its visibility toggled.
   *
   * This method should not be called by the renderer in any other circumstance
   * than as a directly result of the main-process event.
   *
   */
  private setAppMenu(menu: IMenu): Promise<void> {
    if (this.appMenu) {
      this.appMenu = this.appMenu.withMenu(menu)
    } else {
      this.appMenu = AppMenu.fromMenu(menu)
    }

    this.emitUpdate()
    return Promise.resolve()
  }

  public _setAppMenuState(
    update: (appMenu: AppMenu) => AppMenu
  ): Promise<void> {
    if (this.appMenu) {
      this.appMenu = update(this.appMenu)
      this.emitUpdate()
    }
    return Promise.resolve()
  }

  public _setAccessKeyHighlightState(highlight: boolean): Promise<void> {
    if (this.highlightAccessKeys !== highlight) {
      this.highlightAccessKeys = highlight
      this.emitUpdate()
    }

    return Promise.resolve()
  }

  public async _mergeBranch(
    repository: Repository,
    sourceBranch: Branch,
    mergeStatus: MergeTreeResult | null,
    isSquash: boolean = false
  ): Promise<void> {
    const {
      multiCommitOperationState: opState,
    } = this.repositoryStateCache.get(repository)

    if (
      opState === null ||
      opState.operationDetail.kind !== MultiCommitOperationKind.Merge
    ) {
      log.error('[mergeBranch] - Not in merge operation state')
      return
    }

    this.repositoryStateCache.updateMultiCommitOperationState(
      repository,
      () => ({
        operationDetail: { ...opState.operationDetail, sourceBranch },
      })
    )

    const gitStore = this.gitStoreCache.get(repository)

    if (isSquash) {
      this.statsStore.recordSquashMergeInvokedCount()
    }

    if (mergeStatus !== null) {
      if (mergeStatus.kind === ComputedAction.Clean) {
        this.statsStore.recordMergeHintSuccessAndUserProceeded()
      } else if (mergeStatus.kind === ComputedAction.Conflicts) {
        this.statsStore.recordUserProceededAfterConflictWarning()
      } else if (mergeStatus.kind === ComputedAction.Loading) {
        this.statsStore.recordUserProceededWhileLoading()
      }
    }

    const mergeResult = await gitStore.merge(sourceBranch, isSquash)
    const { tip } = gitStore

    if (mergeResult === MergeResult.Success && tip.kind === TipState.Valid) {
      this._setBanner({
        type: BannerType.SuccessfulMerge,
        ourBranch: tip.branch.name,
        theirBranch: sourceBranch.name,
      })
      if (isSquash) {
        // This code will only run when there are no conflicts.
        // Thus recordSquashMergeSuccessful is done here and when merge finishes
        // successfully after conflicts in `dispatcher.finishConflictedMerge`.
        this.statsStore.recordSquashMergeSuccessful()
      }
      this._endMultiCommitOperation(repository)
    } else if (
      mergeResult === MergeResult.AlreadyUpToDate &&
      tip.kind === TipState.Valid
    ) {
      this._setBanner({
        type: BannerType.BranchAlreadyUpToDate,
        ourBranch: tip.branch.name,
        theirBranch: sourceBranch.name,
      })
      this._endMultiCommitOperation(repository)
    }

    return this._refreshRepository(repository)
  }

  /** This shouldn't be called directly. See `Dispatcher`. */
  public _setConflictsResolved(repository: Repository) {
    const { multiCommitOperationState } = this.repositoryStateCache.get(
      repository
    )

    // the operation has already completed.
    if (multiCommitOperationState === null) {
      return
    }

    // an update is not emitted here because there is no need
    // to trigger a re-render at this point

    this.repositoryStateCache.updateMultiCommitOperationState(
      repository,
      () => ({
        userHasResolvedConflicts: true,
      })
    )
  }

  /** This shouldn't be called directly. See `Dispatcher`. */
  public async _rebase(
    repository: Repository,
    baseBranch: Branch,
    targetBranch: Branch
  ): Promise<RebaseResult> {
    const progressCallback = this.getMultiCommitOperationProgressCallBack(
      repository
    )
    const gitStore = this.gitStoreCache.get(repository)
    const result = await gitStore.performFailableOperation(
      () => rebase(repository, baseBranch, targetBranch, progressCallback),
      {
        retryAction: {
          type: RetryActionType.Rebase,
          repository,
          baseBranch,
          targetBranch,
        },
      }
    )

    return result || RebaseResult.Error
  }

  /** This shouldn't be called directly. See `Dispatcher`. */
  public async _abortRebase(repository: Repository) {
    const gitStore = this.gitStoreCache.get(repository)
    return await gitStore.performFailableOperation(() =>
      abortRebase(repository)
    )
  }

  /** This shouldn't be called directly. See `Dispatcher`. */
  public async _continueRebase(
    repository: Repository,
    workingDirectory: WorkingDirectoryStatus,
    manualResolutions: ReadonlyMap<string, ManualConflictResolution>
  ): Promise<RebaseResult> {
    const progressCallback = this.getMultiCommitOperationProgressCallBack(
      repository
    )

    const gitStore = this.gitStoreCache.get(repository)
    const result = await gitStore.performFailableOperation(() =>
      continueRebase(
        repository,
        workingDirectory.files,
        manualResolutions,
        progressCallback
      )
    )

    return result || RebaseResult.Error
  }

  /** This shouldn't be called directly. See `Dispatcher`. */
  public async _abortMerge(repository: Repository): Promise<void> {
    const gitStore = this.gitStoreCache.get(repository)
    return await gitStore.performFailableOperation(() => abortMerge(repository))
  }

  /** This shouldn't be called directly. See `Dispatcher`. */
  public async _abortSquashMerge(repository: Repository): Promise<void> {
    const gitStore = this.gitStoreCache.get(repository)
    const {
      branchesState,
      changesState: { workingDirectory },
    } = this.repositoryStateCache.get(repository)

    const commitResult = await this._finishConflictedMerge(
      repository,
      workingDirectory,
      new Map<string, ManualConflictResolution>()
    )

    // By committing, we clear out the SQUASH_MSG (and anything else git would
    // choose to store for the --squash merge operation)
    if (commitResult === undefined) {
      log.error(
        `[_abortSquashMerge] - Could not abort squash merge - commiting squash msg failed`
      )
      return
    }

    // Since we have not reloaded the status, this tip is the tip before the
    // squash commit above.
    const { tip } = branchesState
    if (tip.kind !== TipState.Valid) {
      log.error(
        `[_abortSquashMerge] - Could not abort squash merge - tip was invalid`
      )
      return
    }

    await gitStore.performFailableOperation(() =>
      reset(repository, GitResetMode.Hard, tip.branch.tip.sha)
    )
  }

  /** This shouldn't be called directly. See `Dispatcher`.
   *  This method only used in the Merge Conflicts dialog flow,
   *  not committing a conflicted merge via the "Changes" pane.
   */
  public async _finishConflictedMerge(
    repository: Repository,
    workingDirectory: WorkingDirectoryStatus,
    manualResolutions: Map<string, ManualConflictResolution>
  ): Promise<string | undefined> {
    /**
     *  The assumption made here is that all other files that were part of this merge
     *  have already been staged by git automatically (or manually by the user via CLI).
     *  When the user executes a merge and there are conflicts,
     *  git stages all files that are part of the merge that _don't_ have conflicts
     *  This means that we only need to stage the conflicted files
     *  (whether they are manual or markered) to get all changes related to
     *  this merge staged. This also means that any uncommitted changes in the index
     *  that were in place before the merge was started will _not_ be included, unless
     *  the user stages them manually via CLI.
     *
     *  Its also worth noting this method only used in the Merge Conflicts dialog flow, not committing a conflicted merge via the "Changes" pane.
     *
     *  *TLDR we only stage conflicts here because git will have already staged the rest of the changes related to this merge.*
     */
    const conflictedFiles = workingDirectory.files.filter(f => {
      return f.status.kind === AppFileStatusKind.Conflicted
    })
    const gitStore = this.gitStoreCache.get(repository)
    return await gitStore.performFailableOperation(() =>
      createMergeCommit(repository, conflictedFiles, manualResolutions)
    )
  }

  /** This shouldn't be called directly. See `Dispatcher`. */
  public async _setRemoteURL(
    repository: Repository,
    name: string,
    url: string
  ): Promise<void> {
    const gitStore = this.gitStoreCache.get(repository)
    await gitStore.setRemoteURL(name, url)
  }

  /** This shouldn't be called directly. See `Dispatcher`. */
  public async _openShell(path: string) {
    this.statsStore.recordOpenShell()

    try {
      const match = await findShellOrDefault(this.selectedShell)
      await launchShell(match, path, error => this._pushError(error))
    } catch (error) {
      this.emitError(error)
    }
  }

  /** Takes a URL and opens it using the system default application */
  public _openInBrowser(url: string): Promise<boolean> {
    return shell.openExternal(url)
  }

  /** Open a path to a repository or file using the user's configured editor */
  public async _openInExternalEditor(fullPath: string): Promise<void> {
    const { selectedExternalEditor } = this.getState()

    try {
      const match = await findEditorOrDefault(selectedExternalEditor)
      if (match === null) {
        this.emitError(
          new ExternalEditorError(
            `No suitable editors installed for GitHub Desktop to launch. Install ${suggestedExternalEditor.name} for your platform and restart GitHub Desktop to try again.`,
            { suggestDefaultEditor: true }
          )
        )
        return
      }

      await launchExternalEditor(fullPath, match)
    } catch (error) {
      this.emitError(error)
    }
  }

  /** This shouldn't be called directly. See `Dispatcher`. */
  public async _saveGitIgnore(
    repository: Repository,
    text: string
  ): Promise<void> {
    await saveGitIgnore(repository, text)
    return this._refreshRepository(repository)
  }

  /** Set whether the user has opted out of stats reporting. */
  public async setStatsOptOut(
    optOut: boolean,
    userViewedPrompt: boolean
  ): Promise<void> {
    await this.statsStore.setOptOut(optOut, userViewedPrompt)

    this.emitUpdate()
  }

  public _setAskToMoveToApplicationsFolderSetting(
    value: boolean
  ): Promise<void> {
    this.askToMoveToApplicationsFolderSetting = value

    setBoolean(askToMoveToApplicationsFolderKey, value)
    this.emitUpdate()

    return Promise.resolve()
  }

  public _setConfirmRepositoryRemovalSetting(
    confirmRepoRemoval: boolean
  ): Promise<void> {
    this.askForConfirmationOnRepositoryRemoval = confirmRepoRemoval
    setBoolean(confirmRepoRemovalKey, confirmRepoRemoval)

    this.updateMenuLabelsForSelectedRepository()

    this.emitUpdate()

    return Promise.resolve()
  }

  public _setConfirmDiscardChangesSetting(value: boolean): Promise<void> {
    this.confirmDiscardChanges = value

    setBoolean(confirmDiscardChangesKey, value)
    this.emitUpdate()

    return Promise.resolve()
  }

  public _setConfirmForcePushSetting(value: boolean): Promise<void> {
    this.askForConfirmationOnForcePush = value
    setBoolean(confirmForcePushKey, value)

    this.updateMenuLabelsForSelectedRepository()

    this.emitUpdate()

    return Promise.resolve()
  }

  public _setUncommittedChangesStrategySetting(
    value: UncommittedChangesStrategy
  ): Promise<void> {
    this.uncommittedChangesStrategy = value

    localStorage.setItem(uncommittedChangesStrategyKey, value)

    this.emitUpdate()
    return Promise.resolve()
  }

  public _setExternalEditor(selectedEditor: string) {
    const promise = this.updateSelectedExternalEditor(selectedEditor)
    localStorage.setItem(externalEditorKey, selectedEditor)
    this.emitUpdate()

    this.updateMenuLabelsForSelectedRepository()
    return promise
  }

  public _setShell(shell: Shell): Promise<void> {
    this.selectedShell = shell
    localStorage.setItem(shellKey, shell)
    this.emitUpdate()

    this.updateMenuLabelsForSelectedRepository()

    return Promise.resolve()
  }

  public _changeImageDiffType(type: ImageDiffType): Promise<void> {
    this.imageDiffType = type
    localStorage.setItem(imageDiffTypeKey, JSON.stringify(this.imageDiffType))
    this.emitUpdate()

    return Promise.resolve()
  }

  public _setHideWhitespaceInChangesDiff(
    hideWhitespaceInDiff: boolean,
    repository: Repository
  ): Promise<void> {
    setBoolean(hideWhitespaceInChangesDiffKey, hideWhitespaceInDiff)
    this.hideWhitespaceInChangesDiff = hideWhitespaceInDiff

    return this.refreshChangesSection(repository, {
      includingStatus: true,
      clearPartialState: true,
    })
  }

  public _setHideWhitespaceInHistoryDiff(
    hideWhitespaceInDiff: boolean,
    repository: Repository,
    file: CommittedFileChange | null
  ): Promise<void> {
    setBoolean(hideWhitespaceInHistoryDiffKey, hideWhitespaceInDiff)
    this.hideWhitespaceInHistoryDiff = hideWhitespaceInDiff

    if (file === null) {
      return this.updateChangesWorkingDirectoryDiff(repository)
    } else {
      return this._changeFileSelection(repository, file)
    }
  }

  public _setShowSideBySideDiff(showSideBySideDiff: boolean) {
    if (showSideBySideDiff !== this.showSideBySideDiff) {
      setShowSideBySideDiff(showSideBySideDiff)
      this.showSideBySideDiff = showSideBySideDiff
      this.statsStore.recordDiffModeChanged()
      this.emitUpdate()
    }
  }

  public _setUpdateBannerVisibility(visibility: boolean) {
    this.isUpdateAvailableBannerVisible = visibility

    this.emitUpdate()
  }

  public _setBanner(state: Banner) {
    this.currentBanner = state
    this.emitUpdate()
  }

  /** This shouldn't be called directly. See `Dispatcher`. */
  public _clearBanner(bannerType?: BannerType) {
    const { currentBanner } = this
    if (currentBanner === null) {
      return
    }

    if (bannerType !== undefined && currentBanner.type !== bannerType) {
      return
    }

    this.currentBanner = null
    this.emitUpdate()
  }

  public _reportStats() {
    return this.statsStore.reportStats(this.accounts, this.repositories)
  }

  public _recordLaunchStats(stats: ILaunchStats): Promise<void> {
    return this.statsStore.recordLaunchStats(stats)
  }

  public async _appendIgnoreRule(
    repository: Repository,
    pattern: string | string[]
  ): Promise<void> {
    await appendIgnoreRule(repository, pattern)
    return this._refreshRepository(repository)
  }

  public _resetSignInState(): Promise<void> {
    this.signInStore.reset()
    return Promise.resolve()
  }

  public _beginDotComSignIn(): Promise<void> {
    this.signInStore.beginDotComSignIn()
    return Promise.resolve()
  }

  public _beginEnterpriseSignIn(): Promise<void> {
    this.signInStore.beginEnterpriseSignIn()
    return Promise.resolve()
  }

  public _setSignInEndpoint(url: string): Promise<void> {
    return this.signInStore.setEndpoint(url)
  }

  public _setSignInCredentials(
    username: string,
    password: string
  ): Promise<void> {
    return this.signInStore.authenticateWithBasicAuth(username, password)
  }

  public _requestBrowserAuthentication(): Promise<void> {
    return this.signInStore.authenticateWithBrowser()
  }

  public _setSignInOTP(otp: string): Promise<void> {
    return this.signInStore.setTwoFactorOTP(otp)
  }

  public async _setAppFocusState(isFocused: boolean): Promise<void> {
    if (this.appIsFocused !== isFocused) {
      this.appIsFocused = isFocused
      this.emitUpdate()
    }

    if (this.appIsFocused) {
      this.repositoryIndicatorUpdater.resume()
      if (this.selectedRepository instanceof Repository) {
        this.startPullRequestUpdater(this.selectedRepository)
        // if we're in the tutorial and we don't have an editor yet, check for one!
        if (this.currentOnboardingTutorialStep === TutorialStep.PickEditor) {
          await this._resolveCurrentEditor()
        }
      }
    } else {
      this.repositoryIndicatorUpdater.pause()
      this.stopPullRequestUpdater()
    }
  }

  /**
   * Start an Open in Desktop flow. This will return a new promise which will
   * resolve when `_completeOpenInDesktop` is called.
   */
  public _startOpenInDesktop(fn: () => void): Promise<Repository | null> {
    // tslint:disable-next-line:promise-must-complete
    const p = new Promise<Repository | null>(
      resolve => (this.resolveOpenInDesktop = resolve)
    )
    fn()
    return p
  }

  /**
   * Complete any active Open in Desktop flow with the repository returned by
   * the given function.
   */
  public async _completeOpenInDesktop(
    fn: () => Promise<Repository | null>
  ): Promise<Repository | null> {
    const resolve = this.resolveOpenInDesktop
    this.resolveOpenInDesktop = null

    const result = await fn()
    if (resolve) {
      resolve(result)
    }

    return result
  }

  public _updateRepositoryPath(
    repository: Repository,
    path: string
  ): Promise<Repository> {
    return this.repositoriesStore.updateRepositoryPath(repository, path)
  }

  public _removeAccount(account: Account): Promise<void> {
    log.info(
      `[AppStore] removing account ${account.login} (${account.name}) from store`
    )
    return this.accountsStore.removeAccount(account)
  }

  private async _addAccount(account: Account): Promise<void> {
    log.info(
      `[AppStore] adding account ${account.login} (${account.name}) to store`
    )
    const storedAccount = await this.accountsStore.addAccount(account)

    // If we're in the welcome flow and a user signs in we want to trigger
    // a refresh of the repositories available for cloning straight away
    // in order to have the list of repositories ready for them when they
    // get to the blankslate.
    if (this.showWelcomeFlow && storedAccount !== null) {
      this.apiRepositoriesStore.loadRepositories(storedAccount)
    }
  }

  public _updateRepositoryMissing(
    repository: Repository,
    missing: boolean
  ): Promise<Repository> {
    return this.repositoriesStore.updateRepositoryMissing(repository, missing)
  }

  /** This shouldn't be called directly. See `Dispatcher`. */
  public async _updateRepositoryWorkflowPreferences(
    repository: Repository,
    workflowPreferences: WorkflowPreferences
  ): Promise<void> {
    await this.repositoriesStore.updateRepositoryWorkflowPreferences(
      repository,
      workflowPreferences
    )
  }

  /**
   * Add a tutorial repository.
   *
   * This method differs from the `_addRepositories` method in that it
   * requires that the repository has been created on the remote and
   * set up to track it. Given that tutorial repositories are created
   * from the no-repositories blank slate it shouldn't be possible for
   * another repository with the same path to exist in the repositories
   * table but in case that hangs in the future this method will set
   * the tutorial flag on the existing repository at the given path.
   */
  public async _addTutorialRepository(
    path: string,
    endpoint: string,
    apiRepository: IAPIFullRepository
  ) {
    const validatedPath = await validatedRepositoryPath(path)
    if (validatedPath) {
      log.info(
        `[AppStore] adding tutorial repository at ${validatedPath} to store`
      )

      await this.repositoriesStore.addTutorialRepository(
        validatedPath,
        endpoint,
        apiRepository
      )
      this.tutorialAssessor.onNewTutorialRepository()
    } else {
      const error = new Error(`${path} isn't a git repository.`)
      this.emitError(error)
    }
  }

  public async _addRepositories(
    paths: ReadonlyArray<string>
  ): Promise<ReadonlyArray<Repository>> {
    const addedRepositories = new Array<Repository>()
    const lfsRepositories = new Array<Repository>()
    const invalidPaths = new Array<string>()

    for (const path of paths) {
      const validatedPath = await validatedRepositoryPath(path)
      if (validatedPath) {
        log.info(`[AppStore] adding repository at ${validatedPath} to store`)

        const repositories = this.repositories
        const existing = matchExistingRepository(repositories, validatedPath)

        // We don't have to worry about repositoryWithRefreshedGitHubRepository
        // and isUsingLFS if the repo already exists in the app.
        if (existing !== undefined) {
          addedRepositories.push(existing)
          continue
        }

        const addedRepo = await this.repositoriesStore.addRepository(
          validatedPath
        )

        // initialize the remotes for this new repository to ensure it can fetch
        // it's GitHub-related details using the GitHub API (if applicable)
        const gitStore = this.gitStoreCache.get(addedRepo)
        await gitStore.loadRemotes()

        const [refreshedRepo, usingLFS] = await Promise.all([
          this.repositoryWithRefreshedGitHubRepository(addedRepo),
          this.isUsingLFS(addedRepo),
        ])
        addedRepositories.push(refreshedRepo)

        if (usingLFS) {
          lfsRepositories.push(refreshedRepo)
        }
      } else {
        invalidPaths.push(path)
      }
    }

    if (invalidPaths.length > 0) {
      this.emitError(new Error(this.getInvalidRepoPathsMessage(invalidPaths)))
    }

    if (lfsRepositories.length > 0) {
      this._showPopup({
        type: PopupType.InitializeLFS,
        repositories: lfsRepositories,
      })
    }

    return addedRepositories
  }

  public async _removeRepository(
    repository: Repository | CloningRepository,
    moveToTrash: boolean
  ): Promise<void> {
    try {
      if (moveToTrash) {
        try {
          await shell.moveItemToTrash(repository.path)
        } catch (error) {
          log.error('Failed moving repository to trash', error)

          this.emitError(
            new Error(
              `Failed to move the repository directory to ${TrashNameLabel}.\n\nA common reason for this is that the directory or one of its files is open in another program.`
            )
          )
          return
        }
      }

      if (repository instanceof CloningRepository) {
        this._removeCloningRepository(repository)
      } else {
        await this.repositoriesStore.removeRepository(repository)
      }
    } catch (err) {
      this.emitError(err)
      return
    }

    const allRepositories = await this.repositoriesStore.getAll()
    if (allRepositories.length === 0) {
      this._closeFoldout(FoldoutType.Repository)
    } else {
      this._showFoldout({ type: FoldoutType.Repository })
    }
  }

  public async _cloneAgain(url: string, path: string): Promise<void> {
    const { promise, repository } = this._clone(url, path)
    await this._selectRepository(repository)
    const success = await promise
    if (!success) {
      return
    }

    const repositories = this.repositories
    const found = repositories.find(r => r.path === path)

    if (found) {
      const updatedRepository = await this._updateRepositoryMissing(
        found,
        false
      )
      await this._selectRepository(updatedRepository)
    }
  }

  private getInvalidRepoPathsMessage(
    invalidPaths: ReadonlyArray<string>
  ): string {
    if (invalidPaths.length === 1) {
      return `${invalidPaths} isn't a Git repository.`
    }

    return `The following paths aren't Git repositories:\n\n${invalidPaths
      .slice(0, MaxInvalidFoldersToDisplay)
      .map(path => `- ${path}`)
      .join('\n')}${
      invalidPaths.length > MaxInvalidFoldersToDisplay
        ? `\n\n(and ${invalidPaths.length - MaxInvalidFoldersToDisplay} more)`
        : ''
    }`
  }

  private async withAuthenticatingUser<T>(
    repository: Repository,
    fn: (repository: Repository, account: IGitAccount | null) => Promise<T>
  ): Promise<T> {
    let updatedRepository = repository
    let account: IGitAccount | null = getAccountForRepository(
      this.accounts,
      updatedRepository
    )

    // If we don't have a user association, it might be because we haven't yet
    // tried to associate the repository with a GitHub repository, or that
    // association is out of date. So try again before we bail on providing an
    // authenticating user.
    if (!account) {
      updatedRepository = await this.repositoryWithRefreshedGitHubRepository(
        repository
      )
      account = getAccountForRepository(this.accounts, updatedRepository)
    }

    if (!account) {
      const gitStore = this.gitStoreCache.get(repository)
      const remote = gitStore.currentRemote
      if (remote) {
        const hostname = getGenericHostname(remote.url)
        const username = getGenericUsername(hostname)
        if (username != null) {
          account = { login: username, endpoint: hostname }
        }
      }
    }

    if (account instanceof Account) {
      const hasValidToken =
        account.token.length > 0 ? 'has token' : 'empty token'
      log.info(
        `[AppStore.withAuthenticatingUser] account found for repository: ${repository.name} - ${account.login} (${hasValidToken})`
      )
    }

    return fn(updatedRepository, account)
  }

  private updateRevertProgress(
    repository: Repository,
    progress: IRevertProgress | null
  ) {
    this.repositoryStateCache.update(repository, () => ({
      revertProgress: progress,
    }))

    if (this.selectedRepository === repository) {
      this.emitUpdate()
    }
  }

  /** This shouldn't be called directly. See `Dispatcher`. */
  public async _revertCommit(
    repository: Repository,
    commit: Commit
  ): Promise<void> {
    return this.withAuthenticatingUser(repository, async (repo, account) => {
      const gitStore = this.gitStoreCache.get(repo)

      await gitStore.revertCommit(repo, commit, account, progress => {
        this.updateRevertProgress(repo, progress)
      })

      this.updateRevertProgress(repo, null)
      await this._refreshRepository(repository)
    })
  }

  public async promptForGenericGitAuthentication(
    repository: Repository | CloningRepository,
    retryAction: RetryAction
  ): Promise<void> {
    let url
    if (repository instanceof Repository) {
      const gitStore = this.gitStoreCache.get(repository)
      const remote = gitStore.currentRemote
      if (!remote) {
        return
      }

      url = remote.url
    } else {
      url = repository.url
    }

    const hostname = getGenericHostname(url)
    return this._showPopup({
      type: PopupType.GenericGitAuthentication,
      hostname,
      retryAction,
    })
  }

  public async _installGlobalLFSFilters(force: boolean): Promise<void> {
    try {
      await installGlobalLFSFilters(force)
    } catch (error) {
      this.emitError(error)
    }
  }

  private async isUsingLFS(repository: Repository): Promise<boolean> {
    try {
      return await isUsingLFS(repository)
    } catch (error) {
      return false
    }
  }

  public async _installLFSHooks(
    repositories: ReadonlyArray<Repository>
  ): Promise<void> {
    for (const repo of repositories) {
      try {
        // At this point we've asked the user if we should install them, so
        // force installation.
        await installLFSHooks(repo, true)
      } catch (error) {
        this.emitError(error)
      }
    }
  }

  public _changeCloneRepositoriesTab(tab: CloneRepositoryTab): Promise<void> {
    this.selectedCloneRepositoryTab = tab

    this.emitUpdate()

    return Promise.resolve()
  }

  /**
   * Request a refresh of the list of repositories that
   * the provided account has explicit permissions to access.
   * See ApiRepositoriesStore for more details.
   */
  public _refreshApiRepositories(account: Account) {
    return this.apiRepositoriesStore.loadRepositories(account)
  }

  public _changeBranchesTab(tab: BranchesTab): Promise<void> {
    this.selectedBranchesTab = tab

    this.emitUpdate()

    return Promise.resolve()
  }

  public async _showGitHubExplore(repository: Repository): Promise<void> {
    const { gitHubRepository } = repository
    if (!gitHubRepository || gitHubRepository.htmlURL === null) {
      return
    }

    const url = new URL(gitHubRepository.htmlURL)
    url.pathname = '/explore'

    await this._openInBrowser(url.toString())
  }

  public async _createPullRequest(repository: Repository): Promise<void> {
    const gitHubRepository = repository.gitHubRepository
    if (!gitHubRepository) {
      return
    }

    const state = this.repositoryStateCache.get(repository)
    const tip = state.branchesState.tip

    if (tip.kind !== TipState.Valid) {
      return
    }

    const branch = tip.branch
    const aheadBehind = state.aheadBehind

    if (aheadBehind == null) {
      this._showPopup({
        type: PopupType.PushBranchCommits,
        repository,
        branch,
      })
    } else if (aheadBehind.ahead > 0) {
      this._showPopup({
        type: PopupType.PushBranchCommits,
        repository,
        branch,
        unPushedCommits: aheadBehind.ahead,
      })
    } else {
      await this._openCreatePullRequestInBrowser(repository, branch)
    }
  }

  public async _showPullRequest(repository: Repository): Promise<void> {
    // no pull requests from non github repos
    if (repository.gitHubRepository === null) {
      return
    }

    const currentPullRequest = this.repositoryStateCache.get(repository)
      .branchesState.currentPullRequest

    if (currentPullRequest === null) {
      return
    }

    return this._showPullRequestByPR(currentPullRequest)
  }

  public async _showPullRequestByPR(pr: PullRequest): Promise<void> {
    const { htmlURL: baseRepoUrl } = pr.base.gitHubRepository

    if (baseRepoUrl === null) {
      return
    }

    const showPrUrl = `${baseRepoUrl}/pull/${pr.pullRequestNumber}`

    await this._openInBrowser(showPrUrl)
  }

  public async _refreshPullRequests(repository: Repository): Promise<void> {
    if (isRepositoryWithGitHubRepository(repository)) {
      const account = getAccountForRepository(this.accounts, repository)
      if (account !== null) {
        await this.pullRequestCoordinator.refreshPullRequests(
          repository,
          account
        )
      }
    }
  }

  private async onPullRequestChanged(
    repository: Repository,
    openPullRequests: ReadonlyArray<PullRequest>
  ) {
    this.repositoryStateCache.updateBranchesState(repository, () => {
      return { openPullRequests }
    })

    this.updateCurrentPullRequest(repository)
    this.gitStoreCache.get(repository).pruneForkedRemotes(openPullRequests)

    const selectedState = this.getSelectedState()

    // Update menu labels if the currently selected repository is the
    // repository for which we received an update.
    if (selectedState && selectedState.type === SelectionType.Repository) {
      if (selectedState.repository.id === repository.id) {
        this.updateMenuLabelsForSelectedRepository()
      }
    }
    this.emitUpdate()
  }

  private updateCurrentPullRequest(repository: Repository) {
    const gitHubRepository = repository.gitHubRepository

    if (!gitHubRepository) {
      return
    }

    this.repositoryStateCache.updateBranchesState(repository, state => {
      let currentPullRequest: PullRequest | null = null

      const { remote } = this.repositoryStateCache.get(repository)

      if (state.tip.kind === TipState.Valid && remote) {
        currentPullRequest = findAssociatedPullRequest(
          state.tip.branch,
          state.openPullRequests,
          remote
        )
      }

      return { currentPullRequest }
    })

    this.emitUpdate()
  }

  public async _openCreatePullRequestInBrowser(
    repository: Repository,
    branch: Branch
  ): Promise<void> {
    const gitHubRepository = repository.gitHubRepository
    if (!gitHubRepository) {
      return
    }

    const urlEncodedBranchName = escape(branch.nameWithoutRemote)
    const baseURL = `${gitHubRepository.htmlURL}/pull/new/${urlEncodedBranchName}`

    await this._openInBrowser(baseURL)

    if (this.currentOnboardingTutorialStep === TutorialStep.OpenPullRequest) {
      this._markPullRequestTutorialStepAsComplete(repository)
    }
  }

  public async _updateExistingUpstreamRemote(
    repository: Repository
  ): Promise<void> {
    const gitStore = this.gitStoreCache.get(repository)
    await gitStore.updateExistingUpstreamRemote()

    return this._refreshRepository(repository)
  }

  private getIgnoreExistingUpstreamRemoteKey(repository: Repository): string {
    return `repository/${repository.id}/ignoreExistingUpstreamRemote`
  }

  public _ignoreExistingUpstreamRemote(repository: Repository): Promise<void> {
    const key = this.getIgnoreExistingUpstreamRemoteKey(repository)
    setBoolean(key, true)

    return Promise.resolve()
  }

  private getIgnoreExistingUpstreamRemote(
    repository: Repository
  ): Promise<boolean> {
    const key = this.getIgnoreExistingUpstreamRemoteKey(repository)
    return Promise.resolve(getBoolean(key, false))
  }

  private async addUpstreamRemoteIfNeeded(repository: Repository) {
    const gitStore = this.gitStoreCache.get(repository)
    const ignored = await this.getIgnoreExistingUpstreamRemote(repository)
    if (ignored) {
      return
    }

    return gitStore.addUpstreamRemoteIfNeeded()
  }

  public async _checkoutPullRequest(
    repository: RepositoryWithGitHubRepository,
    prNumber: number,
    headRepoOwner: string,
    headCloneUrl: string,
    headRefName: string
  ): Promise<void> {
    const prBranch = await this._findPullRequestBranch(
      repository,
      prNumber,
      headRepoOwner,
      headCloneUrl,
      headRefName
    )
    if (prBranch !== undefined) {
      await this._checkoutBranch(repository, prBranch)
      this.statsStore.recordPRBranchCheckout()
    }
  }

  public async _findPullRequestBranch(
    repository: RepositoryWithGitHubRepository,
    prNumber: number,
    headRepoOwner: string,
    headCloneUrl: string,
    headRefName: string
  ): Promise<Branch | undefined> {
    const gitStore = this.gitStoreCache.get(repository)
    const remotes = await getRemotes(repository)

    // Find an existing remote (regardless if set up by us or outside of
    // Desktop).
    let remote = remotes.find(r => urlMatchesRemote(headCloneUrl, r))

    // If we can't find one we'll create a Desktop fork remote.
    if (remote === undefined) {
      try {
        const forkRemoteName = forkPullRequestRemoteName(headRepoOwner)
        remote = await addRemote(repository, forkRemoteName, headCloneUrl)
      } catch (e) {
        this.emitError(
          new Error(
            `Couldn't find PR branch, adding remote failed: ${e.message}`
          )
        )
        return
      }
    }

    const remoteRef = `${remote.name}/${headRefName}`

    // Start by trying to find a local branch that is tracking the remote ref.
    let existingBranch = gitStore.allBranches.find(
      x => x.type === BranchType.Local && x.upstream === remoteRef
    )

    // If we found one, let's check it out and get out of here, quick
    if (existingBranch !== undefined) {
      return existingBranch
    }

    const findRemoteBranch = (name: string) =>
      gitStore.allBranches.find(
        x => x.type === BranchType.Remote && x.name === name
      )

    // No such luck, let's see if we can at least find the remote branch then
    existingBranch = findRemoteBranch(remoteRef)

    // It's quite possible that the PR was created after our last fetch of the
    // remote so let's fetch it and then try again.
    if (existingBranch === undefined) {
      try {
        await this._fetchRemote(repository, remote, FetchType.UserInitiatedTask)
        existingBranch = findRemoteBranch(remoteRef)
      } catch (e) {
        log.error(`Failed fetching remote ${remote?.name}`, e)
      }
    }

    if (existingBranch === undefined) {
      this.emitError(
        new Error(
          `Couldn't find branch '${headRefName}' in remote '${remote.name}'. ` +
            `A common reason for this is that the PR author has deleted their ` +
            `branch or their forked repository.`
        )
      )
      return
    }

    // For fork remotes we checkout the ref as pr/[123] instead of using the
    // head ref name since many PRs from forks are created from their default
    // branch so we'll have a very high likelihood of a conflicting local branch
    const isForkRemote =
      remote.name !== gitStore.defaultRemote?.name &&
      remote.name !== gitStore.upstreamRemote?.name

    if (isForkRemote) {
      return await this._createBranch(
        repository,
        `pr/${prNumber}`,
        remoteRef,
        false
      )
    }

    return existingBranch
  }

  /**
   * Set whether the user has chosen to hide or show the
   * co-authors field in the commit message component
   */
  public _setShowCoAuthoredBy(
    repository: Repository,
    showCoAuthoredBy: boolean
  ) {
    this.gitStoreCache.get(repository).setShowCoAuthoredBy(showCoAuthoredBy)
    return Promise.resolve()
  }

  /**
   * Update the per-repository co-authors list
   *
   * @param repository Co-author settings are per-repository
   * @param coAuthors  Zero or more authors
   */
  public _setCoAuthors(
    repository: Repository,
    coAuthors: ReadonlyArray<IAuthor>
  ) {
    this.gitStoreCache.get(repository).setCoAuthors(coAuthors)
    return Promise.resolve()
  }

  /**
   * Set the application-wide theme
   */
  public _setSelectedTheme(theme: ApplicationTheme) {
    setPersistedTheme(theme)
    this.selectedTheme = theme
    if (theme === ApplicationTheme.HighContrast) {
      this.currentTheme = theme
    }
    this.emitUpdate()

    return Promise.resolve()
  }

  /**
   * Set the custom application-wide theme
   */
  public _setCustomTheme(theme: ICustomTheme) {
    setObject(customThemeKey, theme)
    this.customTheme = theme
    this.emitUpdate()

    return Promise.resolve()
  }

  public async _resolveCurrentEditor() {
    const match = await findEditorOrDefault(this.selectedExternalEditor)
    const resolvedExternalEditor = match != null ? match.editor : null
    if (this.resolvedExternalEditor !== resolvedExternalEditor) {
      this.resolvedExternalEditor = resolvedExternalEditor

      // Make sure we let the tutorial assessor know that we have a new editor
      // in case it's stuck waiting for one to be selected.
      if (this.currentOnboardingTutorialStep === TutorialStep.PickEditor) {
        if (this.selectedRepository instanceof Repository) {
          this.updateCurrentTutorialStep(this.selectedRepository)
        }
      }

      this.emitUpdate()
    }
  }

  public getResolvedExternalEditor = () => {
    return this.resolvedExternalEditor
  }

  /** This shouldn't be called directly. See `Dispatcher`. */
  public _updateManualConflictResolution(
    repository: Repository,
    path: string,
    manualResolution: ManualConflictResolution | null
  ) {
    this.repositoryStateCache.updateChangesState(repository, state => {
      const { conflictState } = state

      if (conflictState === null) {
        // not currently in a conflict, whatever
        return { conflictState }
      }

      const updatedManualResolutions = new Map(conflictState.manualResolutions)

      if (manualResolution !== null) {
        updatedManualResolutions.set(path, manualResolution)
      } else {
        updatedManualResolutions.delete(path)
      }

      return {
        conflictState: {
          ...conflictState,
          manualResolutions: updatedManualResolutions,
        },
      }
    })

    this.updateMultiCommitOperationStateAfterManualResolution(repository)

    this.emitUpdate()
  }

  /**
   * Updates the multi commit operation conflict step state as the manual
   * resolutions have been changed.
   */
  private updateMultiCommitOperationStateAfterManualResolution(
    repository: Repository
  ): void {
    const currentState = this.repositoryStateCache.get(repository)

    const { changesState, multiCommitOperationState } = currentState

    if (
      changesState.conflictState === null ||
      multiCommitOperationState === null ||
      multiCommitOperationState.step.kind !==
        MultiCommitOperationStepKind.ShowConflicts
    ) {
      return
    }
    const { step } = multiCommitOperationState

    const { manualResolutions } = changesState.conflictState
    const conflictState = { ...step.conflictState, manualResolutions }
    this.repositoryStateCache.updateMultiCommitOperationState(
      repository,
      () => ({
        step: { ...step, conflictState },
      })
    )
  }

  private async createStashAndDropPreviousEntry(
    repository: Repository,
    branch: Branch
  ) {
    const entry = await getLastDesktopStashEntryForBranch(repository, branch)
    const gitStore = this.gitStoreCache.get(repository)

    const createdStash = await gitStore.performFailableOperation(() =>
      this.createStashEntry(repository, branch)
    )

    if (createdStash === true && entry !== null) {
      const { stashSha, branchName } = entry
      await gitStore.performFailableOperation(async () => {
        await dropDesktopStashEntry(repository, stashSha)
        log.info(`Dropped stash '${stashSha}' associated with ${branchName}`)
      })
    }

    return createdStash === true
  }

  private async createStashEntry(repository: Repository, branch: Branch) {
    const { changesState } = this.repositoryStateCache.get(repository)
    const { workingDirectory } = changesState
    const untrackedFiles = getUntrackedFiles(workingDirectory)

    return createDesktopStashEntry(repository, branch, untrackedFiles)
  }

  /** This shouldn't be called directly. See `Dispatcher`. */
  public async _popStashEntry(repository: Repository, stashEntry: IStashEntry) {
    const gitStore = this.gitStoreCache.get(repository)
    await gitStore.performFailableOperation(() => {
      return popStashEntry(repository, stashEntry.stashSha)
    })
    log.info(
      `[AppStore. _popStashEntry] popped stash with commit id ${stashEntry.stashSha}`
    )

    this.statsStore.recordStashRestore()
    await this._refreshRepository(repository)
  }

  /** This shouldn't be called directly. See `Dispatcher`. */
  public async _dropStashEntry(
    repository: Repository,
    stashEntry: IStashEntry
  ) {
    const gitStore = this.gitStoreCache.get(repository)
    await gitStore.performFailableOperation(() => {
      return dropDesktopStashEntry(repository, stashEntry.stashSha)
    })
    log.info(
      `[AppStore. _dropStashEntry] dropped stash with commit id ${stashEntry.stashSha}`
    )

    this.statsStore.recordStashDiscard()
    await gitStore.loadStashEntries()
  }

  /** This shouldn't be called directly. See `Dispatcher`. */
  public _setStashedFilesWidth(width: number): Promise<void> {
    this.stashedFilesWidth = { ...this.stashedFilesWidth, value: width }
    setNumber(stashedFilesWidthConfigKey, width)
    this.updateResizableConstraints()
    this.emitUpdate()

    return Promise.resolve()
  }

  public _resetStashedFilesWidth(): Promise<void> {
    this.stashedFilesWidth = {
      ...this.stashedFilesWidth,
      value: defaultStashedFilesWidth,
    }
    localStorage.removeItem(stashedFilesWidthConfigKey)
    this.updateResizableConstraints()
    this.emitUpdate()

    return Promise.resolve()
  }

  public async _testPruneBranches() {
    if (this.currentBranchPruner === null) {
      return
    }

    await this.currentBranchPruner.testPrune()
  }

  public async _showCreateForkDialog(
    repository: RepositoryWithGitHubRepository
  ) {
    const account = getAccountForRepository(this.accounts, repository)
    if (account === null) {
      return
    }
    await this._showPopup({
      type: PopupType.CreateFork,
      repository,
      account,
    })
  }

  /**
   * Converts a local repository to use the given fork
   * as its default remote and associated `GitHubRepository`.
   */
  public async _convertRepositoryToFork(
    repository: RepositoryWithGitHubRepository,
    fork: IAPIFullRepository
  ): Promise<Repository> {
    const gitStore = this.gitStoreCache.get(repository)
    const defaultRemoteName = gitStore.defaultRemote?.name
    const remoteUrl = gitStore.defaultRemote?.url
    const { endpoint } = repository.gitHubRepository

    // make sure there is a default remote (there should be)
    if (defaultRemoteName !== undefined && remoteUrl !== undefined) {
      // update default remote
      if (await gitStore.setRemoteURL(defaultRemoteName, fork.clone_url)) {
        await gitStore.ensureUpstreamRemoteURL(remoteUrl)
        // update associated github repo
        return this.repositoriesStore.setGitHubRepository(
          repository,
          await this.repositoriesStore.upsertGitHubRepository(endpoint, fork)
        )
      }
    }
    return repository
  }

  /**
   * Create a tutorial repository using the given account. The account
   * determines which host (i.e. GitHub.com or a GHES instance) that
   * the tutorial repository should be created on.
   *
   * @param account The account (and thereby the GitHub host) under
   *                which the repository is to be created created
   */
  public async _createTutorialRepository(account: Account) {
    try {
      await this.statsStore.recordTutorialStarted()

      const name = 'desktop-tutorial'
      const path = Path.resolve(getDefaultDir(), name)

      const apiRepository = await createTutorialRepository(
        account,
        name,
        path,
        (title, value, description) => {
          if (
            this.currentPopup !== null &&
            this.currentPopup.type === PopupType.CreateTutorialRepository
          ) {
            this.currentPopup = {
              ...this.currentPopup,
              progress: { kind: 'generic', title, value, description },
            }
            this.emitUpdate()
          }
        }
      )

      await this._addTutorialRepository(path, account.endpoint, apiRepository)
      await this.statsStore.recordTutorialRepoCreated()
    } catch (err) {
      sendNonFatalException('tutorialRepoCreation', err)

      if (err instanceof GitError) {
        this.emitError(err)
      } else {
        this.emitError(
          new Error(
            `Failed creating the tutorial repository.\n\n${err.message}`
          )
        )
      }
    } finally {
      this._closePopup(PopupType.CreateTutorialRepository)
    }
  }

  /** This shouldn't be called directly. See `Dispatcher`. */
  public _initializeCherryPickProgress(
    repository: Repository,
    commits: ReadonlyArray<CommitOneLine>
  ) {
    if (commits.length === 0) {
      // This shouldn't happen... but in case throw error.
      throw new Error(
        'Unable to initialize cherry-pick progress. No commits provided.'
      )
    }

    this.repositoryStateCache.updateMultiCommitOperationState(
      repository,
      () => {
        return {
          progress: {
            kind: 'multiCommitOperation',
            value: 0,
            position: 1,
            totalCommitCount: commits.length,
            currentCommitSummary: commits[commits.length - 1].summary,
          },
        }
      }
    )

    this.emitUpdate()
  }

  private getMultiCommitOperationProgressCallBack(repository: Repository) {
    return (progress: IMultiCommitOperationProgress) => {
      this.repositoryStateCache.updateMultiCommitOperationState(
        repository,
        () => ({
          progress,
        })
      )
      this.emitUpdate()
    }
  }

  /** This shouldn't be called directly. See `Dispatcher`. */
  public async _cherryPick(
    repository: Repository,
    commits: ReadonlyArray<CommitOneLine>
  ): Promise<CherryPickResult> {
    if (commits.length === 0) {
      log.error('[_cherryPick] - Unable to cherry-pick. No commits provided.')
      return CherryPickResult.UnableToStart
    }

    await this._refreshRepository(repository)

    const progressCallback = this.getMultiCommitOperationProgressCallBack(
      repository
    )
    const gitStore = this.gitStoreCache.get(repository)
    const result = await gitStore.performFailableOperation(() =>
      cherryPick(repository, commits, progressCallback)
    )

    return result || CherryPickResult.Error
  }

  /**
   * Checks for uncommitted changes
   *
   * If uncommitted changes exist, ask user to stash, retry provided retry
   * action and return true.
   *
   * If no uncommitted changes, return false.
   *
   * This shouldn't be called directly. See `Dispatcher`.
   */
  public _checkForUncommittedChanges(
    repository: Repository,
    retryAction: RetryAction
  ): boolean {
    const { changesState } = this.repositoryStateCache.get(repository)
    const hasChanges = changesState.workingDirectory.files.length > 0
    if (!hasChanges) {
      return false
    }

    this._showPopup({
      type: PopupType.LocalChangesOverwritten,
      repository,
      retryAction,
      files: changesState.workingDirectory.files.map(f => f.path),
    })

    return true
  }

  /**
   * Attempts to checkout target branch and return it's name after checkout.
   * This is useful if you want the local name when checking out a potentially
   * remote branch during an operation.
   *
   * Note: This does not do any existing changes checking like _checkout does.
   *
   * This shouldn't be called directly. See `Dispatcher`.
   */
  public async _checkoutBranchReturnName(
    repository: Repository,
    targetBranch: Branch
  ): Promise<string | undefined> {
    const gitStore = this.gitStoreCache.get(repository)

    const checkoutSuccessful = await this.withAuthenticatingUser(
      repository,
      (r, account) => {
        return gitStore.performFailableOperation(() =>
          checkoutBranch(repository, account, targetBranch)
        )
      }
    )

    if (checkoutSuccessful !== true) {
      return
    }

    const status = await gitStore.loadStatus()
    return status?.currentBranch
  }

  /** This shouldn't be called directly. See `Dispatcher`. */
  public async _abortCherryPick(
    repository: Repository,
    sourceBranch: Branch | null
  ): Promise<void> {
    const gitStore = this.gitStoreCache.get(repository)

    await gitStore.performFailableOperation(() => abortCherryPick(repository))

    await this.checkoutBranchIfNotNull(repository, sourceBranch)
  }

  /** This shouldn't be called directly. See `Dispatcher`. */
  public _setCherryPickBranchCreated(
    repository: Repository,
    branchCreated: boolean
  ): void {
    const {
      multiCommitOperationState: opState,
    } = this.repositoryStateCache.get(repository)

    if (
      opState === null ||
      opState.operationDetail.kind !== MultiCommitOperationKind.CherryPick
    ) {
      log.error(
        '[setCherryPickBranchCreated] - Not in cherry-pick operation state'
      )
      return
    }

    // An update is not emitted here because there is no need
    // to trigger a re-render at this point. (storing for later)
    this.repositoryStateCache.updateMultiCommitOperationState(
      repository,
      () => ({
        operationDetail: { ...opState.operationDetail, branchCreated },
      })
    )
  }

  /** This shouldn't be called directly. See `Dispatcher`. */
  public async _continueCherryPick(
    repository: Repository,
    files: ReadonlyArray<WorkingDirectoryFileChange>,
    manualResolutions: ReadonlyMap<string, ManualConflictResolution>
  ): Promise<CherryPickResult> {
    const progressCallback = this.getMultiCommitOperationProgressCallBack(
      repository
    )

    const gitStore = this.gitStoreCache.get(repository)
    const result = await gitStore.performFailableOperation(() =>
      continueCherryPick(repository, files, manualResolutions, progressCallback)
    )

    return result || CherryPickResult.Error
  }

  /** This shouldn't be called directly. See `Dispatcher`. */
  public async _setCherryPickProgressFromState(repository: Repository) {
    const snapshot = await getCherryPickSnapshot(repository)
    if (snapshot === null) {
      return
    }

    this.repositoryStateCache.updateMultiCommitOperationState(
      repository,
      () => ({
        progress: snapshot.progress,
      })
    )
  }

  /** This shouldn't be called directly. See `Dispatcher`. */
  public _markDragAndDropIntroAsSeen(intro: DragAndDropIntroType) {
    if (this.dragAndDropIntroTypesShown.has(intro)) {
      return
    }

    const newIntros = [...this.dragAndDropIntroTypesShown, intro]
    this.dragAndDropIntroTypesShown = new Set(newIntros)

    setObject(dragAndDropIntroTypesShownKey, newIntros)
    this.emitUpdate()
  }

  /** This shouldn't be called directly. See `Dispatcher`. */
  public async _clearCherryPickingHead(
    repository: Repository,
    sourceBranch: Branch | null
  ): Promise<void> {
    if (!isCherryPickHeadFound(repository)) {
      return
    }

    const gitStore = this.gitStoreCache.get(repository)
    await gitStore.performFailableOperation(() => abortCherryPick(repository))

    await this.checkoutBranchIfNotNull(repository, sourceBranch)

    return this._refreshRepository(repository)
  }

  private async checkoutBranchIfNotNull(
    repository: Repository,
    sourceBranch: Branch | null
  ) {
    if (sourceBranch === null) {
      return
    }

    const gitStore = this.gitStoreCache.get(repository)
    await this.withAuthenticatingUser(repository, async (r, account) => {
      await gitStore.performFailableOperation(() =>
        checkoutBranch(repository, account, sourceBranch)
      )
    })
  }

  /** This shouldn't be called directly. See `Dispatcher`. */
  public async _setDragElement(dragElement: DragElement | null): Promise<void> {
    this.currentDragElement = dragElement
    this.emitUpdate()
  }

  /** This shouldn't be called directly. See `Dispatcher`. */
  public async _getBranchAheadBehind(
    repository: Repository,
    branch: Branch
  ): Promise<IAheadBehind | null> {
    return getBranchAheadBehind(repository, branch)
  }

  public _setLastThankYou(lastThankYou: ILastThankYou) {
    // don't update if same length and same version (assumption
    // is that update will be either adding a user or updating version)
    const sameVersion =
      this.lastThankYou !== undefined &&
      this.lastThankYou.version === lastThankYou.version

    const sameNumCheckedUsers =
      this.lastThankYou !== undefined &&
      this.lastThankYou.checkedUsers.length === lastThankYou.checkedUsers.length

    if (sameVersion && sameNumCheckedUsers) {
      return
    }

    setObject(lastThankYouKey, lastThankYou)
    this.lastThankYou = lastThankYou

    this.emitUpdate()
  }

  /** This shouldn't be called directly. See `Dispatcher`. */
  public async _reorderCommits(
    repository: Repository,
    commitsToReorder: ReadonlyArray<Commit>,
    beforeCommit: Commit | null,
    lastRetainedCommitRef: string | null
  ): Promise<RebaseResult> {
    if (commitsToReorder.length === 0) {
      log.error('[_reorder] - Unable to reorder. No commits provided.')
      return RebaseResult.Error
    }

    const progressCallback = this.getMultiCommitOperationProgressCallBack(
      repository
    )
    const gitStore = this.gitStoreCache.get(repository)
    const result = await gitStore.performFailableOperation(() =>
      reorder(
        repository,
        commitsToReorder,
        beforeCommit,
        lastRetainedCommitRef,
        progressCallback
      )
    )

    return result || RebaseResult.Error
  }

  /** This shouldn't be called directly. See `Dispatcher`. */
  public async _squash(
    repository: Repository,
    toSquash: ReadonlyArray<Commit>,
    squashOnto: Commit,
    lastRetainedCommitRef: string | null,
    commitContext: ICommitContext
  ): Promise<RebaseResult> {
    if (toSquash.length === 0) {
      log.error('[_squash] - Unable to squash. No commits provided.')
      return RebaseResult.Error
    }

    const progressCallback = this.getMultiCommitOperationProgressCallBack(
      repository
    )
    const commitMessage = await formatCommitMessage(repository, commitContext)
    const gitStore = this.gitStoreCache.get(repository)
    const result = await gitStore.performFailableOperation(() =>
      squash(
        repository,
        toSquash,
        squashOnto,
        lastRetainedCommitRef,
        commitMessage,
        progressCallback
      )
    )

    return result || RebaseResult.Error
  }

  /** This shouldn't be called directly. See `Dispatcher`. */
  public async _undoMultiCommitOperation(
    mcos: IMultiCommitOperationState,
    repository: Repository,
    commitsCount: number
  ): Promise<boolean> {
    const {
      branchesState,
      multiCommitOperationUndoState,
      changesState: { workingDirectory },
    } = this.repositoryStateCache.get(repository)
    const { operationDetail } = mcos
    const { kind } = operationDetail

    if (multiCommitOperationUndoState === null) {
      log.error(
        `[_undoMultiCommitOperation] - Could not undo ${kind}. There is no undo info available.`
      )
      return false
    }

    const { undoSha, branchName } = multiCommitOperationUndoState

    if (workingDirectory.files.length > 0) {
      log.error(
        `[_undoMultiCommitOperation] - Could not undo ${kind}. This would delete the local changes that exist on the branch.`
      )
      return false
    }

    const { tip } = branchesState
    if (tip.kind !== TipState.Valid || tip.branch.name !== branchName) {
      log.error(
        `[_undoMultiCommitOperation] - Could not undo ${kind}.  User no longer on branch the ${kind} occurred on.`
      )
      return false
    }

    if (undoSha === null) {
      log.error('[_undoMultiCommitOperation] - Could not determine undo sha')
      return false
    }

    // If a new branch is created as part of the cherry-pick,
    // We just want to delete it, no need to reset it.
    if (
      operationDetail.kind === MultiCommitOperationKind.CherryPick &&
      operationDetail.branchCreated
    ) {
      this._deleteBranch(
        repository,
        tip.branch,
        false,
        operationDetail.sourceBranch
      )
      return true
    }

    const gitStore = this.gitStoreCache.get(repository)
    const result = await gitStore.performFailableOperation(() =>
      reset(repository, GitResetMode.Hard, undoSha)
    )

    if (result !== true) {
      return false
    }

    let banner: Banner

    switch (kind) {
      case MultiCommitOperationKind.Squash:
        banner = {
          type: BannerType.SquashUndone,
          commitsCount,
        }
        break
      case MultiCommitOperationKind.Reorder:
        banner = {
          type: BannerType.ReorderUndone,
          commitsCount,
        }
        break
      case MultiCommitOperationKind.CherryPick:
        const sourceBranch =
          operationDetail.kind === MultiCommitOperationKind.CherryPick
            ? operationDetail.sourceBranch
            : null
        await this.checkoutBranchIfNotNull(repository, sourceBranch)
        banner = {
          type: BannerType.CherryPickUndone,
          targetBranchName: branchName,
          countCherryPicked: commitsCount,
        }
        break
      case MultiCommitOperationKind.Rebase:
      case MultiCommitOperationKind.Merge:
        throw new Error(
          `Unexpected multi commit operation kind to undo ${kind}`
        )
      default:
        assertNever(kind, `Unsupported multi operation kind to undo ${kind}`)
    }

    this._setBanner(banner)

    await this._loadStatus(repository)

    const stateAfter = this.repositoryStateCache.get(repository)
    // Cherry-pick doesn't require a force push but squash and reorder may. (rebase, merge not supported)
    if (
      stateAfter.branchesState.tip.kind === TipState.Valid &&
      kind !== MultiCommitOperationKind.CherryPick
    ) {
      this._addBranchToForcePushList(
        repository,
        stateAfter.branchesState.tip,
        tip.branch.tip.sha
      )
    }

    await this._refreshRepository(repository)

    return true
  }

  /** This shouldn't be called directly. See `Dispatcher`. */
  public _addBranchToForcePushList = (
    repository: Repository,
    tipWithBranch: IValidBranch,
    beforeChangeSha: string
  ) => {
    // if the commit id of the branch is unchanged, it can be excluded from
    // this list
    if (tipWithBranch.branch.tip.sha === beforeChangeSha) {
      return
    }

    const currentState = this.repositoryStateCache.get(repository)
    const { forcePushBranches } = currentState.branchesState

    const updatedMap = new Map<string, string>(forcePushBranches)
    updatedMap.set(
      tipWithBranch.branch.nameWithoutRemote,
      tipWithBranch.branch.tip.sha
    )

    this.repositoryStateCache.updateBranchesState(repository, () => ({
      forcePushBranches: updatedMap,
    }))
  }

  /** This shouldn't be called directly. See `Dispatcher`. */
  public _setMultiCommitOperationUndoState(
    repository: Repository,
    tip: IValidBranch
  ): void {
    // An update is not emitted here because there is no need
    // to trigger a re-render at this point. (storing for later)
    this.repositoryStateCache.updateMultiCommitOperationUndoState(
      repository,
      () => ({
        undoSha: getTipSha(tip),
        branchName: tip.branch.name,
      })
    )
  }

  /** This shouldn't be called directly. See `Dispatcher`. */
  public async _handleConflictsDetectedOnError(
    repository: Repository,
    currentBranch: string,
    theirBranch: string
  ): Promise<void> {
    const { multiCommitOperationState } = this.repositoryStateCache.get(
      repository
    )

    if (multiCommitOperationState === null) {
      const gitStore = this.gitStoreCache.get(repository)

      const targetBranch = gitStore.allBranches.find(
        branch => branch.name === currentBranch
      )

      if (targetBranch === undefined) {
        return
      }

      const sourceBranch = gitStore.allBranches.find(
        branch => branch.name === theirBranch
      )

      this._initializeMultiCommitOperation(
        repository,
        {
          kind: MultiCommitOperationKind.Merge,
          isSquash: false,
          sourceBranch: sourceBranch ?? null,
        },
        targetBranch,
        [],
        targetBranch.tip.sha
      )
    }

    this._setMultiCommitOperationStep(repository, {
      kind: MultiCommitOperationStepKind.ShowConflicts,
      conflictState: {
        kind: 'multiCommitOperation',
        manualResolutions: new Map<string, ManualConflictResolution>(),
        ourBranch: currentBranch,
        theirBranch,
      },
    })

    return this._showPopup({
      type: PopupType.MultiCommitOperation,
      repository,
    })
  }

  /** This shouldn't be called directly. See `Dispatcher`. */
  public async _setMultiCommitOperationStep(
    repository: Repository,
    step: MultiCommitOperationStep
  ): Promise<void> {
    this.repositoryStateCache.updateMultiCommitOperationState(
      repository,
      () => ({
        step,
      })
    )

    this.emitUpdate()
  }

  public _setMultiCommitOperationTargetBranch(
    repository: Repository,
    targetBranch: Branch
  ): void {
    this.repositoryStateCache.updateMultiCommitOperationState(
      repository,
      () => ({
        targetBranch,
      })
    )
  }

  /** This shouldn't be called directly. See `Dispatcher`. */
  public _endMultiCommitOperation(repository: Repository): void {
    this.repositoryStateCache.clearMultiCommitOperationState(repository)
    this.emitUpdate()
  }

  /** This shouldn't be called directly. See `Dispatcher`. */
  public _initializeMultiCommitOperation(
    repository: Repository,
    operationDetail: MultiCommitOperationDetail,
    targetBranch: Branch | null,
    commits: ReadonlyArray<Commit | CommitOneLine>,
    originalBranchTip: string | null,
    emitUpdate: boolean = true
  ): void {
    this.repositoryStateCache.initializeMultiCommitOperationState(repository, {
      step: {
        kind: MultiCommitOperationStepKind.ShowProgress,
      },
      operationDetail,
      progress: {
        kind: 'multiCommitOperation',
        currentCommitSummary: commits.length > 0 ? commits[0].summary : '',
        position: 1,
        totalCommitCount: commits.length,
        value: 0,
      },
      userHasResolvedConflicts: false,
      originalBranchTip,
      targetBranch,
    })

    if (!emitUpdate) {
      return
    }

    this.emitUpdate()
  }

  public _setShowCIStatusPopover(showCIStatusPopover: boolean) {
    if (this.showCIStatusPopover !== showCIStatusPopover) {
      this.showCIStatusPopover = showCIStatusPopover
      this.emitUpdate()
    }
  }

  public _toggleCIStatusPopover() {
    this.showCIStatusPopover = !this.showCIStatusPopover
    this.emitUpdate()
  }

  private onChecksFailedNotification = async (
    repository: RepositoryWithGitHubRepository,
    pullRequest: PullRequest,
    commitMessage: string,
    commitSha: string,
    checks: ReadonlyArray<IRefCheck>
  ) => {
    const selectedRepository =
      this.selectedRepository ?? (await this._selectRepository(repository))

    const popup: Popup = {
      type: PopupType.PullRequestChecksFailed,
      pullRequest,
      repository,
      needsSelectRepository: true,
      commitMessage,
      commitSha,
      checks,
    }

    // If the repository doesn't match the one from the notification, just show
    // the popup which will suggest to switch to that repo.
    if (
      selectedRepository === null ||
      selectedRepository.hash !== repository.hash
    ) {
      return this._showPopup(popup)
    }

    const state = this.repositoryStateCache.get(repository)

    const { branchesState } = state
    const { tip } = branchesState
    const currentBranch = tip.kind === TipState.Valid ? tip.branch : null

    if (currentBranch !== null && currentBranch.name === pullRequest.head.ref) {
      // If it's the same branch, just show the existing CI check run popover
      this._setShowCIStatusPopover(true)
    } else {
      // If there is no current branch or it's different than the PR branch,
      // show the checks failed dialog, but it won't offer to switch to the
      // repository.
      this._showPopup({
        ...popup,
        needsSelectRepository: false,
      })
    }
  }
}

/**
 * Map the cached state of the compare view to an action
 * to perform which is then used to compute the compare
 * view contents.
 */
function getInitialAction(
  cachedState: IDisplayHistory | ICompareBranch
): CompareAction {
  if (cachedState.kind === HistoryTabMode.History) {
    return {
      kind: HistoryTabMode.History,
    }
  }

  const { comparisonMode, comparisonBranch } = cachedState

  return {
    kind: HistoryTabMode.Compare,
    comparisonMode,
    branch: comparisonBranch,
  }
}

function userIsStartingMultiCommitOperation(
  currentPopup: Popup | null,
  state: IMultiCommitOperationState | null
) {
  if (currentPopup === null || state === null) {
    return false
  }

  if (currentPopup.type !== PopupType.MultiCommitOperation) {
    return false
  }

  if (
    state.step.kind === MultiCommitOperationStepKind.ChooseBranch ||
    state.step.kind === MultiCommitOperationStepKind.WarnForcePush ||
    state.step.kind === MultiCommitOperationStepKind.ShowProgress
  ) {
    return true
  }

  return false
}

function isLocalChangesOverwrittenError(error: Error): boolean {
  if (error instanceof ErrorWithMetadata) {
    return isLocalChangesOverwrittenError(error.underlyingError)
  }

  return (
    error instanceof GitError &&
    error.result.gitError === DugiteError.LocalChangesOverwritten
  )
}

function constrain(
  value: IConstrainedValue | number,
  min = -Infinity,
  max = Infinity
): IConstrainedValue {
  return { value: typeof value === 'number' ? value : value.value, min, max }
}<|MERGE_RESOLUTION|>--- conflicted
+++ resolved
@@ -287,12 +287,9 @@
 import { UseWindowsOpenSSHKey } from '../ssh/ssh'
 import { isConflictsFlow } from '../multi-commit-operation'
 import { clamp } from '../clamp'
-<<<<<<< HEAD
 import { EndpointToken } from '../endpoint-token'
-=======
 import { IRefCheck } from '../ci-checks/ci-checks'
 import { NotificationsStore } from './notifications-store'
->>>>>>> 73b9fce3
 
 const LastSelectedRepositoryIDKey = 'last-selected-repository-id'
 
