--- conflicted
+++ resolved
@@ -19,11 +19,8 @@
   Typora = 'Typora',
   CodeRunner = 'CodeRunner',
   SlickEdit = 'SlickEdit',
-<<<<<<< HEAD
+  Xcode = 'Xcode',
   Vim = 'vim',
-=======
-  Xcode = 'Xcode',
->>>>>>> 5c9ca3ff
 }
 
 export function parse(label: string): ExternalEditor | null {
@@ -74,13 +71,11 @@
   if (label === ExternalEditor.SlickEdit) {
     return ExternalEditor.SlickEdit
   }
-<<<<<<< HEAD
+  if (label === ExternalEditor.Xcode) {
+    return ExternalEditor.Xcode
+  }
   if (label === ExternalEditor.Vim) {
     return ExternalEditor.Vim
-=======
-  if (label === ExternalEditor.Xcode) {
-    return ExternalEditor.Xcode
->>>>>>> 5c9ca3ff
   }
   return null
 }
@@ -127,13 +122,10 @@
         'com.slickedit.SlickEditPro2016',
         'com.slickedit.SlickEditPro2015',
       ]
-<<<<<<< HEAD
+    case ExternalEditor.Xcode:
+      return ['com.apple.dt.Xcode']
     case ExternalEditor.Vim:
       return ['vim is a terminal program with no bundle identifier']
-=======
-    case ExternalEditor.Xcode:
-      return ['com.apple.dt.Xcode']
->>>>>>> 5c9ca3ff
     default:
       return assertNever(editor, `Unknown external editor: ${editor}`)
   }
@@ -187,7 +179,8 @@
       return Path.join(installPath, 'Contents', 'MacOS', 'CodeRunner')
     case ExternalEditor.SlickEdit:
       return Path.join(installPath, 'Contents', 'MacOS', 'vs')
-<<<<<<< HEAD
+    case ExternalEditor.Xcode:
+      return '/usr/bin/xed'
     case ExternalEditor.Vim:
       const vimPaths = [
         '/usr/local/bin/vim',
@@ -202,10 +195,6 @@
         }
       }
       throw new Error('/bin/vi (required on POSIX systems) not found')
-=======
-    case ExternalEditor.Xcode:
-      return '/usr/bin/xed'
->>>>>>> 5c9ca3ff
     default:
       return assertNever(editor, `Unknown external editor: ${editor}`)
   }
@@ -262,11 +251,8 @@
     typoraPath,
     codeRunnerPath,
     slickeditPath,
-<<<<<<< HEAD
+    xcodePath,
     vimPath,
-=======
-    xcodePath,
->>>>>>> 5c9ca3ff
   ] = await Promise.all([
     findApplication(ExternalEditor.Atom),
     findApplication(ExternalEditor.MacVim),
@@ -283,11 +269,8 @@
     findApplication(ExternalEditor.Typora),
     findApplication(ExternalEditor.CodeRunner),
     findApplication(ExternalEditor.SlickEdit),
-<<<<<<< HEAD
+    findApplication(ExternalEditor.Xcode),
     findApplication(ExternalEditor.Vim),
-=======
-    findApplication(ExternalEditor.Xcode),
->>>>>>> 5c9ca3ff
   ])
 
   if (atomPath) {
@@ -353,13 +336,12 @@
     results.push({ editor: ExternalEditor.SlickEdit, path: slickeditPath })
   }
 
-<<<<<<< HEAD
+  if (xcodePath) {
+    results.push({ editor: ExternalEditor.Xcode, path: xcodePath })
+  }
+
   if (vimPath) {
     results.push({ editor: ExternalEditor.Vim, path: vimPath, usesTerminal: true})
-=======
-  if (xcodePath) {
-    results.push({ editor: ExternalEditor.Xcode, path: xcodePath })
->>>>>>> 5c9ca3ff
   }
 
   return results
