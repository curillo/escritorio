--- conflicted
+++ resolved
@@ -8,12 +8,9 @@
 import { PreferencesTab } from './preferences'
 import { ICommitContext } from './commit'
 import { IStashEntry } from './stash-entry'
-<<<<<<< HEAD
 import { IFoundEditor } from '../lib/editors/found-editor'
 import { ExternalEditor } from '../lib/editors'
-=======
 import { Account } from '../models/account'
->>>>>>> 4d0c58c6
 
 export enum PopupType {
   RenameBranch = 1,
@@ -55,174 +52,170 @@
   StashAndSwitchBranch,
   ConfirmOverwriteStash,
   ConfirmDiscardStash,
-<<<<<<< HEAD
   openRepositoryInVSCode,
-=======
   CreateTutorialRepository,
   ConfirmExitTutorial,
   PushRejectedDueToMissingWorkflowScope,
->>>>>>> 4d0c58c6
 }
 
 export type Popup =
   | { type: PopupType.RenameBranch; repository: Repository; branch: Branch }
   | {
-      type: PopupType.DeleteBranch
-      repository: Repository
-      branch: Branch
-      existsOnRemote: boolean
-    }
-  | {
-      type: PopupType.ConfirmDiscardChanges
-      repository: Repository
-      files: ReadonlyArray<WorkingDirectoryFileChange>
-      showDiscardChangesSetting?: boolean
-      discardingAllChanges?: boolean
-    }
+    type: PopupType.DeleteBranch
+    repository: Repository
+    branch: Branch
+    existsOnRemote: boolean
+  }
+  | {
+    type: PopupType.ConfirmDiscardChanges
+    repository: Repository
+    files: ReadonlyArray<WorkingDirectoryFileChange>
+    showDiscardChangesSetting?: boolean
+    discardingAllChanges?: boolean
+  }
   | { type: PopupType.Preferences; initialSelectedTab?: PreferencesTab }
   | {
-      type: PopupType.MergeBranch
-      repository: Repository
-      branch?: Branch
-    }
+    type: PopupType.MergeBranch
+    repository: Repository
+    branch?: Branch
+  }
   | { type: PopupType.RepositorySettings; repository: Repository }
   | { type: PopupType.AddRepository; path?: string }
   | { type: PopupType.CreateRepository; path?: string }
   | {
-      type: PopupType.CloneRepository
-      initialURL: string | null
-    }
-  | {
-      type: PopupType.CreateBranch
-      repository: Repository
-
-      /**
-       * A flag to indicate the user clicked the "switch branch" link when they
-       * saw the prompt about the current branch being protected.
-       */
-      handleProtectedBranchWarning?: boolean
-
-      initialName?: string
-    }
+    type: PopupType.CloneRepository
+    initialURL: string | null
+  }
+  | {
+    type: PopupType.CreateBranch
+    repository: Repository
+
+    /**
+     * A flag to indicate the user clicked the "switch branch" link when they
+     * saw the prompt about the current branch being protected.
+     */
+    handleProtectedBranchWarning?: boolean
+
+    initialName?: string
+  }
   | { type: PopupType.SignIn }
   | { type: PopupType.About }
   | { type: PopupType.InstallGit; path: string }
   | { type: PopupType.PublishRepository; repository: Repository }
   | { type: PopupType.Acknowledgements }
   | {
-      type: PopupType.UntrustedCertificate
-      certificate: Electron.Certificate
-      url: string
-    }
+    type: PopupType.UntrustedCertificate
+    certificate: Electron.Certificate
+    url: string
+  }
   | { type: PopupType.RemoveRepository; repository: Repository }
   | { type: PopupType.TermsAndConditions }
   | {
-      type: PopupType.PushBranchCommits
-      repository: Repository
-      branch: Branch
-      unPushedCommits?: number
-    }
+    type: PopupType.PushBranchCommits
+    repository: Repository
+    branch: Branch
+    unPushedCommits?: number
+  }
   | { type: PopupType.CLIInstalled }
   | {
-      type: PopupType.GenericGitAuthentication
-      hostname: string
-      retryAction: RetryAction
-    }
-  | {
-      type: PopupType.ExternalEditorFailed
-      message: string
-      suggestAtom?: boolean
-      openPreferences?: boolean
-    }
+    type: PopupType.GenericGitAuthentication
+    hostname: string
+    retryAction: RetryAction
+  }
+  | {
+    type: PopupType.ExternalEditorFailed
+    message: string
+    suggestAtom?: boolean
+    openPreferences?: boolean
+  }
   | { type: PopupType.OpenShellFailed; message: string }
   | { type: PopupType.InitializeLFS; repositories: ReadonlyArray<Repository> }
   | { type: PopupType.LFSAttributeMismatch }
   | {
-      type: PopupType.UpstreamAlreadyExists
-      repository: Repository
-      existingRemote: IRemote
-    }
-  | {
-      type: PopupType.ReleaseNotes
-      newRelease: ReleaseSummary
-    }
-  | {
-      type: PopupType.DeletePullRequest
-      repository: Repository
-      branch: Branch
-      pullRequest: PullRequest
-    }
-  | {
-      type: PopupType.MergeConflicts
-      repository: Repository
-      ourBranch: string
-      theirBranch?: string
-    }
-  | {
-      type: PopupType.AbortMerge
-      repository: Repository
-      ourBranch: string
-      theirBranch?: string
-    }
-  | {
-      type: PopupType.OversizedFiles
-      oversizedFiles: ReadonlyArray<string>
-      context: ICommitContext
-      repository: Repository
-    }
+    type: PopupType.UpstreamAlreadyExists
+    repository: Repository
+    existingRemote: IRemote
+  }
+  | {
+    type: PopupType.ReleaseNotes
+    newRelease: ReleaseSummary
+  }
+  | {
+    type: PopupType.DeletePullRequest
+    repository: Repository
+    branch: Branch
+    pullRequest: PullRequest
+  }
+  | {
+    type: PopupType.MergeConflicts
+    repository: Repository
+    ourBranch: string
+    theirBranch?: string
+  }
+  | {
+    type: PopupType.AbortMerge
+    repository: Repository
+    ourBranch: string
+    theirBranch?: string
+  }
+  | {
+    type: PopupType.OversizedFiles
+    oversizedFiles: ReadonlyArray<string>
+    context: ICommitContext
+    repository: Repository
+  }
   | { type: PopupType.UsageReportingChanges }
   | {
-      type: PopupType.CommitConflictsWarning
-      /** files that were selected for committing that are also conflicted */
-      files: ReadonlyArray<WorkingDirectoryFileChange>
-      /** repository user is committing in */
-      repository: Repository
-      /** information for completing the commit */
-      context: ICommitContext
-    }
-  | {
-      type: PopupType.PushNeedsPull
-      repository: Repository
-    }
-  | {
-      type: PopupType.ConfirmForcePush
-      repository: Repository
-      upstreamBranch: string
-    }
-  | {
-      type: PopupType.RebaseFlow
-      repository: Repository
-    }
-  | {
-      type: PopupType.StashAndSwitchBranch
-      repository: Repository
-      branchToCheckout: Branch
-    }
-  | {
-      type: PopupType.ConfirmOverwriteStash
-      repository: Repository
-      branchToCheckout: Branch
-    }
-  | {
-      type: PopupType.ConfirmDiscardStash
-      repository: Repository
-      stash: IStashEntry
-    }
-  | {
-<<<<<<< HEAD
-      type: PopupType.openRepositoryInVSCode
-      editor: IFoundEditor<ExternalEditor>
-      repositoryPath: string
-=======
-      type: PopupType.CreateTutorialRepository
-      account: Account
-    }
-  | {
-      type: PopupType.ConfirmExitTutorial
-    }
-  | {
-      type: PopupType.PushRejectedDueToMissingWorkflowScope
-      rejectedPath: string
-      repository: Repository
->>>>>>> 4d0c58c6
-    }+    type: PopupType.CommitConflictsWarning
+    /** files that were selected for committing that are also conflicted */
+    files: ReadonlyArray<WorkingDirectoryFileChange>
+    /** repository user is committing in */
+    repository: Repository
+    /** information for completing the commit */
+    context: ICommitContext
+  }
+  | {
+    type: PopupType.PushNeedsPull
+    repository: Repository
+  }
+  | {
+    type: PopupType.ConfirmForcePush
+    repository: Repository
+    upstreamBranch: string
+  }
+  | {
+    type: PopupType.RebaseFlow
+    repository: Repository
+  }
+  | {
+    type: PopupType.StashAndSwitchBranch
+    repository: Repository
+    branchToCheckout: Branch
+  }
+  | {
+    type: PopupType.ConfirmOverwriteStash
+    repository: Repository
+    branchToCheckout: Branch
+  }
+  | {
+    type: PopupType.ConfirmDiscardStash
+    repository: Repository
+    stash: IStashEntry
+  }
+  | {
+    type: PopupType.openRepositoryInVSCode
+    editor: IFoundEditor<ExternalEditor>
+    repositoryPath: string
+  }
+  | {
+    type: PopupType.CreateTutorialRepository
+    account: Account
+  }
+  | {
+    type: PopupType.ConfirmExitTutorial
+  }
+  | {
+    type: PopupType.PushRejectedDueToMissingWorkflowScope
+    rejectedPath: string
+    repository: Repository
+  }