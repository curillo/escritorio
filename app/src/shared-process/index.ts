import * as TokenStore from '../shared-process/token-store'
import { UsersStore } from './users-store'
import { User } from '../models/user'
import { Database } from './database'
import { RepositoriesStore } from './repositories-store'
import { Repository, IRepository } from '../models/repository'
import { register, broadcastUpdate as broadcastUpdate_ } from './communication'
import {
  IAddRepositoriesAction,
  IUpdateGitHubRepositoryAction,
  IRemoveRepositoriesAction,
  IAddUserAction,
} from '../lib/dispatcher'
import { API } from '../lib/api'
import { reportError } from '../lib/exception-reporting'
import { getVersion } from '../ui/lib/app-proxy'

import { getLogger } from '../lib/logging/renderer'

process.on('uncaughtException', (error: Error) => {

  getLogger().error('Uncaught exception on shared process', error)

  reportError(error, getVersion())
})

const usersStore = new UsersStore(localStorage, TokenStore)
usersStore.loadFromStore()

const database = new Database('Database')
const repositoriesStore = new RepositoriesStore(database)

const broadcastUpdate = () => broadcastUpdate_(usersStore, repositoriesStore)

updateUsers()

async function updateUsers() {
  await usersStore.map(async (user: User) => {
    const api = new API(user)
    const updatedUser = await api.fetchUser()
    const emails = await api.fetchEmails()
    const justTheEmails = emails.map(e => e.email)
<<<<<<< HEAD
    // TODO: hack this because we might deserialize null
    if (updatedUser) {
      return new User(updatedUser.login, user.endpoint, user.token, justTheEmails, updatedUser.avatarUrl, updatedUser.id)
    } else {
      return new User(user.login, user.endpoint, user.token, justTheEmails, user.avatarURL, user.id)
    }
=======
    return new User(updatedUser.login, user.endpoint, user.token, justTheEmails, updatedUser.avatarUrl, updatedUser.id, updatedUser.name)
>>>>>>> 99ad67cb
  })
  broadcastUpdate()
}

register('console.log', ({ args }: {args: any[]}) => {
  console.log(args[0], ...args.slice(1))
  return Promise.resolve()
})

register('console.error', ({ args }: {args: any[]}) => {
  console.error(args[0], ...args.slice(1))
  return Promise.resolve()
})

register('ping', () => {
  return Promise.resolve('pong')
})

register('get-users', () => {
  return Promise.resolve(usersStore.getUsers())
})

register('add-user', async ({ user }: IAddUserAction) => {
  usersStore.addUser(User.fromJSON(user))
  await updateUsers()
  return Promise.resolve()
})

register('remove-user', async ({ user }: IAddUserAction) => {
  usersStore.removeUser(User.fromJSON(user))
  broadcastUpdate()
  return Promise.resolve()
})

register('add-repositories', async ({ paths }: IAddRepositoriesAction) => {
  const addedRepos: Repository[] = []
  for (const path of paths) {
    const addedRepo = await repositoriesStore.addRepository(path)
    addedRepos.push(addedRepo)
  }

  broadcastUpdate()
  return addedRepos
})

register('remove-repositories', async ({ repositoryIDs }: IRemoveRepositoriesAction) => {
  const removedRepoIDs: number[] = []
  for (const repoID of repositoryIDs) {
    await repositoriesStore.removeRepository(repoID)
    removedRepoIDs.push(repoID)
  }

  broadcastUpdate()
  return removedRepoIDs
})

register('get-repositories', () => {
  return repositoriesStore.getRepositories()
})

register('update-github-repository', async ({ repository }: IUpdateGitHubRepositoryAction) => {
  const inflatedRepository = Repository.fromJSON(repository as IRepository)
  const updatedRepository = await repositoriesStore.updateGitHubRepository(inflatedRepository)

  broadcastUpdate()

  return updatedRepository
})<|MERGE_RESOLUTION|>--- conflicted
+++ resolved
@@ -40,16 +40,12 @@
     const updatedUser = await api.fetchUser()
     const emails = await api.fetchEmails()
     const justTheEmails = emails.map(e => e.email)
-<<<<<<< HEAD
     // TODO: hack this because we might deserialize null
     if (updatedUser) {
-      return new User(updatedUser.login, user.endpoint, user.token, justTheEmails, updatedUser.avatarUrl, updatedUser.id)
+    return new User(updatedUser.login, user.endpoint, user.token, justTheEmails, updatedUser.avatarUrl, updatedUser.id, updatedUser.name)
     } else {
-      return new User(user.login, user.endpoint, user.token, justTheEmails, user.avatarURL, user.id)
+      return new User(user.login, user.endpoint, user.token, justTheEmails, user.avatarURL, user.id, user.name)
     }
-=======
-    return new User(updatedUser.login, user.endpoint, user.token, justTheEmails, updatedUser.avatarUrl, updatedUser.id, updatedUser.name)
->>>>>>> 99ad67cb
   })
   broadcastUpdate()
 }
