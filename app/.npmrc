runtime = electron
disturl = https://atom.io/download/electron
<<<<<<< HEAD
target = 11.1.1
arch = x64
=======
target = 11.1.1
>>>>>>> 7787c758
<|MERGE_RESOLUTION|>--- conflicted
+++ resolved
@@ -1,8 +1,3 @@
 runtime = electron
 disturl = https://atom.io/download/electron
-<<<<<<< HEAD
-target = 11.1.1
-arch = x64
-=======
-target = 11.1.1
->>>>>>> 7787c758
+target = 11.1.1