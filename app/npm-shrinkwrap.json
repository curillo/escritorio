--- conflicted
+++ resolved
@@ -262,11 +262,7 @@
     },
     "devtron": {
       "version": "1.4.0",
-<<<<<<< HEAD
-      "from": "devtron@>=1.4.0 <2.0.0",
-=======
       "from": "devtron@latest",
->>>>>>> 99ad67cb
       "resolved": "https://registry.npmjs.org/devtron/-/devtron-1.4.0.tgz",
       "dev": true
     },
@@ -288,21 +284,13 @@
     },
     "electron-debug": {
       "version": "1.1.0",
-<<<<<<< HEAD
-      "from": "electron-debug@>=1.1.0 <2.0.0",
-=======
       "from": "https://registry.npmjs.org/electron-debug/-/electron-debug-1.1.0.tgz",
->>>>>>> 99ad67cb
       "resolved": "https://registry.npmjs.org/electron-debug/-/electron-debug-1.1.0.tgz",
       "dev": true
     },
     "electron-devtools-installer": {
       "version": "2.1.0",
-<<<<<<< HEAD
-      "from": "electron-devtools-installer@>=2.1.0 <3.0.0",
-=======
       "from": "electron-devtools-installer@latest",
->>>>>>> 99ad67cb
       "resolved": "https://registry.npmjs.org/electron-devtools-installer/-/electron-devtools-installer-2.1.0.tgz",
       "dev": true
     },
@@ -670,10 +658,6 @@
     "klaw": {
       "version": "1.3.1",
       "from": "klaw@>=1.0.0 <2.0.0",
-<<<<<<< HEAD
-      "resolved": "https://registry.npmjs.org/klaw/-/klaw-1.3.0.tgz",
-      "dev": true
-=======
       "resolved": "https://registry.npmjs.org/klaw/-/klaw-1.3.1.tgz",
       "dependencies": {
         "graceful-fs": {
@@ -683,21 +667,17 @@
           "optional": true
         }
       }
->>>>>>> 99ad67cb
     },
     "loader-utils": {
       "version": "0.2.15",
       "from": "loader-utils@>=0.2.7 <0.3.0",
       "resolved": "https://registry.npmjs.org/loader-utils/-/loader-utils-0.2.15.tgz",
       "dev": true
-<<<<<<< HEAD
-=======
     },
     "lodash": {
       "version": "3.10.1",
       "from": "lodash@>=3.10.1 <4.0.0",
       "resolved": "https://registry.npmjs.org/lodash/-/lodash-3.10.1.tgz"
->>>>>>> 99ad67cb
     },
     "loose-envify": {
       "version": "1.3.1",
