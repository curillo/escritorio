--- conflicted
+++ resolved
@@ -5,15 +5,9 @@
   },
   "description": "GitHub Desktop build dependencies",
   "scripts": {
-<<<<<<< HEAD
     "cli": "ts-node --require ./app/test/globals.ts --require ./app/src/cli/dev-commands-global.ts app/src/cli/main.ts",
-    "test:integration": "cross-env TEST_ENV=1 ELECTRON_NO_ATTACH_CONSOLE=1 xvfb-maybe mocha -t 30000 --require ts-node/register app/test/integration/*.ts",
-    "test:unit": "cross-env GIT_AUTHOR_NAME=\"Joe Bloggs\" GIT_AUTHOR_EMAIL=\"joe.bloggs@somewhere.com\" GIT_COMMITTER_NAME=\"Joe Bloggs\" GIT_COMMITTER_EMAIL=\"joe.bloggs@somewhere.com\" TEST_ENV=1 ELECTRON_NO_ATTACH_CONSOLE=1 xvfb-maybe electron-mocha -t 10000 --renderer --require ts-node/register --require ./app/test/globals.ts app/test/unit/*.{ts,tsx} app/test/unit/**/*.{ts,tsx}",
-=======
-    "cli": "ts-node --require ./app/test/globals.ts --require ./app/src/cli/dev-commands-global.js app/src/cli/main.ts",
     "test:integration": "cross-env TEST_ENV=1 ELECTRON_NO_ATTACH_CONSOLE=1 xvfb-maybe --auto-servernum -- mocha -t 30000 --require ts-node/register app/test/integration/*.ts",
     "test:unit": "ts-node script/unit-tests.ts",
->>>>>>> c4639156
     "test:script": "mocha -t 10000 --require ts-node/register script/changelog/test/*.ts",
     "test": "yarn test:unit && yarn test:script && yarn test:integration",
     "test:setup": "ts-node -P script/tsconfig.json script/test-setup.ts",
@@ -135,13 +129,8 @@
     "@types/legal-eagle": "^0.15.0",
     "@types/mocha": "^2.2.48",
     "@types/mri": "^1.1.0",
-<<<<<<< HEAD
-    "@types/node": "^7.0.18",
+    "@types/node": "^8.10.4",
     "@types/react": "16.0.41",
-=======
-    "@types/node": "^8.10.4",
-    "@types/react": "^16.0.40",
->>>>>>> c4639156
     "@types/react-dom": "^16.0.4",
     "@types/react-transition-group": "1.1.1",
     "@types/react-virtualized": "^9.7.12",
