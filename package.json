{
  "repository": {
    "type": "git",
    "url": "https://github.com/desktop/desktop.git"
  },
  "description": "GitHub Desktop build dependencies",
  "scripts": {
    "cli": "ts-node --require ./app/test/globals.ts --require ./app/src/cli/dev-commands-global.ts app/src/cli/main.ts",
    "check:eslint": "tsc -P eslint-rules/",
    "test:eslint": "jest eslint-rules/tests/*.test.js",
    "test:integration": "cross-env TEST_ENV=1 ELECTRON_NO_ATTACH_CONSOLE=1 xvfb-maybe --auto-servernum -- jest --testLocationInResults --config ./app/jest.integration.config.js",
    "test:unit": "cross-env ELECTRON_RUN_AS_NODE=1 ./node_modules/.bin/electron ./node_modules/jest/bin/jest --detectOpenHandles --silent --testLocationInResults --config ./app/jest.unit.config.js",
    "test:unit:cov": "yarn test:unit --coverage",
    "test:script": "jest --silent --config ./script/jest.config.js",
    "test:script:cov": "yarn test:script --coverage",
    "test": "yarn test:unit:cov --runInBand && yarn test:script:cov && yarn test:integration",
    "test:setup": "ts-node -P script/tsconfig.json script/test-setup.ts",
    "test:review": "ts-node  -P script/tsconfig.json script/test-review.ts",
    "test:report": "codecov --disable=gcov -f app/coverage/coverage-final.json",
    "postinstall": "ts-node -P script/tsconfig.json script/post-install.ts",
    "start": "cross-env NODE_ENV=development ts-node -P script/tsconfig.json script/start.ts",
    "start:prod": "cross-env NODE_ENV=production ts-node -P script/tsconfig.json script/start.ts",
    "compile:dev": "cross-env NODE_ENV=development TS_NODE_PROJECT=script/tsconfig.json parallel-webpack --config app/webpack.development.ts",
    "compile:prod": "cross-env NODE_ENV=production TS_NODE_PROJECT=script/tsconfig.json NODE_OPTIONS='--max_old_space_size=4096' parallel-webpack --config app/webpack.production.ts",
    "build:dev": "yarn compile:dev && cross-env NODE_ENV=development ts-node -P script/tsconfig.json script/build.ts",
    "build:prod": "yarn compile:prod && cross-env NODE_ENV=production ts-node -P script/tsconfig.json script/build.ts",
    "package": "ts-node -P script/tsconfig.json script/package.ts",
    "generate-octicons": "ts-node -P script/tsconfig.json script/generate-octicons.ts",
    "compile:script": "tsc -P script/tsconfig.json",
    "lint": "yarn prettier && yarn lint:src",
    "lint:fix": "yarn prettier --write && yarn lint:src:fix",
    "prettier": "prettier --check \"./**/*.{ts,tsx,js,json,jsx,scss,html,yaml,yml}\"",
    "lint:src": "yarn tslint && yarn eslint-check && yarn eslint",
    "lint:src:fix": "yarn tslint --fix && yarn eslint --fix",
    "tslint": "tslint -p .",
    "eslint": "eslint --cache --rulesdir ./eslint-rules \"./eslint-rules/**/*.js\" \"./script/**/*.ts{,x}\" \"./app/{src,typings,test}/**/*.{j,t}s{,x}\" \"./changelog.json\"",
    "eslint-check": "eslint --print-config .eslintrc.* | eslint-config-prettier-check",
    "publish": "ts-node -P script/tsconfig.json script/publish.ts",
    "clean-slate": "rimraf out node_modules app/node_modules coverage && yarn",
    "rebuild-hard:dev": "yarn clean-slate && yarn build:dev",
    "rebuild-hard:prod": "yarn clean-slate && yarn build:prod",
    "draft-release": "ts-node -P script/tsconfig.json script/draft-release/index.ts",
    "draft-release:format": "prettier --check --write changelog.json app/package.json && yarn validate-changelog",
    "validate-changelog": "ts-node -P script/tsconfig.json script/validate-changelog.ts",
    "check-modified": "stop-build"
  },
  "author": {
    "name": "GitHub, Inc.",
    "email": "opensource+desktop@github.com",
    "url": "https://desktop.github.com/"
  },
  "license": "MIT",
  "engines": {
    "node": ">= 10",
    "yarn": ">= 1.9"
  },
  "dependencies": {
    "@primer/octicons": "^10.0.0",
    "@types/plist": "^3.0.2",
<<<<<<< HEAD
    "@types/react-color": "^3.0.4",
=======
    "@typescript-eslint/experimental-utils": "^3.5.0",
>>>>>>> 7b2abd79
    "@typescript-eslint/eslint-plugin": "^3.5.0",
    "@typescript-eslint/parser": "^3.5.0",
    "@typescript-eslint/typescript-estree": "^3.5.0",
    "airbnb-browser-shims": "^3.0.0",
    "ajv": "^6.4.0",
    "awesome-node-loader": "^1.1.0",
    "awesome-typescript-loader": "^5.2.1",
    "azure-storage": "^2.10.4",
    "babel-core": "^6.26.3",
    "babel-jest": "^23.4.2",
    "babel-plugin-syntax-dynamic-import": "^6.18.0",
    "chalk": "^2.2.0",
    "clean-webpack-plugin": "^0.1.19",
    "codecov": "^3.7.1",
    "cross-env": "^5.0.5",
    "css-loader": "^2.1.0",
    "eslint": "^7.3.1",
    "eslint-config-prettier": "^6.11.0",
    "eslint-plugin-babel": "^5.3.1",
    "eslint-plugin-jsdoc": "^28.6.1",
    "eslint-plugin-json": "^2.1.1",
    "eslint-plugin-prettier": "^3.1.4",
    "eslint-plugin-react": "^7.20.3",
    "express": "^4.15.0",
    "fake-indexeddb": "^2.0.4",
    "file-loader": "^2.0.0",
    "front-matter": "^2.3.0",
    "fs-extra": "^9.0.1",
    "glob": "^7.1.2",
    "html-webpack-plugin": "^3.2.0",
    "jest": "^26.6.3",
    "jest-diff": "^25.0.0",
    "jest-extended": "^0.11.2",
    "jest-localstorage-mock": "^2.3.0",
    "klaw-sync": "^3.0.0",
    "legal-eagle": "0.16.0",
    "mini-css-extract-plugin": "^0.4.0",
    "parallel-webpack": "^2.3.0",
    "prettier": "2.0.5",
    "request": "^2.72.0",
    "rimraf": "^2.5.2",
    "sass": "^1.27.0",
    "sass-loader": "^10.0.3",
    "semver": "^5.5.0",
    "spectron": "^13.0.0",
    "split2": "^3.2.2",
    "stop-build": "^1.1.0",
    "style-loader": "^0.21.0",
    "to-camel-case": "^1.0.0",
    "ts-jest": "^26.4.4",
    "ts-node": "^7.0.0",
    "tslint": "^5.11.0",
    "tslint-config-prettier": "^1.14.0",
    "tslint-microsoft-contrib": "^6.2.0",
    "typescript": "^3.9.5",
    "typescript-tslint-plugin": "^0.0.6",
    "webpack": "^4.8.3",
    "webpack-bundle-analyzer": "^3.3.2",
    "webpack-dev-middleware": "^3.1.3",
    "webpack-hot-middleware": "^2.22.2",
    "webpack-merge": "^4.1.2",
    "xml2js": "^0.4.16",
    "xvfb-maybe": "^0.2.1"
  },
  "devDependencies": {
    "@types/byline": "^4.2.31",
    "@types/classnames": "^2.2.2",
    "@types/clean-webpack-plugin": "^0.1.2",
    "@types/codemirror": "0.0.76",
    "@types/deep-equal": "^1.0.1",
    "@types/double-ended-queue": "^2.1.0",
    "@types/electron-winstaller": "^4.0.0",
    "@types/estree": "^0.0.49",
    "@types/eslint": "^7.2.13",
    "@types/event-kit": "^1.2.28",
    "@types/express": "^4.11.0",
    "@types/extract-text-webpack-plugin": "^3.0.3",
    "@types/file-url": "^2.0.0",
    "@types/fs-extra": "^7.0.0",
    "@types/fuzzaldrin-plus": "^0.0.1",
    "@types/glob": "^5.0.35",
    "@types/html-webpack-plugin": "^2.30.3",
    "@types/jest": "^23.3.1",
    "@types/klaw-sync": "^6.0.0",
    "@types/legal-eagle": "^0.15.0",
    "@types/memoize-one": "^3.1.1",
    "@types/mini-css-extract-plugin": "^0.2.0",
    "@types/moment-duration-format": "^2.2.2",
    "@types/mri": "^1.1.0",
    "@types/node": "12.12.24",
    "@types/prettier": "^2.0.1",
    "@types/react": "^16.8.7",
    "@types/react-css-transition-replace": "^2.1.3",
    "@types/react-dom": "^16.8.2",
    "@types/react-transition-group": "^4.4.0",
    "@types/react-virtualized": "^9.7.12",
    "@types/request": "^2.0.9",
    "@types/reserved-words": "^0.1.0",
    "@types/semver": "^5.5.0",
    "@types/source-map-support": "^0.5.2",
    "@types/split2": "^2.1.6",
    "@types/strip-ansi": "^3.0.0",
    "@types/temp": "^0.8.29",
    "@types/textarea-caret": "^3.0.0",
    "@types/to-camel-case": "^1.0.0",
    "@types/ua-parser-js": "^0.7.30",
    "@types/untildify": "^3.0.0",
    "@types/username": "^3.0.0",
    "@types/uuid": "^3.4.0",
    "@types/webpack": "^4.4.0",
    "@types/webpack-bundle-analyzer": "^2.9.2",
    "@types/webpack-dev-middleware": "^2.0.1",
    "@types/webpack-hot-middleware": "^2.16.3",
    "@types/webpack-merge": "^4.1.3",
    "@types/winston": "^2.2.0",
    "@types/xml2js": "^0.4.0",
    "electron": "=11.2.0",
    "electron-builder": "^22.7.0",
    "electron-packager": "^15.1.0",
    "electron-winstaller": "^5.0.0",
    "reserved-words": "^0.1.2",
    "tsconfig-paths": "^3.9.0"
  }
}<|MERGE_RESOLUTION|>--- conflicted
+++ resolved
@@ -57,11 +57,8 @@
   "dependencies": {
     "@primer/octicons": "^10.0.0",
     "@types/plist": "^3.0.2",
-<<<<<<< HEAD
     "@types/react-color": "^3.0.4",
-=======
     "@typescript-eslint/experimental-utils": "^3.5.0",
->>>>>>> 7b2abd79
     "@typescript-eslint/eslint-plugin": "^3.5.0",
     "@typescript-eslint/parser": "^3.5.0",
     "@typescript-eslint/typescript-estree": "^3.5.0",
