---
name: 🎉 Feature request
about: Suggest an idea to improve GitHub Desktop
---

## Goal
A clear and concise description of what the problem and request are. Ex. I have an issue when [...problem...]. I'd like [...feature...] so that [...reason...]

#### Background
Any related issues or any preceding features that this might depend on. Links to other Desktop discussions are appreciated.

## Solution
A clear and concise description of what you want to happen, implementation-wise. Add any considered drawbacks. If you can, explain how users will be able to use this.

#### Alternatives Considered
A clear and concise description of any alternative solutions or features you've considered.

<<<<<<< HEAD
## Teachability, Documentation, Adoption, Migration Strategy*
This will help the core team understand how the feature would work, and assist with future work like documentation.
Screenshots or mockups here are a great help! Here are some example subheaders:

#### Task List
(once solution is agreed upon)
- [ ] a
- [ ] b
- [ ] c
- [ ] incorporate analytics

#### Mockups
Add mockups here
=======
**Teachability, Documentation, Adoption, Migration Strategy**
If you can, explain how users will be able to use this. This will help the core team understand how the feature would work, and assist with future work like documentation.
Screenshots or mockups here are a great help!
>>>>>>> 9a65cfff
<|MERGE_RESOLUTION|>--- conflicted
+++ resolved
@@ -1,36 +1,30 @@
----
-name: 🎉 Feature request
-about: Suggest an idea to improve GitHub Desktop
----
-
-## Goal
-A clear and concise description of what the problem and request are. Ex. I have an issue when [...problem...]. I'd like [...feature...] so that [...reason...]
-
-#### Background
-Any related issues or any preceding features that this might depend on. Links to other Desktop discussions are appreciated.
-
-## Solution
-A clear and concise description of what you want to happen, implementation-wise. Add any considered drawbacks. If you can, explain how users will be able to use this.
-
-#### Alternatives Considered
-A clear and concise description of any alternative solutions or features you've considered.
-
-<<<<<<< HEAD
-## Teachability, Documentation, Adoption, Migration Strategy*
-This will help the core team understand how the feature would work, and assist with future work like documentation.
-Screenshots or mockups here are a great help! Here are some example subheaders:
-
-#### Task List
-(once solution is agreed upon)
-- [ ] a
-- [ ] b
-- [ ] c
-- [ ] incorporate analytics
-
-#### Mockups
-Add mockups here
-=======
-**Teachability, Documentation, Adoption, Migration Strategy**
-If you can, explain how users will be able to use this. This will help the core team understand how the feature would work, and assist with future work like documentation.
-Screenshots or mockups here are a great help!
->>>>>>> 9a65cfff
+---
+name: 🎉 Feature request
+about: Suggest an idea to improve GitHub Desktop
+---
+
+## Goal
+A clear and concise description of what the problem and request are. Ex. I have an issue when [...problem...]. I'd like [...feature...] so that [...reason...]
+
+#### Background
+Any related issues or any preceding features that this might depend on. Links to other Desktop discussions are appreciated.
+
+## Solution
+A clear and concise description of what you want to happen, implementation-wise. Add any considered drawbacks. If you can, explain how users will be able to use this.
+
+#### Alternatives Considered
+A clear and concise description of any alternative solutions or features you've considered.
+
+## Teachability, Documentation, Adoption, Migration Strategy*
+If you can, explain how users will be able to use this. This will help the core team understand how the feature would
+work, and assist with future work like documentation. Here are some example subheaders:
+
+#### Task List
+(once solution is agreed upon)
+- [ ] a
+- [ ] b
+- [ ] c
+- [ ] incorporate analytics
+
+#### Mockups
+Add mockups here