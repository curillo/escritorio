name: CI

on:
  push:
    branches:
      - development
      - __release-*
  pull_request:

jobs:
  build:
    name: ${{ matrix.friendlyName }} ${{ matrix.arch }}
    runs-on: ${{ matrix.os }}
    strategy:
      fail-fast: false
      matrix:
<<<<<<< HEAD
        node: [14.x]
=======
        node: [14.15.4]
>>>>>>> 7787c758
        os: [macos-10.15, windows-2019]
        arch: [x64, arm64]
        include:
          - os: macos-10.15
            friendlyName: macOS
          - os: windows-2019
            friendlyName: Windows
    timeout-minutes: 45
    env:
      # Needed for macOS arm64 until hosted macos-11.0 runners become available
      SDKROOT: /Library/Developer/CommandLineTools/SDKs/MacOSX11.1.sdk
    steps:
      - uses: actions/checkout@v2
        with:
          submodules: recursive
      - name: Use Node.js ${{ matrix.node }}
        uses: actions/setup-node@v1
        with:
          node-version: ${{ matrix.node }}

      - name: Get yarn cache directory path
        id: yarn-cache-dir-path
        run: echo "::set-output name=dir::$(yarn cache dir)"

      - uses: actions/cache@v2
        id: yarn-cache # use this to check for `cache-hit` (`steps.yarn-cache.outputs.cache-hit != 'true'`)
        with:
          path: ${{ steps.yarn-cache-dir-path.outputs.dir }}
          key: ${{ runner.os }}-yarn-${{ hashFiles('**/yarn.lock') }}
          restore-keys: |
            ${{ runner.os }}-yarn-${{ hashFiles('**/yarn.lock') }}
            ${{ runner.os }}-yarn-

      # This step can be removed as soon as official Windows arm64 builds are published:
      # https://github.com/nodejs/build/issues/2450#issuecomment-705853342
      - name: Get NodeJS node-gyp lib for Windows arm64
        if: ${{ matrix.os == 'windows-2019' && matrix.arch == 'arm64' }}
        run: .\script\download-nodejs-win-arm64.ps1 ${{ matrix.node }}

      - name: Install and build dependencies
        run: yarn
        env:
          npm_config_arch: ${{ matrix.arch }}
          TARGET_ARCH: ${{ matrix.arch }}
      - name: Lint
        run: yarn lint
      - name: Validate changelog
        run: yarn validate-changelog
      - name: Ensure a clean working directory
        run: yarn check-modified
      - name: Build production app
        run: yarn build:prod
        env:
          DESKTOP_OAUTH_CLIENT_ID: ${{ secrets.DESKTOP_OAUTH_CLIENT_ID }}
          DESKTOP_OAUTH_CLIENT_SECRET:
            ${{ secrets.DESKTOP_OAUTH_CLIENT_SECRET }}
          APPLE_ID: ${{ secrets.APPLE_ID }}
          APPLE_ID_PASSWORD: ${{ secrets.APPLE_ID_PASSWORD }}
          DESKTOPBOT_TOKEN: ${{ secrets.DESKTOPBOT_TOKEN }}
          KEY_PASSWORD: ${{ secrets.KEY_PASSWORD }}
          npm_config_arch: ${{ matrix.arch }}
          TARGET_ARCH: ${{ matrix.arch }}
      - name: Prepare testing environment
        if: matrix.arch == 'x64'
        run: yarn test:setup
      - name: Run unit tests
        if: matrix.arch == 'x64'
        run: yarn test:unit:cov
      - name: Run script tests
        if: matrix.arch == 'x64'
        run: yarn test:script:cov
      - name: Run integration tests
<<<<<<< HEAD
=======
        if: matrix.arch == 'x64'
>>>>>>> 7787c758
        timeout-minutes: 5
        run: yarn test:integration
      - name: Publish production app
        run: yarn run publish
        env:
          DESKTOPBOT_TOKEN: ${{ secrets.DESKTOPBOT_TOKEN }}
          WINDOWS_CERT_PASSWORD: ${{ secrets.WINDOWS_CERT_PASSWORD }}
          KEY_PASSWORD: ${{ secrets.KEY_PASSWORD }}
          DEPLOYMENT_SECRET: ${{ secrets.DEPLOYMENT_SECRET }}
          S3_KEY: ${{ secrets.S3_KEY }}
          S3_SECRET: ${{ secrets.S3_SECRET }}
          S3_BUCKET: github-desktop<|MERGE_RESOLUTION|>--- conflicted
+++ resolved
@@ -14,11 +14,7 @@
     strategy:
       fail-fast: false
       matrix:
-<<<<<<< HEAD
-        node: [14.x]
-=======
         node: [14.15.4]
->>>>>>> 7787c758
         os: [macos-10.15, windows-2019]
         arch: [x64, arm64]
         include:
@@ -91,10 +87,7 @@
         if: matrix.arch == 'x64'
         run: yarn test:script:cov
       - name: Run integration tests
-<<<<<<< HEAD
-=======
         if: matrix.arch == 'x64'
->>>>>>> 7787c758
         timeout-minutes: 5
         run: yarn test:integration
       - name: Publish production app
