--- conflicted
+++ resolved
@@ -8,10 +8,6 @@
 
 cache:
   - .eslintcache
-<<<<<<< HEAD
-=======
-  - node_modules -> package.json
->>>>>>> 98f96958
   - '%USERPROFILE%\.electron'
   - '%LOCALAPPDATA%\Yarn\Cache\v4'
 
