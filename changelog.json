--- conflicted
+++ resolved
@@ -1,126 +1,6 @@
 {
   "releases": {
-<<<<<<< HEAD
-    "2.9.0": [
-      "[New] Reorder commits with drag and drop in your commit history - #2507",
-      "[New] Create a branch from any commit in your history - #3474",
-      "[New] Amend the most recent commit on your branch - #1644",
-      "[New] Squash commits in the history tab with drag and drop and a context menu - #2507",
-      "[New] Squash and merge option available when merging branches - #2507",
-      "[Added] Add support for Sublime Text 4 on Windows - #12124",
-      "[Improved] Show warning before undoing commit if it potentially conflicts with changes in working directory - #4596 #9286 #5874 #6043",
-      "[Fixed] Remove extra space in drag & drop tooltips - #12327"
-    ],
-    "2.8.4-beta5": [
-      "[Improved] Scroll history to top after creating a branch from a commit - #12432"
-    ],
-    "2.8.4-beta4": [
-      "[Added] Add support for Sublime Text 4 on Windows - #12124",
-      "[Fixed] Fix rebase after a successful merge - #12429",
-      "[Fixed] Only attempt to reorder commits when it's necessary - #12422"
-    ],
-    "2.8.4-beta3": [
-      "[Fixed] Update from default branch now merges as expected - #12412",
-      "[Improved] Create intros for the new drag and drop features :tada: - #12419",
-      "[Improved] Squash merge and rebase options are available in comparison view - #12416",
-      "[Removed] Remove cherry-picking drag prompt - #12410",
-      "[Removed] Remove reset to a commit"
-    ],
-    "2.8.4-beta2": [
-      "[New] Reorder commits with drag and drop in the history tab - #2507",
-      "[New] Reset your branch to a previous commit up to the most recent pushed commit in your history - #12393",
-      "[New] Amend the most recent commit on your branch - #1644",
-      "[Add] Allow rebase, squashing, or merging when choosing how to update your current branch - #12396, #12382, 12362",
-      "[Add] Add \"Undo Commit\" action to the context menu - #12344",
-      "[Fixed] Show warning before undoing commit if it potentially conflicts with changes in working directory - #4596 #9286 #5874 #6043",
-      "[Fixed] Fix coauthor styling in commit message dialog for squashing - #12356",
-      "[Fixed] Selecting a coauthor and committing adds coauthor trailer - #12355",
-      "[Fixed] Lists of commits, repositories or changes don't disappear after switching between apps",
-      "[Improved] Add force-push warning to squash and reorder operations - #12403"
-    ],
-    "2.8.4-beta1": [
-      "[New] Squash commits in the history tab - #2507",
-      "[Fixed] Remove extra space in drag & drop tooltips - #12327",
-      "[Removed] Remove taskbar progress indicator - #9489"
-    ],
-    "2.8.3": [
-      "[Fixed] Renamed repositories no longer clash with new repositories of the same name - #3855",
-      "[Fixed] Expanding files no longer shows duplicated lines - #12237",
-      "[Fixed] Long emails are truncated in the Git config - #12159",
-      "[Improved] Allow copying branch and repository names to clipboard - #12141. Thanks @tsvetilian-ty!",
-      "[Improved] Allow creating a new branch from filtering by just hitting Enter - #12154. Thanks @tsvetilian-ty!"
-    ],
-    "2.8.3-beta1": [
-      "[New] Create a branch from any commit in your history - #3474",
-      "[Added] Add VS Code, VS Code Insiders and VSCodium to supported Windows ARM64 editors - #12174. Thanks @dennisameling!",
-      "[Fixed] Long emails are truncated in the Git config - #12159",
-      "[Fixed] Expanding files no longer shows duplicated lines - #12237",
-      "[Improved] Upgrade to Electron 11.3.0 - #12279",
-      "[Improved] Allow copying branch and repository names to clipboard - #12141. Thanks @tsvetilian-ty!",
-      "[Improved] Allow creating a new branch from filtering by just hitting Enter - #12154. Thanks @tsvetilian-ty!"
-    ],
-    "2.8.2": [
-      "[New] Add support for macOS on Apple silicon devices - #9691. Thanks @dennisameling!",
-      "[Added] Thank external contributors for their work - #12137",
-      "[Fixed] Disable partial change selection in split view while whitespace changes are hidden - #12129"
-    ],
-    "2.8.2-beta3": [],
-    "2.8.2-beta2": [
-      "[Fixed] Lists of commits, repositories or changes don't disappear after switching between apps",
-      "[Improved] Thank you note language improved and retrieves all past release notes to retroactively thank all contributors"
-    ],
-    "2.8.2-beta1": [
-      "[Added] Thank external contributors for their work - #12137",
-      "[Fixed] Disable partial change selection in split view while whitespace changes are hidden - #12129",
-      "[Improved] Show the build architecture in the About dialog - #12140",
-      "[Improved] Upgrade to Electron 11.4.4 - #12139"
-    ],
-    "2.8.1": [
-      "[Fixed] Disable partial change selection in split view while whitespace changes are hidden - #12129"
-    ],
-    "2.8.1-beta2": [
-      "[Improved] Add complete support for macOS on Apple Silicon devices - #12091",
-      "[Improved] From now on, macOS x64 builds running on Apple Silicon devices will auto update to arm64 builds"
-    ],
-    "2.8.1-beta1": [
-      "[New] Preliminary support for macOS on Apple Silicon devices - #9691. Thanks @dennisameling!"
-    ],
-    "2.8.0": [
-      "[New] Expand diffs to view more context around your changes - #7014",
-      "[New] Create aliases for repositories you want to be displayed differently in the repository list - #7856",
-      "[Added] Hide whitespace in diffs on Changes tab - #6818. Thanks @say25!",
-      "[Fixed] Show correct state of remote branch when deleting local branches - #11923",
-      "[Fixed] Display the full branch name in a tooltip when hovering over a branch in the branches list - #12008",
-      "[Improved] Display full progress description when cloning a repository - #11375. Thanks @maifeeulasad!",
-      "[Improved] Cherry-pick multiple non-sequential commits - #12030",
-      "[Improved] Create a branch during cherry-picking via drag and drop - #12001",
-      "[Improved] Show an alert when the app fails to move itself to the Applications folder on macOS - #11958",
-      "[Improved] Use a save dialog when choosing where to clone a repo - #11949. Thanks @j-f1!"
-    ],
-    "2.7.3-beta4": [
-      "[Fixed] On hover, show the full branch name in tooltip - #12008",
-      "[Improved] During cloning progress and on hover, show full progress description - #11375. Thanks @maifeeulasad!",
-      "[Improved] Cherry-pick multiple non sequential commits - #12030"
-    ],
-    "2.7.3-beta3": [
-      "[New] Create aliases for repositories you want to be displayed differently in the repository list - #7856",
-      "[Improved] Create a branch during cherry-picking via drag and drop - #12001"
-    ],
-    "2.7.3-beta2": [
-      "[Fixed] Disable diff expansion for big files - #11988",
-      "[Fixed] Expanding diffs now works as expected in unified view - #11972",
-      "[Improved] Show an alert when the app fails to move itself to the Applications folder on macOS - #11958",
-      "[Improved] Use a save dialog when choosing where to clone a repo - #11949. Thanks @j-f1!"
-    ],
-    "2.7.3-beta1": [
-      "[New] Expand diffs to get more context about your changes - #11965",
-      "[New] Preliminary support for Windows ARM64 - #9034. Thanks @dennisameling!",
-      "[Added] Hide Whitespace in diffs on both Changes and History tabs - #6818. Thanks @say25!",
-      "[Fixed] Show correct state of remote branch when deleting local branches - #11923"
-    ],
-=======
     "2.7.3-test1": ["[Added] Initial arm64 support???"],
->>>>>>> 249ff041
     "2.7.2": [
       "[Added] Create branch during cherry-picking via the context menu - #11903",
       "[Added] Suggest macOS users move the app to `/Applications` to prevent issues - #11846",
