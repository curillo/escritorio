--- conflicted
+++ resolved
@@ -1,841 +1,6 @@
 {
   "releases": {
-<<<<<<< HEAD
-    "3.1.3-beta3": [
-      "[Fixed] Using the key command of 'Shift' + 'ArrowDown' in the commit list adds the next commit to the current selection - #15536",
-      "[Fixed] Notifications of Pull Request reviews are displayed for forked repositories - #15580",
-      "[Fixed] Notifications when checks of a Pull Request fail are displayed for forked repositories - #15422",
-      "[Improved] User can preview a Pull Request from the suggested next actions.  - #15588",
-      "[Improved] The dropdown selection component is keyboard navigable - #15620",
-      "[Improved] 'Preview Pull Request' menu item availability is consistent with other menu items - #15590",
-      "[Improved] The diff view now highlights Arduino's `.ino` files as C++ source - #15555. Thanks @j-f1!",
-      "[Improved] Close repository list after creating or adding repositories - #15508. Thanks @angusdev!",
-      "[Improved] Always show an error message when an update fails - #15530",
-      "[Improved] Popups are stacked. Opening a popup will not discard an existing popup - #15496"
-    ],
-    "3.1.3-beta2": [
-      "[Added] Enable menu option to Force-push branches that have diverged - #15211",
-      "[Added] Add menu option to Fetch the current repository at any time - #7805",
-      "[Added] Support VSCodium as an external editor - #15348. Thanks @daniel-ciaglia!",
-      "[Fixed] Prevent closing the GitHub Desktop while it's being updated - #7055, #5197",
-      "[Fixed] Notifications are shown only when they are relevant to the current repository - #15487",
-      "[Fixed] Disable reorder, squashing, cherry-picking while an action of this type is in progress. - #15468",
-      "[Fixed] Fix repository change indicator not visible if selected and in focus - #7651. Thanks @angusdev!",
-      "[Fixed] Close 'Resolve conflicts before Rebase' dialog will not disable menu items - #13081. Thanks @angusdev!",
-      "[Fixed] Tooltips are positioned properly if mouse is not moved - #13636. Thanks @angusdev!",
-      "[Fixed] Fix tooltips of long commit author emails not breaking properly - #15424. Thanks @angusdev!",
-      "[Fixed] Clone repository progress bar no longer hidden by repository list - #11953. Thanks @angusdev!",
-      "[Fixed] Fix commit shortcut (Ctrl/Cmd + Enter) while amending a commit - #15445",
-      "[Improved] Pull request preview dialog width and height is responsive - #15500"
-    ],
-    "3.1.3-beta1": ["[Improved] Upgrade embedded Git to 2.35.5"],
-    "3.1.2": ["[Improved] Upgrade embedded Git to 2.35.5"],
-    "3.1.2-beta1": [
-      "[Added] You can preview the changes a pull request from your current branch would make - #11517",
-      "[Fixed] App correctly remembers undo commit prompt setting - #15408",
-      "[Improved] Add support for zooming out at the 67%, 75%, 80% and 90% zoom levels - #15401. Thanks @sathvikrijo!",
-      "[Improved] Add option to disable discard stash confirmation - #15379. Thanks @tsvetilian-ty!"
-    ],
-    "3.1.1": [
-      "[Fixed] App correctly remembers undo commit prompt setting - #15408"
-    ],
-    "3.1.0": [
-      "[Added] You can diff a consecutive range of commits - #14682",
-      "[Added] Submodule changes now display an explanatory, interactive diff screen - #15176",
-      "[Fixed] Enable update from upstream default branch when contributing to a fork - #15299",
-      "[Fixed] Fix crash installing updates that were downloaded a long time ago on macOS - #15275",
-      "[Fixed] Tooltips are positioned accurately when the user prefers reduced motion - #15249",
-      "[Improved] Add option to disable Undo Commit confirmation - #15134. Thanks @geophilusd!",
-      "[Improved] Update submodules when fetching, pulling and checking out branches - #8221 #9174"
-    ],
-    "3.0.9-beta1": [
-      "[Fixed] Enable update from upstream default branch when contributing to a fork - #15299",
-      "[Fixed] Fix crash installing updates that were downloaded a long time ago on macOS - #15275",
-      "[Fixed] Tooltips are positioned accurately when the user prefers reduced motion - #15249",
-      "[Fixed] Add option to disable Undo Commit popup - #15134. Thanks @geophilusd!"
-    ],
-    "3.0.8": [
-      "[Fixed] Fix system animations on Windows - #14037",
-      "[Fixed] The app window doesn't overlap the taskbar on Windows - #14263",
-      "[Fixed] The app window doesn't fit on the screen when using scaled UI on Windows - #13940"
-    ],
-    "3.0.8-beta1": [
-      "[Added] Add support for Lite XL editor on Linux & macOS - #15180. Thanks @KaMeHb-UA!",
-      "[Added] Add Neovide support on macOS - #14929. Thanks @Yohannfra!",
-      "[Fixed] Text selection is preserved while scrolling diffs in split mode - #13701",
-      "[Improved] Update submodules when fetching, pulling and checking out branches - #8221 #9174",
-      "[Improved] Avoid truncating long menu item labels on Windows - #14868",
-      "[Improved] Add \"Learn more\" link to \"Commit Reachability\" dialog - #15208",
-      "[Improved] Improve submodule support with a new diff screen with more detailed information - #15176"
-    ],
-    "3.0.7": [
-      "[Fixed] Do not show login prompt when repositories are fetched - #15163",
-      "[Improved] On Apple silicon devices running unoptimized builds, auto-update on first run to an optimized build - #14998"
-    ],
-    "3.0.7-beta1": [
-      "[Added] Add Emacs integration for macOS - #15130. Thanks @zipperer!",
-      "[Fixed] Do not show login prompt when repositories are fetched - #15163"
-    ],
-    "3.0.6": [
-      "[Added] Add Warp terminal integration for macOS - #14329. Thanks @lhvy!",
-      "[Added] Add context menu to the Current Branch and Current Repository toolbar - #13148. Thanks @uttiya10!",
-      "[Fixed] Older versions of Sublime Text and SlickEdit are also recognized as external editors - #15117. Thanks @vbwx!",
-      "[Fixed] Fix commit shortcut (Ctrl/Cmd + Enter) - #14689. Thanks @tsvetilian-ty!",
-      "[Fixed] Add PyCharm Community Edition support on macOS - #15016. Thanks @tsvetilian-ty!",
-      "[Fixed] Unified diff line gutter context menu items for discard changes no longer enabled when whitespace is hidden - #15003",
-      "[Fixed] 'Show Whitespace Changes' popover appears as expected on unified diff - #15003",
-      "[Fixed] On pull or fetch, make sure the default branch is updated to match the repository settings - #14266",
-      "[Fixed] Show 'Email' label on the preferences form when user is not signed in - #13736. Thanks @andymckay!",
-      "[Fixed] Fix invalid URL state while the \"Clone Repository\" modal is open - #7961. Thanks @tsvetilian-ty!",
-      "[Fixed] Fix commit description with three lines overflowing when it shouldn't - #14791. Thanks @HeCorr!",
-      "[Fixed] Fix notifications on Windows 10 builds prior to the Creators Update - #14714",
-      "[Fixed] 'Update from default branch` menu item allows quick merge of upstream - #14145. Thanks @uttiya10!",
-      "[Improved] Add ability to skip staggered release to ensure the latest version is downloaded - #14883"
-    ],
-    "3.0.6-beta3": [
-      "[Fixed] Older versions of Sublime Text and SlickEdit are also recognized as external editors - #15117. Thanks @vbwx!",
-      "[Fixed] Fix commit shortcut (Ctrl/Cmd + Enter) - #14689. Thanks @tsvetilian-ty!",
-      "[Improved] Add ability to skip staggered release to ensure the latest version is downloaded - #14883"
-    ],
-    "3.0.6-beta2": [
-      "[Fixed] Add PyCharm Community Edition support on macOS - #15016. Thanks @tsvetilian-ty!",
-      "[Fixed] Unified diff line gutter context menu items for discard changes no longer enabled when whitespace is hidden - #15003",
-      "[Fixed] 'Show Whitespace Changes' popover appears as expected on unified diff - #15003",
-      "[Fixed] On pull or fetch, make sure the default branch is updated to match the repository settings - #14266",
-      "[Fixed] Show 'Email' label on the preferences form when user is not signed in - #13736. Thanks @andymckay!"
-    ],
-    "3.0.6-beta1": [
-      "[Added] You can diff a consecutive range of commits. - #14682",
-      "[Added] Add Warp terminal integration for macOS - #14329. Thanks @lhvy!",
-      "[Added] Add context menu to the Current Branch and Current Repository toolbar - #13148. Thanks @uttiya10!",
-      "[Fixed] Fix invalid URL state while the \"Clone Repository\" modal is open - #7961. Thanks @tsvetilian-ty!",
-      "[Fixed] Fix commit description with three lines overflowing when it shouldn't - #14791. Thanks @HeCorr!",
-      "[Fixed] Fix notifications on Windows 10 builds prior to the Creators Update - #14714",
-      "[Fixed] 'Update from default branch` menu item allows quick merge of upstream - #14145. Thanks @uttiya10!",
-      "[Improved] On Apple silicon devices running unoptimized builds, auto-update on first run to an optimized build - #14998"
-    ],
-    "3.0.5": [
-      "[Fixed] Surface again Git's warning about unsafe directories and provide a way to trust repositories not owned by the current user"
-    ],
-    "3.0.5-beta1": [
-      "[Fixed] Surface again Git's warning about unsafe directories and provide a way to trust repositories not owned by the current user"
-    ],
-    "3.0.4": ["[Improved] Upgrade embedded Git to 2.35.4"],
-    "3.0.4-beta1": ["[Improved] Upgrade embedded Git to 2.35.4"],
-    "3.0.3": [
-      "[Added] Add Aptana Studio support - #14669. Thanks @tsvetilian-ty!",
-      "[Fixed] Fix crash when user's locale is unsupported by the spellchecker - #14817. Thanks @tsvetilian-ty!",
-      "[Fixed] On Windows, remember the app's zoom level on update - #5315",
-      "[Fixed] Fix Markdown syntax highlighting - #14710",
-      "[Improved] Add context menu option to copy repository paths - #14785. Thanks @novialriptide!",
-      "[Improved] Allow copying paths when multiple files are selected - #14638. Thanks @tsvetilian-ty!",
-      "[Improved] Add support for SSH password prompts when accessing repositories - #14676"
-    ],
-    "3.0.3-beta1": [
-      "[Added] Add Aptana Studio support - #14669. Thanks @tsvetilian-ty!",
-      "[Fixed] Fix crash when user's locale is unsupported by the spellchecker - #14817. Thanks @tsvetilian-ty!",
-      "[Fixed] On Windows, remember the apps zoom level on update - #5315",
-      "[Fixed] Fix Markdown syntax highlighting - #14710",
-      "[Improved] Add context menu option to copy repository paths - #14785. Thanks @novialriptide!",
-      "[Improved] Allow copying paths when multiple files are selected - #14638. Thanks @tsvetilian-ty!",
-      "[Improved] Add support for SSH password prompts when accessing repositories - #14676",
-      "[Improved] Upgrade to Electron v19.0.0 - #14813"
-    ],
-    "3.0.2": [
-      "[Fixed] Fix crash launching the app on macOS High Sierra - #14712",
-      "[Fixed] Terminate all GitHub Desktop processes on Windows when the app is closed - #14733. Thanks @tsvetilian-ty!"
-    ],
-    "3.0.2-beta4": [
-      "[Improved] Add support for SSH password prompts when accessing repositories - #14676",
-      "[Fixed] Fix Markdown syntax highlighting - #14710",
-      "[Fixed] Fix issue with some repositories not being properly persisted - #14748"
-    ],
-    "3.0.2-beta3": [
-      "[Fixed] Terminate all GitHub Desktop processes on Windows when the app is closed - #14733. Thanks @tsvetilian-ty!"
-    ],
-    "3.0.2-beta2": [
-      "[Fixed] Fix crash launching the app on macOS High Sierra - #14712"
-    ],
-    "3.0.2-beta1": [
-      "[Added] Add support for Aptana Studio - #14669. Thanks @tsvetilian-ty!"
-    ],
-    "3.0.1": [
-      "[Added] Add support for PyCharm Community Edition on Windows - #14411. Thanks @tsvetilian-ty!",
-      "[Added] Add support for highlighting .mjs/.cjs/.mts/.cts files as JavaScript/TypeScript - #14481. Thanks @j-f1!",
-      "[Fixed] Prevent crash when encountering a large number of conflicts while checking for ability to merge branch - #14485",
-      "[Fixed] Url encode branch names when 'Viewing Branch in Github' is selected - #14631. Thanks @tsvetilian-ty!",
-      "[Fixed] Fix opening files with Android Studio - #14519",
-      "[Fixed] Checks popover summary correctly reflects a successful conclusion when skipped or neutral checks are present - #14508",
-      "[Fixed] Long lists of conflicted files to commit or files to discard can be scrolled - #14468",
-      "[Fixed] Fix random crashes when external apps probe GitHub Desktop trampoline port - #14471",
-      "[Improved] Display a banner when we have a pretext release note to highlight the new feature - #14620",
-      "[Improved] Enable interactions with notifications from previous app sessions - #14496",
-      "[Improved] Improve feedback about user permission to display notifications - #14496",
-      "[Improved] Add ability to have showcasing of features through release notes - #14488",
-      "[Improved] User can see all releases notes between their current version and the latest update - #14458",
-      "[Removed] Outdated new drag and drop and split diff new feature callouts removed - #14463"
-    ],
-    "3.0.1-beta2": [
-      "[Fixed] Prevent crash when encountering a large number of conflicts while checking for ability to merge branch - #14485",
-      "[Fixed] Url encode branch names when 'Viewing Branch in Github' is selected - #14631. Thanks @tsvetilian-ty!"
-    ],
-    "3.0.1-beta1": [
-      "[Added] Add support for PyCharm Community Edition on Windows - #14411. Thanks @tsvetilian-ty!",
-      "[Added] Add support for highlighting .mjs/.cjs/.mts/.cts files as JavaScript/TypeScript - #14481. Thanks @j-f1!",
-      "[Fixed] Fix opening files with Android Studio - #14519",
-      "[Fixed] Checks popover summary correctly reflects a successful conclusion when skipped or neutral checks are present - #14508",
-      "[Fixed] Long lists of conflicted files to commit or files to discard can be scrolled - #14468",
-      "[Fixed] Fix random crashes when external apps probe GitHub Desktop trampoline port - #14471",
-      "[Improved] Display a banner when we have a pretext release note to highlight the new feature - #14620",
-      "[Improved] Enable interactions with notifications from previous app sessions - #14496",
-      "[Improved] Improve feedback about user permission to display notifications - #14496",
-      "[Improved] Add ability to have showcasing of features through release notes - #14488",
-      "[Improved] User can see all releases notes between their current version and the latest update - #14458",
-      "[Removed] Outdated new drag and drop and split diff new feature callouts removed - #14463"
-    ],
-    "3.0.0": [
-      "[New] Get notified when your pull requests are reviewed - #14175",
-      "[Fixed] Default to merging when pulling without a configured preference between merge or rebase - #14431",
-      "[Improved] Add ability to re-run individual and failed GitHub Action checks - #14310"
-    ],
-    "2.9.16-beta2": [
-      "[Fixed] Use fast-forward flag as default for pulling divergent paths - #14431"
-    ],
-    "2.9.16-beta1": [
-      "[Improved] Add ability to re-run individual and failed GitHub Action checks - #14310"
-    ],
-    "2.9.15": [
-      "[Fixed] Support trusting repositories on network shares (Windows) - #14368",
-      "[Improved] Redesigned dialog for re-running checks - #14322"
-    ],
-    "2.9.15-beta2": [
-      "[Improved] Show progress indicator when trusting a repository directory - #14410",
-      "[Improved] Reduced noise on the rerun dialog user interface - #14322",
-      "[Improved] Upgrade embedded Git LFS to 3.1.4 - #14415"
-    ],
-    "2.9.15-beta1": [
-      "[Improved] Add UNC path prefix before adding to safe directory list - #14368",
-      "[Improved] Upgrade embedded Git to v2.35.3 on macOS, v2.35.3.windows.1 on Windows, and Git LFS to v3.1.2"
-    ],
-    "2.9.14": [
-      "[Improved] Surface Git's warning about unsafe directories and provide a way to trust repositories not owned by the current user - #14336"
-    ],
-    "2.9.14-beta1": [
-      "[Improved] Surface Git's warning about unsafe directories and provide a way to trust repositories not owned by the current user - #14336"
-    ],
-    "2.9.13": [
-      "[Added] Add ability to include or exclude multiple selected files for a commit from the context menu - #7790. Thanks @tsvetilian-ty!",
-      "[Added] Add \"View Branch on GitHub\" to the branches menu - #14224. Thanks @tsvetilian-ty!",
-      "[Fixed] Fix CI check status popover not closing when clicking on PR badge - #14256",
-      "[Fixed] Fix checks list overflow handling on re-run checks dialog - #14246",
-      "[Fixed] Pull requests adhere to temporal laws again - #14238",
-      "[Fixed] Fix repository group header overflow when text is too long - #14233. Thanks @tsvetilian-ty!",
-      "[Fixed] Clone dialog \"Choose\" button uses an open dialog for directory selection on Windows - #12812",
-      "[Improved] Add a link under \"Enable notifications\" settings to the user's OS system notification settings - #14288"
-    ],
-    "2.9.13-beta2": [
-      "[Added] Add ability to include or exclude multiple selected files for a commit from the context menu - #7790. Thanks @tsvetilian-ty!",
-      "[Added] Add \"View Branch on GitHub\" to the branches menu - #14224. Thanks @tsvetilian-ty!",
-      "[Fixed] Fix relative time of pull request review notification dialogs - #14261",
-      "[Fixed] Fix CI check status popover not closing when clicking on PR badge - #14256",
-      "[Fixed] Fix checks list overflow handling on re-run checks dialog - #14246",
-      "[Improved] Close keywords are now formatted and have informational tooltips in markdown - #14253",
-      "[Improved] Commit mentions in markdown are now formatted and linked - #14282",
-      "[Improved] Add a link under \"Enable notifications\" settings to the user's OS system notification settings - #14288"
-    ],
-    "2.9.13-beta1": [
-      "[New] Add support for notifications of pull request reviews - #14175",
-      "[Fixed] Pull requests adhere to temporal laws again - #14238",
-      "[Fixed] Fix repository group header overflow when text is too long - #14233. Thanks @tsvetilian-ty!",
-      "[Fixed] Clone dialog \"Choose\" button uses an open dialog for directory selection on Windows - #12812"
-    ],
-    "2.9.12": [
-      "[Added] Add support for Brackets Editor on Windows - #14069. Thanks @tsvetilian-ty!",
-      "[Added] Add support for JetBrains RubyMine on Windows - #14068. Thanks @tsvetilian-ty!",
-      "[Added] Add support for JetBrains GoLand on Windows - #14085. Thanks @tsvetilian-ty!",
-      "[Added] Add support for Android Studio on Windows - #14054. Thanks @detherminal!",
-      "[Fixed] Escape special characters when adding a file to .gitignore - #10253. Thanks @uttiya10!",
-      "[Fixed] Show warning when attempting to commit files exceeding 100 MiB - #14164",
-      "[Fixed] Allow selecting emojis in commit text - #14111",
-      "[Fixed] Merge dialog options dropdown does not cause dialog scrolling - #13944",
-      "[Fixed] Usernames displayed in repository list respect username casing - #9890",
-      "[Fixed] Coauthor doesn't steal input focus while inputting commit message in squashing dialog - #13850",
-      "[Fixed] Repository path validation for adding a repository doesn't erase keystrokes - #13901",
-      "[Fixed] Command Line Tool ignores command aliases set by user on macOS - #13935",
-      "[Improved] Relative time formatting consistent with dotcom - #14149",
-      "[Improved] Prompt to initialize Git LFS cannot be dismissed by clicking outside of it - #14131",
-      "[Improved] Add link to open fork settings when creating new branch on a forked repository - #12534. Thanks @geophilusd!",
-      "[Improved] Render native elements such as scrollbars and checkboxes as dark when using a dark theme - #11174. Thanks @rakleed!"
-    ],
-    "2.9.12-beta3": [
-      "[Fixed] Escape special characters when adding a file to .gitignore - #10253. Thanks @uttiya10!",
-      "[Fixed] Dismiss \"initialize LFS\" dialog when clicking `Not Now` button - #14187"
-    ],
-    "2.9.12-beta2": [
-      "[Fixed] Show warning when attempting to commit files exceeding 100 MiB - #14164",
-      "[Fixed] Allow selecting emojis in commit text - #14111",
-      "[Fixed] Merge dialog options dropdown does not cause dialog scrolling - #13944",
-      "[Improved] Relative time formatting consistent with dotcom - #14149",
-      "[Improved] Prompt to initialize Git LFS cannot be dismissed by clicking outside of it - #14131",
-      "[Improved] Add link to open fork settings when creating new branch on a forked repository - #12534. Thanks @geophilusd!",
-      "[Improved] Render native elements such as scrollbars and checkboxes as dark when using a dark theme - #11174. Thanks @rakleed!"
-    ],
-    "2.9.12-beta1": [
-      "[Added] Add support for Brackets Editor on Windows - #14069. Thanks @tsvetilian-ty!",
-      "[Added] Add support for JetBrains RubyMine on Windows - #14068. Thanks @tsvetilian-ty!",
-      "[Added] Add support for JetBrains GoLand on Windows - #14085. Thanks @tsvetilian-ty!",
-      "[Added] Add support for Android Studio on Windows - #14054. Thanks @detherminal!",
-      "[Fixed] Usernames displayed in repository list respect username casing - #9890",
-      "[Fixed] Coauthor doesn't steal input focus while inputting commit message in squashing dialog - #13850",
-      "[Fixed] Repository path validation for adding a repository doesn't erase keystrokes - #13901",
-      "[Fixed] Command Line Tool ignores command aliases set by user on macOS - #13935",
-      "[Improved] Improves added and deleted line borders for high contrast mode - #12922"
-    ],
-    "2.9.11": [
-      "[Added] Add tooltip to show types of file changes in a commit - #13957. Thanks @uttiya10!",
-      "[Fixed] Discarding submodules with spaces in their relative path now correctly updates the submodule instead of moving it to Trash - #14024",
-      "[Fixed] Prevent crash report dialog from appearing when launching on macOS Catalina or earlier - #13974",
-      "[Fixed] Pre-fill clone path with repository name - #13971",
-      "[Fixed] Allow discarding changes in scenarios where they cannot be moved to Trash - #13888",
-      "[Fixed] \"Create New Repository\" dialog preserves the path set from \"Add Local Repository\" dialog - #13909",
-      "[Fixed] Treat the old and new format of private email addresses equally when showing commit attribution warning - #13879",
-      "[Fixed] Repositories containing untracked submodules no longer display a duplicated first character on Windows - #12314"
-    ],
-    "2.9.11-beta1": [
-      "[Added] Add tooltip to show types of file changes in a commit - #13957. Thanks @uttiya10!",
-      "[Fixed] Discarding submodules with spaces in their relative path now correctly updates the submodule instead of moving it to Trash - #14024",
-      "[Fixed] Prevent crash report dialog from appearing when launching on macOS Catalina or earlier - #13974",
-      "[Fixed] Pre-fill clone path with repository name - #13971",
-      "[Fixed] Allow discarding changes in scenarios where they cannot be moved to Trash - #13888",
-      "[Fixed] \"Create New Repository\" dialog preserves the path set from \"Add Local Repository\" dialog - #13909",
-      "[Fixed] Treat the old and new format of private email addresses equally when showing commit attribution warning - #13879",
-      "[Fixed] Repositories containing untracked submodules no longer display a duplicated first character on Windows - #12314"
-    ],
-    "2.9.10": [
-      "[New] Initial support for system notifications when checks fail - #13655",
-      "[Fixed] Unicode emoji on Windows are rendered in the correct position - #13958",
-      "[Fixed] Fix crash logging under some circumstances - #13962"
-    ],
-    "2.9.10-beta2": [
-      "[Fixed] Unicode emoji on Windows are rendered in the correct position - #13958",
-      "[Fixed] Fix crash logging under some circumstances - #13962"
-    ],
-    "2.9.10-beta1": [
-      "[Fixed] \"Create New Repository\" dialog preserves the path set from \"Add Local Repository\" dialog - #13928",
-      "[Fixed] User guides now opens the correct page - #13920",
-      "[Fixed] Fix duplicated first character on Windows when dealing with submodules or repos-within-repos - #12314",
-      "[Fixed] Treat the old and new format of private email address equally when showing commit attribution warning - #13887",
-      "[Fixed] Fixes crash on some Windows machines - #13930"
-    ],
-    "2.9.9": [
-      "[Fixed] \"Create New Repository\" dialog preserves the path set from \"Add Local Repository\" dialog - #13928",
-      "[Fixed] User guides now opens the correct page - #13920",
-      "[Fixed] Fixes crash on some Windows machines - #13930",
-      "[Fixed] App no longer crashes intermittently when running remote Git operations - #13916"
-    ],
-    "2.9.9-beta1": [
-      "[Fixed] App no longer crashes intermittently when running remote Git operations - #13916",
-      "[Fixed] Unicode emoji on Windows no longer render as monochrome outlines - #13914",
-      "[Fixed] App no longer hangs when discarding changes in some scenarios - #13899",
-      "[Fixed] App no longer crashes intermittently when rebasing and cherry-picking - #13889",
-      "[Fixed] Fix crash when attempting to move the app to the /Applications folder on macOS - #13886",
-      "[Fixed] App no longer crashes when checking for updates while the closing the window - #13892",
-      "[Fixed] Restore application icon in \"Apps & Features\" on Windows - #13890",
-      "[Improved] Relative dates in branch menu and commit history match - #13867"
-    ],
-    "2.9.8": [
-      "[Fixed] Unicode emoji on Windows no longer render as monochrome outlines - #13914",
-      "[Fixed] App no longer hangs when discarding changes in some scenarios - #13899",
-      "[Fixed] App no longer crashes intermittently when rebasing and cherry-picking - #13889",
-      "[Fixed] Fix crash when attempting to move the app to the /Applications folder on macOS - #13886",
-      "[Fixed] App no longer crashes when checking for updates while the closing the window - #13892",
-      "[Fixed] Restore application icon in \"Apps & Features\" on Windows - #13890",
-      "[Improved] Relative dates in branch menu and commit history match - #13867"
-    ],
-    "2.9.7": [
-      "[Added] Support pushing workflow files for GitHub Actions to GitHub Enterprise Server - #13640",
-      "[Added] Support CLion as an external editor - #13739. Thanks @Pinzauti!",
-      "[Fixed] Don't show web flow committer on GitHub Enterprise Server - #13848",
-      "[Fixed] Cherry-pick success message always correctly reflects target branch - #13849",
-      "[Fixed] Fix error managing remotes under some circumstances - #13837",
-      "[Fixed] Add \"Copy Relative File Path\" option to changed files' context menu - #12589. Thanks @uttiya10!",
-      "[Fixed] Fix CLI tool on macOS Monterey - #13764. Thanks @spotlightishere!",
-      "[Fixed] Fix close button in full screen mode on macOS - #12838",
-      "[Fixed] Commit message dialog background styles match dialog - #13606",
-      "[Fixed] Ensure job steps on pull request check run list are always present - #13531",
-      "[Improved] Changes within lines are presented the same way in side-by-side and unified diffs - #13838",
-      "[Improved] Select integration tab automatically when changing default editor  - #13856. Thanks @uttiya10!",
-      "[Improved] The check runs list for pull requests with multiple branches displays all actions workflow steps and headers - #13868",
-      "[Improved] Check run group headers and checks stay in view while scrolling the sub checks or job steps. - #13532",
-      "[Improved] Take aliases into account when sorting repositories - #13429",
-      "[Improved] Support avatars on GitHub Enterprise Server - #13719",
-      "[Improved] Fetch before trying to follow a URL link to a specific branch - #13641. Thanks @Bestra!",
-      "[Improved] Add \"View on GitHub\" context menu option to repository list items - #13227. Thanks @lhvy!",
-      "[Improved] Signal when a commit summary is getting long - #2055. Thanks @Twixes!",
-      "[Improved] Remove unnecessary punctuation in appearance settings - #13715. Thanks @Pinzauti!"
-    ],
-    "2.9.7-beta3": [
-      "[Fixed] Don't show web flow committer on GitHub Enterprise Server - #13848",
-      "[Fixed] Cherry-pick success message always correctly reflects target branch - #13849",
-      "[Fixed] Fix error managing remotes under some circumstances - #13837",
-      "[Fixed] Add \"Copy Relative File Path\" option to changed files' context menu - #12589. Thanks @uttiya10!",
-      "[Improved] Changes within lines are presented the same way in side-by-side and unified modes - #13838",
-      "[Improved] Select integration tab automatically when changing default editor  - #13856. Thanks @uttiya10!",
-      "[Improved] The check runs list for pull requests with multiple branches displays all actions workflow steps and headers - #13868"
-    ],
-    "2.9.7-beta2": [
-      "[New] Initial support for system notifications when checks fail in Windows - #13655",
-      "[Fixed] Fix CLI tool on macOS Monterey - #13764. Thanks @spotlightishere!",
-      "[Improved] Upgrade to Electron v16.0.8 - #13814"
-    ],
-    "2.9.7-beta1": [
-      "[New] Initial support for system notifications when checks fail in macOS - #13655",
-      "[Added] Support pushing workflow files for GitHub Actions to GitHub Enterprise Server - #13640",
-      "[Added] Support CLion as an external editor - #13739. Thanks @Pinzauti!",
-      "[Fixed] Fix close button in full screen mode on macOS - #12838",
-      "[Fixed] Commit message dialog background styles match dialog - #13606",
-      "[Fixed] Ensure job steps on pull request check run list are always present - #13531",
-      "[Improved] Take alias into account when sorting repositories - #13429",
-      "[Improved] Upgrade to Electron v14.2.3 - #13689",
-      "[Improved] Support avatars on GitHub Enterprise Server - #13719",
-      "[Improved] Fetch before trying to follow a URL link to a specific branch - #13641. Thanks @Bestra!",
-      "[Improved] Add \"View on GitHub\" context menu option to repository list items - #13227. Thanks @lhvy!",
-      "[Improved] Signal when a commit summary is getting long - #2055. Thanks @Twixes!",
-      "[Improved] Check run group headers and checks stay in view while scrolling the sub checks or job steps. - #13532",
-      "[Improved] Remove unnecessary punctuation in appearance settings- #13715. Thanks @Pinzauti!"
-    ],
-    "2.9.6": [
-      "[Added] View and re-run the check runs for the checked out pull request.",
-      "[Fixed] Tooltip improvements and polish - #13452 #13449",
-      "[Fixed] Stashing dialog no longer hangs when initiating cherry-pick in some circumstances - #13419",
-      "[Fixed] Rebase no longer hangs after conflicts resolved when initiated through pull conflict error - #13204"
-    ],
-    "2.9.6-beta3": [
-      "[Fixed] Tooltip improvements and polish - #13452 #13449",
-      "[Improved] Add dynamic constraints for resizable components - #2745",
-      "[Improved] Remove re-run button for repositories that cannot re-run checks. - #13460"
-    ],
-    "2.9.6-beta2": [
-      "[Fixed] Stashing dialog no longer hangs when intiating cherry-pick - #13419",
-      "[Fixed] Rebase no longer hangs after conflicts resolved when intiated through pull conflict error - #13204",
-      "[Fixed] Discarding files and repositories successfully moves items to trash - #13433",
-      "[Improved] Added check runs overall completeness indicator in check run popover header - #13423"
-    ],
-    "2.9.6-beta1": [
-      "[Improved] Upgrade to Electron 13.6.2 - #12978",
-      "[Improved] Allow amending pushed commits - #13384"
-    ],
-    "2.9.5": [
-      "[Added] Add custom tooltips for quicker and more helpful information - #6384",
-      "[Added] Support PyCharm as an external editor - #13270. Thanks @stevetaggart!",
-      "[Fixed] Prevent inactive selected state from disappearing on lists - #13115",
-      "[Fixed] Fix click area to select hunk on both sides of diff - #13325. Thanks @jwbth!",
-      "[Fixed] Replace dialog animations with fade when user prefers reduced motion - #12976 #2768",
-      "[Improved] Warn users when files contain bidirectional Unicode text - #13343",
-      "[Improved] Change wording for default branch name option - #13223. Thanks @Rexogamer!"
-    ],
-    "2.9.5-beta4": [
-      "[Fixed] Enable scroll in unified diff - #13393",
-      "[Improved] Adds a re-run dialog to inform user which check runs will be re-run - #13369"
-    ],
-    "2.9.5-beta3": [
-      "[Improved] Warn users when files contain bidirectional Unicode text - #13343",
-      "[Improved] Group CI check runs by runner app and event - #13348, #13349, #13344"
-    ],
-    "2.9.5-beta2": [
-      "[Added] View the check runs for the checked out pull request.",
-      "[Fixed] Fix click area to select hunk on both sides of diff - #13325. Thanks @jwbth!"
-    ],
-    "2.9.5-beta1": [
-      "[Added] Support PyCharm as an external editor - #13270. Thanks @stevetaggart!",
-      "[Added] Add custom tooltips for quicker and more helpful information - #6384",
-      "[Fixed] Replace dialog animations with fade when user prefers reduced motion - #12976 #2768",
-      "[Fixed] Prevent inactive selected state from disappearing on lists - #13115",
-      "[Improved] Change wording for default branch name option - #13223. Thanks @Rexogamer!"
-    ],
-    "2.9.4": [
-      "[Added] Add syntax mapping for HAML - #13009. Thanks @alexanderadam!",
-      "[Added] Add support for WezTerm on macOS - #12957. Thanks @theodore-s-beers!",
-      "[Added] Add a menu item to view a committed file change on GitHub - #12492. Thanks @haykam821!",
-      "[Fixed] Diffs are scrolled to the top when switching between files - #12980",
-      "[Fixed] Fix SSH prompt for unknown hosts in some scenarios - #13050",
-      "[Fixed] Apply syntax highlighting when viewing a small change for the first time - #13004",
-      "[Fixed] Wrap long email addresses in the misattributed commit warning popover - #13044",
-      "[Fixed] Refresh diffs when application receives focus - #12962",
-      "[Fixed] Only consider tokens invalid when 401 error comes from GitHub Enterprise - #12943",
-      "[Fixed] Show \"add repo\" dialog when opening repo from CLI - #12935",
-      "[Fixed] Continue merge flow after merge conflicts are resolved with external conflict tool - #12881",
-      "[Fixed] Prevent crash on successful merge after conflicts resolved - #12888",
-      "[Fixed] Use same width for hunk expansion handles as we do for line numbers - #12887",
-      "[Fixed] Use the correct icon for diff expansion - #12882",
-      "[Improved] Add offending file name to the file exceeds size limit error - #10242. Thanks @ADustyOldMuffin!",
-      "[Improved] Show a message explaining why line selection is disabled when hiding whitespace - #12979",
-      "[Improved] Upgrade embedded Git to v2.32.0 on macOS, and to v2.32.0.windows.2 on Windows - #13000",
-      "[Improved] Remove gaps in the commit message container revealing a different background - #12900. Thanks @haykam821!",
-      "[Improved] Add clearer verbiage in the \"remove repository\" dialog - #12497. Thanks @fonsp!",
-      "[Improved] Update grammar for \"repo deletion\" and \"couldn't find pull request\" error messages - #12902. Thanks @patrykmichalik!",
-      "[Improved] Show confirmation dialog for SSH host key verification - #12894. Thanks @thsmdt!"
-    ],
-    "2.9.4-beta4": [
-      "[Added] Add syntax mapping for HAML - #13009. Thanks @alexanderadam!",
-      "[Fixed] Diffs are scrolled to the top when switching between files - #12980",
-      "[Fixed] Fix SSH prompt for unknown hosts in some scenarios - #13050",
-      "[Fixed] Apply syntax highlighting when viewing a small change for the first time - #13004",
-      "[Fixed] Wrap long email addresses in the misattributed commit warning popover - #13044",
-      "[Improved] Add offending file name to the file exceeds size limit error - #10242. Thanks @ADustyOldMuffin!",
-      "[Improved] Show a message explaining why line selection is disabled when hiding whitespace - #12979",
-      "[Improved] Show previous similar tags in the tag creation dialog - #12509. Thanks @mahezsh!"
-    ],
-    "2.9.4-beta3": [
-      "[Fixed] Refresh diffs when application receives focus - #12962",
-      "[Fixed] Tokens are not considered invalid when accessing GitHub Enterprise from outside of the company's VPN - #12943",
-      "[Improved] Upgrade embedded Git to v2.32.0 on macOS, and to v2.32.0.windows.2 on Windows - #13000"
-    ],
-    "2.9.4-beta2": [
-      "[Added] Add support for WezTerm on macOS - #12957. Thanks @theodore-s-beers!",
-      "[Fixed] Remove high-contrast specific hover effects from light and dark theme - #12952",
-      "[Fixed] Show \"add repo\" dialog when opening repo from CLI - #12935",
-      "[Fixed] Continue merge flow after merge conflicts are resolved with exterior conflict tool - #12881",
-      "[Fixed] Remove glitches when diffs are shown for the first time - #12903",
-      "[Improved] Remove gaps in the commit message container revealing a different background - #12900. Thanks @haykam821!",
-      "[Improved] Add clearer verbiage in the \"remove repository\" dialog - #12497. Thanks @fonsp!",
-      "[Improved] Update grammar for \"repo deletion\" and \"couldn't find pull request\" error messages - #12902. Thanks @patrykmichalik!",
-      "[Improved] Show confirmation dialog for SSH host key verification - #12894. Thanks @thsmdt!"
-    ],
-    "2.9.4-beta1": [
-      "[Added] Add a menu item to view a committed file change on GitHub - #12492. Thanks @haykam821!",
-      "[Added] Customizable high contrast theme - #12833",
-      "[Fixed] App no longer crashes on successful merge after conflicts resolved - #12888",
-      "[Fixed] Use same width for hunk expansion handles as we do for line numbers - #12887",
-      "[Fixed] Use the correct icon for diff expansion - #12882"
-    ],
-    "2.9.3": [
-      "[Fixed] Fix Notepad++ and RStudio integration on Windows - #12841",
-      "[Fixed] Add minor version support for JetBrains IDEs on Windows - #12847. Thanks @tsvetilian-ty!"
-    ],
-    "2.9.3-beta2": [
-      "[Fixed] Fix Notepad++ and RStudio integration on Windows - #12841",
-      "[Fixed] Add minor version support for JetBrains IDEs on Windows - #12847. Thanks @tsvetilian-ty!"
-    ],
-    "2.9.3-beta1": [
-      "[Added] Add syntax highlighting for dart - #12827. Thanks @say25!",
-      "[Fixed] Fix scrolling performance issue for large diffs."
-    ],
-    "2.9.2": ["[Fixed] Fix scrolling performance issue for large diffs."],
-    "2.9.1": [
-      "[Added] Add Fluent Terminal shell support - #12305. Thanks @Idered!",
-      "[Added] Add support for IntelliJ CE for macOS - #12748. Thanks @T41US!",
-      "[Added] Show number of lines changed in a commit - #11656",
-      "[Fixed] Enable 'Open in External Editor' for bat/cmd/sh/exe files - #6361. Thanks @AndreiMaga!",
-      "[Fixed] Green circle in progress dialog remains round when commits have long descriptions - #12594. Thanks @litetex!",
-      "[Fixed] History tab shows all commits as the user scrolls down - #12506 #3704",
-      "[Fixed] Remove border of Repository and Branch foldouts in dark theme - #12478. Thanks @meJevin!",
-      "[Fixed] Render links in commit messages when they are at the beginning of a line - #12105. Thanks @tsvetilian-ty!",
-      "[Fixed] Show co-authors from undone commits - #12537",
-      "[Fixed] Show SSH prompts (key passphrase, adding host, etc.) to users via dialog - #3457 #8761",
-      "[Improved] Add support for more versions of JetBrains IDEs on Windows - #12778",
-      "[Improved] Change the diff gutter width based on number of lines in diff - #2102. Thanks @ADustyOldMuffin!",
-      "[Improved] Check invalidated tokens and prompt the user to sign in again - #12554",
-      "[Improved] Double-click an option when switching branches to confirm how changed files are handled - #12522. Thanks @j-f1!",
-      "[Improved] Improve auth error and prompt to suggest the user use a PAT instead of password - #12323",
-      "[Improved] Increase visibility of misattributed commit warning in dark mode - #12210",
-      "[Improved] Reduce time needed to make a commit - #12529",
-      "[Improved] Use \"Recycle Bin\" name only on Windows - #12544. Thanks @shiftkey!",
-      "[Improved] Windows users can use the system OpenSSH for their Git repositories - #5641"
-    ],
-    "2.9.1-beta7": [
-      "[Fixed] Wrong SSH key passphrases are not stored after multiple failed attempts and then one successful - #12804"
-    ],
-    "2.9.1-beta6": [
-      "[Fixed] Wrong SSH key passphrases are not stored - #12800",
-      "[Fixed] Show SSH prompts (key passphrase, adding host, etc.) to macOS users via dialog - #12782"
-    ],
-    "2.9.1-beta5": [
-      "[Fixed] Fixed authentication errors in some Git operations - #12796"
-    ],
-    "2.9.1-beta4": [
-      "[Fixed] Show SSH prompts (key passphrase, adding host, etc.) to Windows users via dialog - #3457 #8761"
-    ],
-    "2.9.1-beta3": [
-      "[Added] Add support for IntelliJ CE for macOS - #12748. Thanks @T41US!",
-      "[Fixed] Render links in commit messages when they are at the beginning of a line - #12105. Thanks @tsvetilian-ty!",
-      "[Improved] Added support for more versions of JetBrains IDEs on Windows - #12778",
-      "[Improved] Windows users can use the system OpenSSH for their Git repositories - #5641"
-    ],
-    "2.9.1-beta2": [
-      "[Added] Show number of lines changed in a commit - #11656",
-      "[Improved] Increase visibility of misattributed commit warning in dark mode - #12210",
-      "[Improved] Check invalidated tokens and prompt the user to sign in again - #12554",
-      "[Improved] Improve auth error and prompt to suggest the user use a PAT instead of password - #12323"
-    ],
-    "2.9.1-beta1": [
-      "[Added] Add Fluent Terminal shell support - #12305. Thanks @Idered!",
-      "[Fixed] History tab shows all commits as the user scrolls down - #12506 #3704",
-      "[Fixed] Show co-authors from undone commits - #12537",
-      "[Fixed] Change the diff gutter width based on number of lines in diff - #2102. Thanks @ADustyOldMuffin!",
-      "[Fixed] Enable 'Open in External Editor' for bat/cmd/sh/exe files - #6361. Thanks @AndreiMaga!",
-      "[Fixed] Green circle in progress dialog remains round when commits have long descriptions - #12594. Thanks @litetex!",
-      "[Fixed] Removed border of Repository and Branch foldouts in dark theme - #12478. Thanks @meJevin!",
-      "[Improved] Double-click an option when switching branches to quickly confirm how you want changed files to be handled - #12522. Thanks @j-f1!",
-      "[Improved] Use \"Recycle Bin\" name only on Windows - #12544. Thanks @shiftkey!",
-      "[Improved] Reduced time needed to make a commit - #12529"
-    ],
-    "2.9.0": [
-      "[New] Reorder commits with drag and drop in your commit history - #2507",
-      "[New] Create a branch from any commit in your history - #3474",
-      "[New] Amend the most recent commit on your branch - #1644",
-      "[New] Squash commits in the history tab with drag and drop and a context menu - #2507",
-      "[New] Squash and merge option available when merging branches - #2507",
-      "[Added] Add support for Sublime Text 4 on Windows - #12124",
-      "[Improved] Show warning before undoing commit if it potentially conflicts with changes in working directory - #4596 #9286 #5874 #6043",
-      "[Fixed] Remove extra space in drag & drop tooltips - #12327"
-    ],
-    "2.8.4-beta5": [
-      "[Improved] Scroll history to top after creating a branch from a commit - #12432"
-    ],
-    "2.8.4-beta4": [
-      "[Added] Add support for Sublime Text 4 on Windows - #12124",
-      "[Fixed] Fix rebase after a successful merge - #12429",
-      "[Fixed] Only attempt to reorder commits when it's necessary - #12422"
-    ],
-    "2.8.4-beta3": [
-      "[Fixed] Update from default branch now merges as expected - #12412",
-      "[Improved] Create intros for the new drag and drop features :tada: - #12419",
-      "[Improved] Squash merge and rebase options are available in comparison view - #12416",
-      "[Removed] Remove cherry-picking drag prompt - #12410",
-      "[Removed] Remove reset to a commit"
-    ],
-    "2.8.4-beta2": [
-      "[New] Reorder commits with drag and drop in the history tab - #2507",
-      "[New] Reset your branch to a previous commit up to the most recent pushed commit in your history - #12393",
-      "[New] Amend the most recent commit on your branch - #1644",
-      "[Add] Allow rebase, squashing, or merging when choosing how to update your current branch - #12396, #12382, 12362",
-      "[Add] Add \"Undo Commit\" action to the context menu - #12344",
-      "[Fixed] Show warning before undoing commit if it potentially conflicts with changes in working directory - #4596 #9286 #5874 #6043",
-      "[Fixed] Fix coauthor styling in commit message dialog for squashing - #12356",
-      "[Fixed] Selecting a coauthor and committing adds coauthor trailer - #12355",
-      "[Fixed] Lists of commits, repositories or changes don't disappear after switching between apps",
-      "[Improved] Add force-push warning to squash and reorder operations - #12403"
-    ],
-    "2.8.4-beta1": [
-      "[New] Squash commits in the history tab - #2507",
-      "[Fixed] Remove extra space in drag & drop tooltips - #12327",
-      "[Removed] Remove taskbar progress indicator - #9489"
-    ],
-    "2.8.3": [
-      "[Fixed] Renamed repositories no longer clash with new repositories of the same name - #3855",
-      "[Fixed] Expanding files no longer shows duplicated lines - #12237",
-      "[Fixed] Long emails are truncated in the Git config - #12159",
-      "[Improved] Allow copying branch and repository names to clipboard - #12141. Thanks @tsvetilian-ty!",
-      "[Improved] Allow creating a new branch from filtering by just hitting Enter - #12154. Thanks @tsvetilian-ty!"
-    ],
-    "2.8.3-beta1": [
-      "[New] Create a branch from any commit in your history - #3474",
-      "[Added] Add VS Code, VS Code Insiders and VSCodium to supported Windows ARM64 editors - #12174. Thanks @dennisameling!",
-      "[Fixed] Long emails are truncated in the Git config - #12159",
-      "[Fixed] Expanding files no longer shows duplicated lines - #12237",
-      "[Improved] Upgrade to Electron 11.3.0 - #12279",
-      "[Improved] Allow copying branch and repository names to clipboard - #12141. Thanks @tsvetilian-ty!",
-      "[Improved] Allow creating a new branch from filtering by just hitting Enter - #12154. Thanks @tsvetilian-ty!"
-    ],
-    "2.8.2": [
-      "[New] Add support for macOS on Apple silicon devices - #9691. Thanks @dennisameling!",
-      "[Added] Thank external contributors for their work - #12137",
-      "[Fixed] Disable partial change selection in split view while whitespace changes are hidden - #12129"
-    ],
-    "2.8.2-beta3": [],
-    "2.8.2-beta2": [
-      "[Fixed] Lists of commits, repositories or changes don't disappear after switching between apps",
-      "[Improved] Thank you note language improved and retrieves all past release notes to retroactively thank all contributors"
-    ],
-    "2.8.2-beta1": [
-      "[Added] Thank external contributors for their work - #12137",
-      "[Fixed] Disable partial change selection in split view while whitespace changes are hidden - #12129",
-      "[Improved] Show the build architecture in the About dialog - #12140",
-      "[Improved] Upgrade to Electron 11.4.4 - #12139"
-    ],
-    "2.8.1": [
-      "[Fixed] Disable partial change selection in split view while whitespace changes are hidden - #12129"
-    ],
-    "2.8.1-beta2": [
-      "[Improved] Add complete support for macOS on Apple silicon devices - #12091",
-      "[Improved] From now on, macOS x64 builds running on Apple silicon devices will auto update to arm64 builds"
-    ],
-    "2.8.1-beta1": [
-      "[New] Preliminary support for macOS on Apple silicon devices - #9691. Thanks @dennisameling!"
-    ],
-    "2.8.0": [
-      "[New] Expand diffs to view more context around your changes - #7014",
-      "[New] Create aliases for repositories you want to be displayed differently in the repository list - #7856",
-      "[Added] Hide whitespace in diffs on Changes tab - #6818. Thanks @say25!",
-      "[Fixed] Show correct state of remote branch when deleting local branches - #11923",
-      "[Fixed] Display the full branch name in a tooltip when hovering over a branch in the branches list - #12008",
-      "[Improved] Display full progress description when cloning a repository - #11375. Thanks @maifeeulasad!",
-      "[Improved] Cherry-pick multiple non-sequential commits - #12030",
-      "[Improved] Create a branch during cherry-picking via drag and drop - #12001",
-      "[Improved] Show an alert when the app fails to move itself to the Applications folder on macOS - #11958",
-      "[Improved] Use a save dialog when choosing where to clone a repo - #11949. Thanks @j-f1!"
-    ],
-    "2.7.3-beta4": [
-      "[Fixed] On hover, show the full branch name in tooltip - #12008",
-      "[Improved] During cloning progress and on hover, show full progress description - #11375. Thanks @maifeeulasad!",
-      "[Improved] Cherry-pick multiple non sequential commits - #12030"
-    ],
-    "2.7.3-beta3": [
-      "[New] Create aliases for repositories you want to be displayed differently in the repository list - #7856",
-      "[Improved] Create a branch during cherry-picking via drag and drop - #12001"
-    ],
-    "2.7.3-beta2": [
-      "[Fixed] Disable diff expansion for big files - #11988",
-      "[Fixed] Expanding diffs now works as expected in unified view - #11972",
-      "[Improved] Show an alert when the app fails to move itself to the Applications folder on macOS - #11958",
-      "[Improved] Use a save dialog when choosing where to clone a repo - #11949. Thanks @j-f1!"
-    ],
-    "2.7.3-beta1": [
-      "[New] Expand diffs to get more context about your changes - #11965",
-      "[New] Preliminary support for Windows ARM64 - #9034. Thanks @dennisameling!",
-      "[Added] Hide Whitespace in diffs on both Changes and History tabs - #6818. Thanks @say25!",
-      "[Fixed] Show correct state of remote branch when deleting local branches - #11923"
-    ],
-    "2.7.2": [
-      "[Added] Create branch during cherry-picking via the context menu - #11903",
-      "[Added] Suggest macOS users move the app to `/Applications` to prevent issues - #11846",
-      "[Fixed] Undo cherry-picking onto a remote branch now works as expected - #11921",
-      "[Fixed] Dragging commits onto current branch no longer results in a broken state - #11915",
-      "[Fixed] Get correct commit summary info in rebase - #11853",
-      "[Improved] Cancel drag operation with escape key - #11925",
-      "[Improved] Cherry-pick commits onto a pull request with drag and drop - #11922",
-      "[Improved] Option to change the spellcheck language to English for Windows users whose system language is not English - #11589",
-      "[Improved] Update how privacy and usage stats info is communicated - #11845",
-      "[Improved] Remote Git operations are faster and less prone to errors on Windows - #11510"
-    ],
-    "2.7.2-beta2": [
-      "[Fixed] Undo cherry-picking onto a remote branch now works as expected - #11921",
-      "[Improved] Cancel drag operation with escape key - #11925",
-      "[Improved] Cherry-pick commits onto a pull request with drag and drop - #11922",
-      "[Improved] Option to change the spellcheck language to English for Windows users whose system language is not English - #11589"
-    ],
-    "2.7.2-beta1": [
-      "[Improved] Update how privacy and usage stats info are provided to the user - #11845",
-      "[Added] Create branch during cherry-picking via the context menu - #11903",
-      "[Added] Suggest macOS users to move the app to `/Applications` to prevent issues - #11846",
-      "[Fixed] Dragging commits onto current branch no longer results in a broken state - #11915",
-      "[Fixed] Fix bug getting commit summary info in rebase - #11853"
-    ],
-    "2.7.1": [
-      "[New] Cherry-picking is available! Copy commits from one branch to another using drag and drop or from a context menu - #1685"
-    ],
-    "2.7.0": [
-      "[Added] Add support for RStudio Editor - #11690 #11386. Thanks @geophilusd!",
-      "[Improved] Use system theme as default - #9959. Thanks @say25!"
-    ],
-    "2.7.0-beta6": [
-      "[Added] Add ability to cherry-pick merge commits - #11877",
-      "[Fixed] User can no longer get into a bad persistent cherry-picking drag state - #11875"
-    ],
-    "2.7.0-beta5": [
-      "[Improved] Add ability for users to navigate branch menu tabs during cherry-pick - #11834",
-      "[Improved] Add ability for scroll during a drag based on mouse position when over a scrollable element - #11849",
-      "[Improved] Use conflict dialog to handle conflict for non-existent files during cherry-pick - #11866",
-      "[Fixed] Theme settings correctly persist user selection - #11814. Thanks @say25!"
-    ],
-    "2.7.0-beta4": [
-      "[Improved] Add support for RStudio for Windows - #11386",
-      "[Improved] Give user more time to undo in the cherry-pick success banner - #11822",
-      "[Improved] Improved cherry-picking drop target discoverability - #11827",
-      "[Improved] Use Git language to describe cherry-pick - #11835",
-      "[Fixed] After cherry-picking complete, show latest cherry-picked commit as selected in history - #11833",
-      "[Fixed] Preserve and convert legacy theme setting - #11814. Thanks @say25!"
-    ],
-    "2.7.0-beta3": [
-      "[Improved] Add support for RStudio Editor on MacOS - #11690. Thanks @geophilusd!",
-      "[Improved] Use system theme as default - #9959. Thanks @say25!",
-      "[Improved] Improve UX of cherry picking multiple commits with drag and drop - #11800"
-    ],
-    "2.7.0-beta2": [
-      "[Fixed] Remote Git operations failed in some circumstances - #11696 #11701"
-    ],
-    "2.7.0-beta1": [
-      "[New] Cherry picking! Copy commits from one branch to another - #1685"
-    ],
-    "2.6.7-beta1": [
-      "[Improved] Upgrade embedded Git to v2.29.3 on macOS, and to v2.29.2.windows.4 on Windows - #11755"
-    ],
-    "2.6.6": [
-      "[Fixed] Commit attribution warning is not shown for emails with different capitalization - #11711",
-      "[Improved] Upgrade embedded Git to v2.29.3 on macOS, and to v2.29.2.windows.4 on Windows - #11755"
-    ],
-    "2.6.6-beta1": [
-      "[Added] Add .avif image support - #11625. Thanks @brendonbarreto!",
-      "[Fixed] Performing remote Git operations in rare cases displays an error message instead of crashing the app - #11694",
-      "[Improved] Clicking on \"Add Co-Author\" moves the focus to the co-authors text field - #11621"
-    ],
-    "2.6.5": ["[Fixed] Performing remote Git operations could crash the app"],
-    "2.6.4": [
-      "[Added] Allow users to rename and delete branches via a new context menu on branches in the branches list - #5803 #10432",
-      "[Fixed] Allow users to modify git config on a per repository basis - #9449. Thanks @say25!",
-      "[Fixed] The app is not maximized on macOS every time the user clicks on the app's icon in the dock - #11590",
-      "[Fixed] Always respect the default branch name chosen by the user - #11447",
-      "[Fixed] Notepad++ does not close when GitHub Desktop closes - #11518",
-      "[Improved] Update app icon for Windows - #11541",
-      "[Improved] Suggest emails from GitHub accounts and warn about misattributed commits in the commit message area - #11591",
-      "[Improved] Suggest emails from GitHub accounts and warn about misattributed commits in onboarding and preferences - #11561 #11566",
-      "[Improved] Remote Git operations are faster and less prone to errors on Windows - #11510",
-      "[Improved] Automatic branch fast-forwarding is now faster - #11463"
-    ],
-    "2.6.4-beta2": [
-      "[Fixed] Allow users to modify git config on a per repository basis - #9449. Thanks @say25!",
-      "[Fixed] The app is not maximized on macOS every time the user clicks on the app's icon in the Dock - #11590",
-      "[Improved] Suggest emails from GitHub accounts and warn about misattributed commits in the commit message area - #11591",
-      "[Improved] Remote Git operations are now faster and less prone to errors on Windows - #11510"
-    ],
-    "2.6.4-beta1": [
-      "[Added] Add branch context menu with rename and delete to branch dropdown list - #5803 #10432",
-      "[Fixed] Always respect the default branch name chosen by the user - #11447",
-      "[Fixed] Notepad++ is not closed anymore when GitHub Desktop closes - #11518",
-      "[Improved] Suggest emails from GitHub accounts and warn about misattributed commits in onboarding and Preferences - #11561 #11566",
-      "[Improved] Update app icon for Windows - #11541",
-      "[Improved] Automatic branch fast-forwarding is now faster - #11463"
-    ],
-    "2.6.3": [
-      "[Improved] Upgrade embedded Git to v2.29.2 - #11369",
-      "[Improved] Enable spellcheck on commit summary and description - #1597",
-      "[Improved] Update app icon for macOS - #10855",
-      "[Fixed] Remote Git operations (like cloning a repo) won't fail on old macOS versions - #11516",
-      "[Fixed] Fast-forward all possible branches except the current branch when fetching - #11387"
-    ],
-    "2.6.3-beta3": [
-      "[Fixed] Remote git operations (like cloning a repo) won't fail on old macOS versions - #11516",
-      "[Fixed] Updated about modal dialog on macOS to match the new Big Sur icon - #11511"
-    ],
-    "2.6.3-beta2": ["[Improved] Update app icon for macOS Big Sur - #10855"],
-    "2.6.3-beta1": [
-      "[Fixed] Fast-forward all possible branches except the current branch when fetching - #11387",
-      "[Improved] Enable spellcheck on commit summary and description - #1597",
-      "[Improved] Upgrade embedded Git to v2.29.2 - #11369"
-    ],
-    "2.6.2": [
-      "[Improved] Upgrade embedded Git LFS to 2.13.2 - #11394",
-      "[Fixed] Pull requests no longer fail to update until the user switches repositories - #11241",
-      "[Fixed] Fork behavior changes are now reflected in the app immediately - #11327",
-      "[Fixed] Checking out a pull request from a fork for the first time now correctly identifies the remote branch to create the branch from - #11267",
-      "[Fixed] Don't offer to stash changes when clicking on the currently checked out branch in the branch list - #11235",
-      "[Fixed] Forked repository remotes are no longer removed when there are local branches tracking them - #11266",
-      "[Fixed] Avoid bright flash for users of the dark theme when launching the app maximized - #5631. Thanks @AndreiMaga!",
-      "[Fixed] VSCodium is now detected as an editor on Windows - #11252. Thanks @KallePM!"
-    ],
-    "2.6.2-beta4": [
-      "[Improved] Show full output of Git hooks on errors - #6403",
-      "[Improved] Keep focus in dropdown when pressing tab multiple times - #11278",
-      "[Improved] Upgrade embedded Git LFS to 2.13.2 - #11394",
-      "[Improved] Add detection of Sublime Text 4 and 2 as editor on macOS. - #11263. Thanks @yurikoles!",
-      "[Fixed] Fork behavior changes are now reflected in the app immediately - #11327",
-      "[Fixed] Commit message remains in text box until user chooses to commit - #7251"
-    ],
-    "2.6.2-beta3": ["[Removed] Release removed in favor of 2.6.2-beta4"],
-=======
     "2.6.2-test2": ["Testing new icon"],
->>>>>>> 26876178
     "2.6.2-beta2": [
       "[Fixed] Forked repository remotes are no longer removed when there's local branches tracking them - #11266",
       "[Fixed] Avoid bright flash for users of the dark theme when launching the app maximized - #5631. Thanks @AndreiMaga!",
