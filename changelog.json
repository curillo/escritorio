{
  "releases": {
<<<<<<< HEAD
    "1.3.3-test7": [
      "Testing command line integration changes to support WSL"
=======
    "1.3.3-beta1": [
      "[Fixed] Maximize and restore app on Windows does not fill available space - #5033",
      "[Fixed] 'Clone repository' menu item label is obscured on Windows - #5348. Thanks @Daniel-McCarthy!",
      "[Fixed] User can toggle files when commit is in progress - #5341. Thanks @masungwon!",
      "[Improved] Repository indicator background work - #5317 #5326 #5363 #5241 #5320"
>>>>>>> 4589ea4f
    ],
    "1.3.3-test6": [
      "Testing infrastructure changes"
    ],
    "1.3.3-test5": [
      "Testing the new CircleCI config changes"
    ],
    "1.3.3-test4": [
      "Testing the new CircleCI config changes"
    ],
    "1.3.3-test3": [
      "Testing the new CircleCI config changes"
    ],
    "1.3.3-test2": [
      "Testing the new CircleCI config changes"
    ],
    "1.3.3-test1": [
      "Testing the new CircleCI config changes"
    ],
    "1.3.2": [
      "[Fixed] Bugfix for background checks not being aware of missing repositories - #5282",
      "[Fixed] Check the local state of a repository before performing Git operations - #5289",
      "[Fixed] Switch to history view for default branch when deleting current branch during a compare - #5256",
      "[Fixed] Handle missing .git directory inside a tracked repository - #5291"
    ],
    "1.3.2-beta1": [
      "[Fixed] Bugfix for background checks not being aware of missing repositories - #5282",
      "[Fixed] Check the local state of a repository before performing Git operations - #5289",
      "[Fixed] Switch to history view for default branch when deleting current branch during a compare - #5256",
      "[Fixed] Handle missing .git directory inside a tracked repository - #5291"
    ],
    "1.3.1": [
      "[Fixed] Background Git operations on missing repositories are not handled as expected - #5282"
    ],
    "1.3.1-beta1": [
      "[Fixed] Background Git operations on missing repositories are not handled as expected - #5282"
    ],
    "1.3.1-beta0": [
      "[New] Notification displayed in History tab when the base branch moves ahead of the current branch - #4768",
      "[New] Repository list displays uncommitted changes indicator and ahead/behind information - #2259 #5095",
      "[Added] Option to move repository to trash when removing from app - #2108. Thanks @say25!",
      "[Added] Syntax highlighting for PowerShell files - #5081. Thanks @say25!",
      "[Fixed] \"Discard Changes\" context menu discards correct file when entry is not part of selected group - #4788",
      "[Fixed] Display local path of selected repository as tooltip - #4922. Thanks @yongdamsh!",
      "[Fixed] Display root directory name when repository is located at drive root - #4924",
      "[Fixed] Handle legacy macOS right click gesture - #4942",
      "[Fixed] History omits latest commit from list - #5243",
      "[Fixed] Markdown header elements hard to read in dark mode - #5133. Thanks @agisilaos!",
      "[Fixed] Only perform ahead/behind comparisons when branch selector is open - #5142",
      "[Fixed] Relax checks for merge commits for GitHub Enterprise repositories - #4329",
      "[Fixed] Render clickable link in \"squash and merge\" commit message - #5203. Thanks @1pete!",
      "[Fixed] Return key disabled when no matches found in Compare branch list - #4458",
      "[Fixed] Selected commit not remembered when switching between History and Changes tabs - #4985",
      "[Fixed] Selected commit when comparing is reset to latest when Desktop regains focus - #5069",
      "[Fixed] Support default branch detection for non-GitHub repositories - #4937",
      "[Improved] Change primary button color to blue for dark theme - #5074",
      "[Improved] Diff gutter elements should be considered button elements when interacting - #5158",
      "[Improved] Status parsing significantly more performant when handling thousands of changed files - #2449 #5186"
    ],
    "1.3.0": [
      "[New] Notification displayed in History tab when the base branch moves ahead of the current branch - #4768",
      "[New] Repository list displays uncommitted changes indicator and ahead/behind information - #2259 #5095",
      "[Added] Option to move repository to trash when removing from app - #2108. Thanks @say25!",
      "[Added] Syntax highlighting for PowerShell files - #5081. Thanks @say25!",
      "[Fixed] \"Discard Changes\" context menu discards correct file when entry is not part of selected group - #4788",
      "[Fixed] Display local path of selected repository as tooltip - #4922. Thanks @yongdamsh!",
      "[Fixed] Display root directory name when repository is located at drive root - #4924",
      "[Fixed] Handle legacy macOS right click gesture - #4942",
      "[Fixed] History omits latest commit from list - #5243",
      "[Fixed] Markdown header elements hard to read in dark mode - #5133. Thanks @agisilaos!",
      "[Fixed] Only perform ahead/behind comparisons when branch selector is open - #5142",
      "[Fixed] Relax checks for merge commits for GitHub Enterprise repositories - #4329",
      "[Fixed] Render clickable link in \"squash and merge\" commit message - #5203. Thanks @1pete!",
      "[Fixed] Return key disabled when no matches found in Compare branch list - #4458",
      "[Fixed] Selected commit not remembered when switching between History and Changes tabs - #4985",
      "[Fixed] Selected commit when comparing is reset to latest when Desktop regains focus - #5069",
      "[Fixed] Support default branch detection for non-GitHub repositories - #4937",
      "[Improved] Change primary button color to blue for dark theme - #5074",
      "[Improved] Diff gutter elements should be considered button elements when interacting - #5158",
      "[Improved] Status parsing significantly more performant when handling thousands of changed files - #2449 #5186"
    ],
    "1.3.0-beta7": [

    ],
    "1.3.0-beta6": [

    ],
    "1.3.0-beta5": [
      "[Fixed] Ensure commit message is cleared after successful commit - #4046",
      "[Fixed] History omits latest commit from list - #5243"
    ],
    "1.3.0-beta4": [
      "[Fixed] Only perform ahead/behind comparisons when branch selector is open - #5142",
      "[Fixed] Render clickable link in \"squash and merge\" commit message - #5203. Thanks @1pete!",
      "[Fixed] Selected commit not remembered when switching between History and Changes tabs - #4985",
      "[Fixed] Selected commit when comparing is reset to latest when Desktop regains focus - #5069"
    ],
    "1.3.0-beta3": [
      "[Fixed] \"Discard Changes\" context menu discards correct file when entry is not part of selected group - #4788",
      "[Fixed] Return key disabled when no matches found in Compare branch list - #4458",
      "[Improved] Status parsing significantly more performant when handling thousands of changed files - #2449 #5186"
    ],
    "1.3.0-beta2": [
      "[Added] Option to move repository to trash when removing from app - #2108. Thanks @say25!",
      "[Fixed] Markdown header elements hard to read in dark mode - #5133. Thanks @agisilaos!",
      "[Improved] Diff gutter elements should be considered button elements when interacting - #5158"
    ],
    "1.2.7-test3": [
      "Test deployment for electron version bump."
    ],
    "1.3.0-beta1": [
      "[New] Notification displayed in History tab when the base branch moves ahead of the current branch - #4768",
      "[New] Repository list displays uncommitted changes count and ahead/behind information - #2259",
      "[Added] Syntax highlighting for PowerShell files- #5081. Thanks @say25!",
      "[Fixed] Display something when repository is located at drive root - #4924",
      "[Fixed] Relax checks for merge commits for GitHub Enterprise repositories - #4329",
      "[Fixed] Display local path of selected repository as tooltip - #4922. Thanks @yongdamsh!",
      "[Fixed] Support default branch detection for non-GitHub repositories - #4937",
      "[Fixed] Handle legacy macOS right click gesture - #4942",
      "[Improved] Repository list badge style tweaks and tweaks for dark theme - #5095",
      "[Improved] Change primary button color to blue for dark theme - #5074"
    ],
    "1.2.7-test2": [
      "Test deployment for electron version bump."
    ],
    "1.2.7-test1": [
      "Sanity check deployment for refactored scripts"
    ],
    "1.2.7-beta0": [
      "[Fixed] Visual indicator for upcoming feature should not be shown - #5026"
    ],
    "1.2.6": [
      "[Fixed] Visual indicator for upcoming feature should not be shown - #5026"
    ],
    "1.2.6-beta0": [
      "[Fixed] Feature flag for upcoming feature not applied correctly - #5024"
    ],
    "1.2.5": [
      "[Fixed] Feature flag for upcoming feature not applied correctly - #5024"
    ],
    "1.2.4": [
      "[New] Dark Theme preview - #4849",
      "[Added] Syntax highlighting for Cake files - #4935. Thanks @say25!",
      "[Added] WebStorm support for macOS - #4841. Thanks @mrsimonfletcher!",
      "[Fixed] Compare tab appends older commits when scrolling to bottom of list - #4964",
      "[Fixed] Remove temporary directory after Git LFS operation completes - #4414",
      "[Fixed] Unable to compare when two branches exist - #4947 #4730",
      "[Fixed] Unhandled errors when refreshing pull requests fails - #4844 #4866",
      "[Improved] Remove context menu needs to hint if a dialog will be shown - #4975",
      "[Improved] Upgrade embedded Git LFS - #4602 #4745",
      "[Improved] Update banner message clarifies that only Desktop needs to be restarted - #4891. Thanks @KennethSweezy!",
      "[Improved] Discard Changes context menu entry should contain ellipses when user needs to confirm - #4846. Thanks @yongdamsh!",
      "[Improved] Initializing syntax highlighting components - #4764",
      "[Improved] Only show overflow shadow when description overflows - #4898",
      "[Improved] Changes tab displays number of changed files instead of dot - #4772. Thanks @yongdamsh!"
    ],
    "1.2.4-beta5": [

    ],
    "1.2.4-beta4": [
      "[Fixed] Compare tab appends older commits when scrolling to bottom of list - #4964",
      "[Fixed] Remove temporary directory after Git LFS operation completes - #4414",
      "[Improved] Remove context menu needs to hint if a dialog will be shown - #4975",
      "[Improved] Upgrade embedded Git LFS - #4602 #4745"
    ],
    "1.2.4-test1": [
      "Confirming latest Git LFS version addresses reported issues"
    ],
    "1.2.4-beta3": [
      "[Added] WebStorm support for macOS - #4841. Thanks @mrsimonfletcher!",
      "[Improved] Update banner message clarifies that only Desktop needs to be restarted - #4891. Thanks @KennethSweezy!"
    ],
    "1.2.4-beta2": [
    ],
    "1.2.4-beta1": [
      "[New] Dark Theme preview - #4849",
      "[Added] Syntax highlighting for Cake files - #4935. Thanks @say25!",
      "[Fixed] Unable to compare when two branches exist - #4947 #4730",
      "[Fixed] Unhandled errors when refreshing pull requests fails - #4844 #4866",
      "[Improved] Discard Changes context menu entry should contain ellipses when user needs to confirm - #4846. Thanks @yongdamsh!",
      "[Improved] Initializing syntax highlighting components - #4764",
      "[Improved] Only show overflow shadow when description overflows - #4898",
      "[Improved] Changes tab displays number of changed files instead of dot - #4772. Thanks @yongdamsh!"
    ],
    "1.2.3": [
      "[Fixed] No autocomplete when searching for co-authors - #4847",
      "[Fixed] Error when checking out a PR from a fork - #4842"
    ],
    "1.2.3-beta1": [
      "[Fixed] No autocomplete when searching for co-authors - #4847",
      "[Fixed] Error when checking out a PR from a fork - #4842"
    ],
    "1.2.3-test1": [
      "Confirming switch from uglify-es to babel-minify addresses minification issue - #4871"
    ],
    "1.2.2": [
      "[Fixed] Make cURL/schannel default to using the Windows certificate store - #4817",
      "[Fixed] Restore text selection highlighting in diffs - #4818"
    ],
    "1.2.2-beta1": [
      "[Fixed] Make cURL/schannel default to using the Windows certificate store - #4817",
      "[Fixed] Text selection highlighting in diffs is back - #4818"
    ],
    "1.2.1": [
      "[Added] Brackets support for macOS - #4608. Thanks @3raxton!",
      "[Added] Pull request number and author are included in fuzzy-find filtering - #4653. Thanks @damaneice!",
      "[Fixed] Decreased the max line length limit - #3740. Thanks @sagaragarwal94!",
      "[Fixed] Updated embedded Git to 2.17.1 to address upstream security issue - #4791",
      "[Improved] Display the difference in file size of an image in the diff view - #4380. Thanks @ggajos!"
    ],
    "1.2.1-test1": [
      "Upgraded embedded Git to 2.17.0"
    ],
    "1.2.1-beta1": [
      "[Added] Brackets support for macOS - #4608. Thanks @3raxton!",
      "[Added] Pull request number and author are included in fuzzy-find filtering - #4653. Thanks @damaneice!",
      "[Fixed] Decreased the max line length limit - #3740. Thanks @sagaragarwal94!",
      "[Fixed] Updated embedded Git to 2.17.1 to address upstream security issue - #4791",
      "[Improved] Display the difference in file size of an image in the diff view - #4380. Thanks @ggajos!"
    ],
    "1.2.1-beta0": [

    ],
    "1.1.2-test6": [
      "Testing the Webpack v4 output from the project"
    ],
    "1.2.0": [
      "[New] History now has ability to compare to another branch and merge outstanding commits",
      "[New] Support for selecting more than one file in the changes list - #1712. Thanks @icosamuel!",
      "[New] Render bitmap images in diffs - #4367. Thanks @MagicMarvMan!",
      "[Added] Add PowerShell Core support for Windows and macOS - #3791. Thanks @saschanaz!",
      "[Added] Add MacVim support for macOS - #4532. Thanks @johnelliott!",
      "[Added] Syntax highlighting for JavaServer Pages (JSP) - #4470. Thanks @damaneice!",
      "[Added] Syntax highlighting for Haxe files - #4445. Thanks @Gama11!",
      "[Added] Syntax highlighting for R files - #4455. Thanks @say25!",
      "[Fixed] 'Open in Shell' on Linux ensures Git is on PATH - #4619. Thanks @ziggy42!",
      "[Fixed] Pressing 'Enter' on filtered Pull Request does not checkout - #4673",
      "[Fixed] Alert icon shrinks in rename dialog when branch name is long - #4566",
      "[Fixed] 'Open in Desktop' performs fetch to ensure branch exists before checkout - #3006",
      "[Fixed] 'Open in Default Program' on Windows changes the window title - #4446",
      "[Fixed] Skip fast-forwarding when there are many eligible local branches - #4392",
      "[Fixed] Image diffs not working for files with upper-case file extension - #4466",
      "[Fixed] Syntax highlighting not working for files with upper-case file extension - #4462. Thanks @say25!",
      "[Fixed] Error when creating Git LFS progress causes clone to fail - #4307. Thanks @MagicMarvMan!",
      "[Fixed] 'Open File in External Editor' always opens a new instance - #4381",
      "[Fixed] 'Select All' shortcut now works for changes list - #3821",
      "[Improved] Automatically add valid repository when using command line interface - #4513. Thanks @ggajos!",
      "[Improved] Always fast-forward the default branch - #4506",
      "[Improved] Warn when trying to rename a published branch - #4035. Thanks @agisilaos!",
      "[Improved] Added context menu for files in commit history - #2845. Thanks @crea7or",
      "[Improved] Discarding all changes always prompts for confirmation - #4459",
      "[Improved] Getting list of changed files is now more efficient when dealing with thousands of files - #4443",
      "[Improved] Checking out a Pull Request may skip unnecessary fetch - #4068. Thanks @agisilaos!",
      "[Improved] Commit summary now has a hint to indicate why committing is disabled - #4429.",
      "[Improved] Pull request status text now matches format on GitHub - #3521",
      "[Improved] Add escape hatch to disable hardware acceleration when launching - #3921"
    ],
    "1.1.2-beta7": [
    ],
    "1.1.2-beta6": [
      "[Added] Add MacVim support for macOS - #4532. Thanks @johnelliott!",
      "[Fixed] Open in Shell on Linux ensures Git is available on the user's PATH - #4619. Thanks @ziggy42!",
      "[Fixed] Keyboard focus issues when navigating Pull Request list - #4673",
      "[Improved] Automatically add valid repository when using command line interface - #4513. Thanks @ggajos!"
    ],
    "1.1.2-test5": [
      "Actually upgrading fs-extra to v6 in the app"
    ],
    "1.1.2-test4": [
      "Upgrading fs-extra to v6"
    ],
    "1.1.2-beta5": [
      "[Added] Syntax highlighting for JavaServer Pages (JSP) - #4470. Thanks @damaneice!",
      "[Fixed] Prevent icon from shrinking in rename dialog - #4566"
    ],
    "1.1.2-beta4": [
      "[New] New Compare tab allowing visualization of the relationship between branches",
      "[New] Support for selecting more than one file in the changes list - #1712. Thanks @icosamuel!",
      "[Fixed] 'Select All' shortcut now works for changes list - #3821",
      "[Improved] Always fast-forward the default branch - #4506",
      "[Improved] Warn when trying to rename a published branch - #4035. Thanks @agisilaos!",
      "[Improved] Added context menu for files in commit history - #2845. Thanks @crea7or",
      "[Improved] Discarding all changes always prompts for confirmation - #4459"
    ],
    "1.1.2-beta3": [
      "[Added] Syntax highlighting for Haxe files - #4445. Thanks @Gama11!",
      "[Added] Syntax highlighting for R files - #4455. Thanks @say25!",
      "[Fixed] Fetch to ensure \"Open in Desktop\" has a branch to checkout - #3006",
      "[Fixed] Handle the click event when opening a binary file - #4446",
      "[Fixed] Skip fast-forwarding when there are a lot of eligible local branches - #4392",
      "[Fixed] Image diffs not working for files with upper-case file extension - #4466",
      "[Fixed] Syntax highlighting not working for files with upper-case file extension - #4462. Thanks @say25!",
      "[Improved] Getting list of changed files is now more efficient when dealing with thousands of files - #4443",
      "[Improved] Checking out a Pull Request may skip unnecessary fetch - #4068. Thanks @agisilaos!",
      "[Improved] Commit summary now has a hint to indicate why committing is disabled - #4429."
    ],
    "1.1.2-test3": [
      "[New] Comparison Branch demo build"
    ],
    "1.1.2-test2": [
      "Refactoring the diff internals to potentially land some SVG improvements"
    ],
    "1.1.2-test1": [
      "Refactoring the diff internals to potentially land some SVG improvements"
    ],
    "1.1.2-beta2": [
      "[New] Render bitmap images in diffs - #4367. Thanks @MagicMarvMan!",
      "[New] Add PowerShell Core support for Windows and macOS - #3791. Thanks @saschanaz!",
      "[Fixed] Error when creating Git LFS progress causes clone to fail - #4307. Thanks @MagicMarvMan!",
      "[Fixed] 'Open File in External Editor' does not use existing window - #4381",
      "[Fixed] Always ask for confirmation when discarding all changes - #4423",
      "[Improved] Pull request status text now matches format on GitHub - #3521",
      "[Improved] Add escape hatch to disable hardware acceleration when launching - #3921"
    ],
    "1.1.2-beta1": [

    ],
    "1.1.1": [
      "[New] Render WebP images in diffs - #4164. Thanks @agisilaos!",
      "[Fixed] Edit context menus in commit form input elements - #3886",
      "[Fixed] Escape behavior for Pull Request list does not match Branch List - #3597",
      "[Fixed] Keep caret position after inserting completion for emoji/mention - #3835. Thanks @CarlRosell!",
      "[Fixed] Handle error events when watching files used to get Git LFS output - #4117",
      "[Fixed] Potential race condition when opening a fork pull request - #4149",
      "[Fixed] Show placeholder image when no pull requests found - #3973",
      "[Fixed] Disable commit summary and description inputs while commit in progress - #3893. Thanks @crea7or!",
      "[Fixed] Ensure pull request cache is cleared after last pull request merged - #4122",
      "[Fixed] Focus two-factor authentication dialog on input - #4220. Thanks @WaleedAshraf!",
      "[Fixed] Branches button no longer disabled while on an unborn branch - #4236. Thanks @agisilaos!",
      "[Fixed] Delete gitignore file when all entries cleared in Repository Settings - #1896",
      "[Fixed] Add visual indicator that a folder can be dropped on Desktop - #4004. Thanks @agisilaos!",
      "[Fixed] Attempt to focus the application window on macOS after signing in via the browser - #4126",
      "[Fixed] Refresh issues when user manually fetches - #4076",
      "[Improved] Add `Discard All Changes...` to context menu on changed file list - #4197. Thanks @xamm!",
      "[Improved] Improve contrast for button labels in app toolbar - #4219",
      "[Improved] Speed up check for submodules when discarding - #4186. Thanks @kmscode!",
      "[Improved] Make the keychain known issue more clear within Desktop - #4125",
      "[Improved] Continue past the 'diff too large' message and view the diff - #4050",
      "[Improved] Repository association might not have expected prefix - #4090. Thanks @mathieudutour!",
      "[Improved] Add message to gitignore dialog when not on default branch - #3720",
      "[Improved] Hide Desktop-specific forks in Branch List - #4127",
      "[Improved] Disregard accidental whitespace when cloning a repository by URL - #4216",
      "[Improved] Show alert icon in repository list when repository not found on disk - #4254. Thanks @gingerbeardman!",
      "[Improved] Repository list now closes after removing last repository - #4269. Thanks @agisilaos!",
      "[Improved] Move forget password link after the password dialog to match expected tab order - #4283. Thanks @iamnapo!",
      "[Improved] More descriptive text in repository toolbar button when no repositories are tracked - #4268. Thanks @agisilaos!",
      "[Improved] Context menu in Changes tab now supports opening file in your preferred editor - #4030"
    ],
    "1.1.1-beta4": [
      "[Improved] Context menu in Changes tab now supports opening file in your preferred editor - #4030"
    ],
    "1.1.1-beta3": [

    ],
    "1.1.1-beta2": [
      "[New] Render WebP images in diffs - #4164. Thanks @agisilaos!",
      "[Fixed] Edit context menus in commit form input elements - #3886",
      "[Fixed] Escape behavior should match that of Branch List - #3972",
      "[Fixed] Keep caret position after inserting completion - #3835. Thanks @CarlRosell!",
      "[Fixed] Handle error events when watching files used to get Git LFS output - #4117",
      "[Fixed] Potential race condition when opening a fork pull request - #4149",
      "[Fixed] Show placeholder image when no pull requests found - #3973",
      "[Fixed] Disable input fields summary and description while commit in progress - #3893. Thanks @crea7or!",
      "[Fixed] Ensure pull request cache is cleared after last pull request merged - #4122",
      "[Fixed] Focus two-factor authentication dialog on input - #4220. Thanks @WaleedAshraf!",
      "[Fixed] Branches button no longer disabled while on an unborn branch - #4236. Thanks @agisilaos!",
      "[Fixed] Delete gitignore file when entries cleared in Repository Settings - #1896",
      "[Fixed] Add visual indicator that a folder can be dropped on Desktop - #4004. Thanks @agisilaos!",
      "[Improved] Add `Discard All Changes...` to context menu on changed file list - #4197. Thanks @xamm!",
      "[Improved] Improve contrast for button labels in app toolbar - #4219",
      "[Improved] Speed up check for submodules when discarding - #4186. Thanks @kmscode!",
      "[Improved] Make the keychain known issue more clear within Desktop - #4125",
      "[Improved] Continue past the 'diff too large' message and view the diff - #4050",
      "[Improved] Repository association might not have expected prefix - #4090. Thanks @mathieudutour!",
      "[Improved] Add message to gitignore dialog when not on default branch - #3720",
      "[Improved] Hide Desktop-specific forks in Branch List - #4127",
      "[Improved] Disregard accidental whitespace when cloning a repository by URL - #4216",
      "[Improved] Show alert icon in repository list when repository not found on disk - #4254. Thanks @gingerbeardman!",
      "[Improved] Repository list now closes after removing last repository - #4269. Thanks @agisilaos!",
      "[Improved] Move forget password link to after the password dialog to maintain expected tab order - #4283. Thanks @iamnapo!",
      "[Improved] More descriptive text in repository toolbar button when no repositories are tracked - #4268. Thanks @agisilaos!"
    ],
    "1.1.1-test2": [
      "[Improved] Electron 1.8.3 upgrade (again)"
    ],
    "1.1.1-test1": [
      "[Improved] Forcing a focus on the window after the OAuth dance is done"
    ],
    "1.1.1-beta1": [

    ],
    "1.1.0": [
      "[New] Check out pull requests from collaborators or forks from within Desktop",
      "[New] View the commit status of the branch when it has an open pull request",
      "[Added] Add RubyMine support for macOS - #3883. Thanks @gssbzn!",
      "[Added] Add TextMate support for macOS - #3910. Thanks @caiofbpa!",
      "[Added] Syntax highlighting for Elixir files - #3774. Thanks @joaovitoras!",
      "[Fixed] Update layout of branch blankslate image - #4011",
      "[Fixed] Expanded avatar stack in commit summary gets cut off - #3884",
      "[Fixed] Clear repository filter when switching tabs - #3787. Thanks @reyronald!",
      "[Fixed] Avoid crash when unable to launch shell - #3954",
      "[Fixed] Ensure renames are detected when viewing commit diffs - #3673",
      "[Fixed] Fetch default remote if it differs from the current - #4056",
      "[Fixed] Handle Git errors when .gitmodules are malformed - #3912",
      "[Fixed] Handle error when \"where\" is not on PATH - #3882 #3825",
      "[Fixed] Ignore action assumes CRLF when core.autocrlf is unset - #3514",
      "[Fixed] Prevent duplicate entries in co-author autocomplete list - #3887",
      "[Fixed] Renames not detected when viewing commit diffs - #3673",
      "[Fixed] Support legacy usernames as co-authors - #3897",
      "[Improved] Update branch button text from \"New\" to \"New Branch\" - #4032",
      "[Improved] Add fuzzy search in the repository, branch, PR, and clone FilterLists - #911. Thanks @j-f1!",
      "[Improved] Tidy up commit summary and description layout in commit list - #3922. Thanks @willnode!",
      "[Improved] Use smaller default size when rendering Gravatar avatars - #3911",
      "[Improved] Show fetch progress when initializing remote for fork - #3953",
      "[Improved] Remove references to Hubot from the user setup page - #4015. Thanks @j-f1!",
      "[Improved] Error handling around ENOENT - #3954",
      "[Improved] Clear repository filter text when switching tabs - #3787. Thanks @reyronald!",
      "[Improved] Allow window to accept single click on focus - #3843",
      "[Improved] Disable drag-and-drop interaction when a popup is in the foreground - #3996"
    ],
    "1.1.0-beta3": [
      "[Fixed] Fetch default remote if it differs from the current - #4056"
    ],
    "1.1.0-beta2": [
      "[Improved] Update embedded Git to improve error handling when using stdin - #4058"
    ],
    "1.1.0-beta1": [
      "[Improved] Add 'Branch' to 'New' branch button - #4032",
      "[Improved] Remove references to Hubot from the user setup page - #4015. Thanks @j-f1!"
    ],
    "1.0.14-beta5": [
      "[Fixed] Improve detection of pull requests associated with current branch - #3991",
      "[Fixed] Disable drag-and-drop interaction when a popup is in the foreground - #3996",
      "[Fixed] Branch blank slate image out of position - #4011"
    ],
    "1.0.14-beta4": [
      "[New] Syntax highlighting for Elixir files - #3774. Thanks @joaovitoras!",
      "[Fixed] Crash when unable to launch shell - #3954",
      "[Fixed] Support legacy usernames as co-authors - #3897",
      "[Improved] Enable fuzzy search in the repository, branch, PR, and clone FilterLists - #911. Thanks @j-f1!",
      "[Improved] Tidy up commit summary and description layout in commit list - #3922. Thanks @willnode!"
    ],
    "1.0.14-test1": [
      "[Improved] Electron 1.8.2 upgrade"
    ],
    "1.0.14-beta3": [
      "[Added] Add TextMate support for macOS - #3910. Thanks @caiofbpa!",
      "[Fixed] Handle Git errors when .gitmodules are malformed - #3912",
      "[Fixed] Clear repository filter when switching tabs - #3787. Thanks @reyronald!",
      "[Fixed] Prevent duplicate entries in co-author autocomplete list - #3887",
      "[Improved] Show progress when initializing remote for fork - #3953"
    ],
    "1.0.14-beta2": [
      "[Added] Add RubyMine support for macOS - #3883. Thanks @gssbzn!",
      "[Fixed] Allow window to accept single click on focus - #3843",
      "[Fixed] Expanded avatar list hidden behind commit details - #3884",
      "[Fixed] Renames not detected when viewing commit diffs - #3673",
      "[Fixed] Ignore action assumes CRLF when core.autocrlf is unset - #3514",
      "[Improved] Use smaller default size when rendering Gravatar avatars - #3911"
    ],
    "1.0.14-beta1": [
      "[New] Commit together with co-authors - #3879"
    ],
    "1.0.13": [
      "[New] Commit together with co-authors - #3879",
      "[New] PhpStorm is now a supported external editor on macOS - #3749. Thanks @hubgit!",
      "[Improved] Update embedded Git to 2.16.1 - #3617 #3828 #3871",
      "[Improved] Blank slate view is now more responsive when zoomed - #3777",
      "[Improved] Documentation fix for Open in Shell resource - #3799. Thanks @saschanaz!",
      "[Improved] Improved error handling for Linux - #3732",
      "[Improved] Allow links in unexpanded summary to be clickable - #3719. Thanks @koenpunt!",
      "[Fixed] Update Electron to 1.7.11 to address security issue - #3846",
      "[Fixed] Allow double dashes in branch name - #3599. Thanks @JQuinnie!",
      "[Fixed] Sort the organization list - #3657. Thanks @j-f1!",
      "[Fixed] Check out PRs from a fork - #3395",
      "[Fixed] Confirm deleting branch when it has an open PR - #3615",
      "[Fixed] Defer user/email validation in Preferences - #3722",
      "[Fixed] Checkout progress did not include branch name - #3780",
      "[Fixed] Don't block branch switching when in detached HEAD - #3807",
      "[Fixed] Handle discarding submodule changes properly - #3647",
      "[Fixed] Show tooltip with additional info about the build status - #3134",
      "[Fixed] Update placeholders to support Linux distributions - #3150",
      "[Fixed] Refresh local commit list when switching tabs - #3698"
    ],
    "1.0.13-test1": [
      "[Improved] Update embedded Git to 2.16.1 - #3617 #3828 #3871",
      "[Fixed] Update Electron to 1.7.11 to address security issue - #3846",
      "[Fixed] Allows double dashes in branch name - #3599. Thanks @JQuinnie!",
      "[Fixed] Pull Request store may not have status defined - #3869",
      "[Fixed] Render the Pull Request badge when no commit statuses found - #3608"
    ],
    "1.0.13-beta1": [
      "[New] PhpStorm is now a supported external editor on macOS - #3749. Thanks @hubgit!",
      "[Improved] Blank slate view is now more responsive when zoomed - #3777",
      "[Improved] Documentation fix for Open in Shell resource - #3799. Thanks @saschanaz!",
      "[Improved] Improved error handling for Linux - #3732",
      "[Improved] Allow links in unexpanded summary to be clickable - #3719. Thanks @koenpunt!",
      "[Fixed] Sort the organization list - #3657. Thanks @j-f1!",
      "[Fixed] Check out PRs from a fork - #3395",
      "[Fixed] Confirm deleting branch when it has an open PR - #3615",
      "[Fixed] Defer user/email validation in Preferences - #3722",
      "[Fixed] Checkout progress did not include branch name - #3780",
      "[Fixed] Don't block branch switching when in detached HEAD - #3807",
      "[Fixed] Handle discarding submodule changes properly - #3647",
      "[Fixed] Show tooltip with additional info about the build status - #3134",
      "[Fixed] Update placeholders to support Linux distributions - #3150",
      "[Fixed] Refresh local commit list when switching tabs - #3698"
    ],
    "1.0.12": [
      "[New] Syntax highlighting for Rust files - #3666. Thanks @subnomo!",
      "[New] Syntax highlighting for Clojure cljc, cljs, and edn files - #3610. Thanks @mtkp!",
      "[Improved] Prevent creating a branch in the middle of a merge - #3733",
      "[Improved] Truncate long repo names in panes and modals to fit into a single line - #3598. Thanks @http-request!",
      "[Improved] Keyboard navigation support in pull request list - #3607",
      "[Fixed] Inconsistent caret behavior in text boxes when using certain keyboard layouts - #3354",
      "[Fixed] Only render the organizations list when it has orgs - #1414",
      "[Fixed] Checkout now handles situations where a ref exists on multiple remotes - #3281",
      "[Fixed] Retain accounts on desktop when losing connectivity - #3641",
      "[Fixed] Missing argument in FullScreenInfo that could prevent app from launching - #3727. Thanks @OiYouYeahYou!"
    ],
    "1.0.12-beta1": [
      "[New] Syntax highlighting for Rust files - #3666. Thanks @subnomo!",
      "[New] Syntax highlighting for Clojure cljc, cljs, and edn files - #3610. Thanks @mtkp!",
      "[Improved] Prevent creating a branch in the middle of a merge - #3733",
      "[Improved] Truncate long repo names in panes and modals to fit into a single line - #3598. Thanks @http-request!",
      "[Improved] Keyboard navigation support in pull request list - #3607",
      "[Fixed] Inconsistent caret behavior in text boxes when using certain keyboard layouts - #3354",
      "[Fixed] Only render the organizations list when it has orgs - #1414",
      "[Fixed] Checkout now handles situations where a ref exists on multiple remotes - #3281",
      "[Fixed] Retain accounts on desktop when losing connectivity - #3641",
      "[Fixed] Missing argument in FullScreenInfo that could prevent app from launching - #3727. Thanks @OiYouYeahYou!"
    ],
    "1.0.12-beta0": [
      "[New] Highlight substring matches in the \"Branches\" and \"Repositories\" list when filtering - #910. Thanks @JordanMussi!",
      "[New] Add preview for ico files - #3531. Thanks @serhiivinichuk!",
      "[New] Fallback to Gravatar for loading avatars - #821",
      "[New] Provide syntax highlighting for Visual Studio project files - #3552. Thanks @saul!",
      "[New] Provide syntax highlighting for F# fsx and fsi files - #3544. Thanks @saul!",
      "[New] Provide syntax highlighting for Kotlin files - #3555. Thanks @ziggy42!",
      "[New] Provide syntax highlighting for Clojure - #3523. Thanks @mtkp!",
      "[Improved] Toggle the \"Repository List\" from the menu - #2638. Thanks @JordanMussi!",
      "[Improved] Prevent saving of disallowed character strings for your name and email  - #3204",
      "[Improved] Error messages now appear at the top of the \"Create a New Repository\" dialog - #3571. Thanks @http-request!",
      "[Improved] \"Repository List\" header is now \"Github.com\" for consistency - #3567. Thanks @iFun!",
      "[Improved] Rename the \"Install Update\" button to \"Quit and Install Update\" - #3494. Thanks @say25!",
      "[Fixed] Fix ordering of commit history when your branch and tracking branch have both changed  - #2737",
      "[Fixed] Prevent creating a branch that starts with a period - #3013. Thanks @JordanMussi!",
      "[Fixed] Branch names are properly encoded when creating a pull request - #3509",
      "[Fixed] Re-enable all the menu items after closing a popup - #3533",
      "[Fixed] Removes option to delete remote branch after it's been deleted - #2964. Thanks @JordanMussi!",
      "[Fixed] Windows: Detects available editors and shells now works even when the group policy blocks write registry access - #3105 #3405",
      "[Fixed] Windows: Menu items are no longer truncated - #3547",
      "[Fixed] Windows: Prevent disabled menu items from being accessed - #3391 #1521",
      "[Fixed] Preserve the selected pull request when a manual fetch is done - #3524",
      "[Fixed] Update pull request badge after switching branches or pull requests - #3454",
      "[Fixed] Restore keyboard arrow navigation for pull request list - #3499"
    ],
    "1.0.11": [
      "[New] Highlight substring matches in the \"Branches\" and \"Repositories\" list when filtering - #910. Thanks @JordanMussi!",
      "[New] Add preview for ico files - #3531. Thanks @serhiivinichuk!",
      "[New] Fallback to Gravatar for loading avatars - #821",
      "[New] Provide syntax highlighting for Visual Studio project files - #3552. Thanks @saul!",
      "[New] Provide syntax highlighting for F# fsx and fsi files - #3544. Thanks @saul!",
      "[New] Provide syntax highlighting for Kotlin files - #3555. Thanks @ziggy42!",
      "[New] Provide syntax highlighting for Clojure - #3523. Thanks @mtkp!",
      "[Improved] Toggle the \"Repository List\" from the menu - #2638. Thanks @JordanMussi!",
      "[Improved] Prevent saving of disallowed character strings for your name and email  - #3204",
      "[Improved] Error messages now appear at the top of the \"Create a New Repository\" dialog - #3571. Thanks @http-request!",
      "[Improved] \"Repository List\" header is now \"Github.com\" for consistency - #3567. Thanks @iFun!",
      "[Improved] Rename the \"Install Update\" button to \"Quit and Install Update\" - #3494. Thanks @say25!",
      "[Fixed] Fix ordering of commit history when your branch and tracking branch have both changed  - #2737",
      "[Fixed] Prevent creating a branch that starts with a period - #3013. Thanks @JordanMussi!",
      "[Fixed] Branch names are properly encoded when creating a pull request - #3509",
      "[Fixed] Re-enable all the menu items after closing a popup - #3533",
      "[Fixed] Removes option to delete remote branch after it's been deleted - #2964. Thanks @JordanMussi!",
      "[Fixed] Windows: Detects available editors and shells now works even when the group policy blocks write registry access - #3105 #3405",
      "[Fixed] Windows: Menu items are no longer truncated - #3547",
      "[Fixed] Windows: Prevent disabled menu items from being accessed - #3391 #1521"
    ],
    "1.0.11-test0": [
      "[Improved] now with a new major version of electron-packager"
    ],
    "1.0.11-beta0": [
      "[Improved] Refresh the pull requests list after fetching - #3503",
      "[Improved] Rename the \"Install Update\" button to \"Quit and Install Update\" - #3494. Thanks @say25!",
      "[Fixed] URL encode branch names when creating a pull request - #3509",
      "[Fixed] Windows: detecting available editors and shells now works even when the group policy blocks write registry access - #3105 #3405"
    ],
    "1.0.10": [
      "[New] ColdFusion Builder is now a supported external editor - #3336 #3321. Thanks @AtomicCons!",
      "[New] VSCode Insiders build is now a supported external editor - #3441. Thanks @say25!",
      "[New] BBEdit is now a supported external editor - #3467. Thanks @NiklasBr!",
      "[New] Hyper is now a supported shell on Windows too - #3455. Thanks @JordanMussi!",
      "[New] Swift is now syntax highlighted - #3305. Thanks @agisilaos!",
      "[New] Vue.js is now syntax highlighted - #3368. Thanks @wanecek!",
      "[New] CoffeeScript is now syntax highlighted - #3356. Thanks @agisilaos!",
      "[New] Cypher is now syntax highlighted - #3440. Thanks @say25!",
      "[New] .hpp is now syntax highlighted as C++ - #3420. Thanks @say25!",
      "[New] ML-like languages are now syntax highlighted - #3401. Thanks @say25!",
      "[New] Objective-C is now syntax highlighted - #3355. Thanks @koenpunt!",
      "[New] SQL is now syntax highlighted - #3389. Thanks @say25!",
      "[Improved] Better message on the 'Publish Branch' button when HEAD is unborn - #3344. Thanks @Venkat5694!",
      "[Improved] Better error message when trying to push to an archived repository - #3084. Thanks @agisilaos!",
      "[Improved] Avoid excessive background fetching when switching repositories - #3329",
      "[Improved] Ignore menu events sent when a modal is shown - #3308",
      "[Fixed] Parse changed files whose paths include a newline - #3271",
      "[Fixed] Parse file type changes - #3334",
      "[Fixed] Windows: 'Open without Git' would present the dialog again instead of actually opening a shell without git - #3290",
      "[Fixed] Avoid text selection when dragging resizable dividers - #3268",
      "[Fixed] Windows: Removed the title attribute on the Windows buttons so that they no longer leave their tooltips hanging around - #3348. Thanks @j-f1!",
      "[Fixed] Windows: Detect VS Code when installed to non-standard locations - #3304",
      "[Fixed] Hitting Return would select the first item in a filter list when the filter text was empty - #3447",
      "[Fixed] Add some missing keyboard shortcuts - #3327. Thanks @say25!",
      "[Fixed] Handle \"304 Not Modified\" responses - #3399",
      "[Fixed] Don't overwrite an existing .gitattributes when creating a new repository - #3419. Thanks @strafe!"
    ],
    "1.0.10-beta3": [
      "[New] Change \"Create Pull Request\" to \"Show Pull Request\" when there is already a pull request open for the branch - #2524",
      "[New] VSCode Insiders build is now a supported external editor - #3441. Thanks @say25!",
      "[New] BBEdit is now a supported external editor - #3467. Thanks @NiklasBr!",
      "[New] Hyper is now a supported shell - #3455. Thanks @JordanMussi!",
      "[New] Cypher is now syntax highlighted - #3440. Thanks @say25!",
      "[New] .hpp is now syntax highlighted as C++ - #3420. Thanks @say25!",
      "[New] ML-like languages are now syntax highlighted - #3401. Thanks @say25!",
      "[Improved] Use the same colors in pull request dropdown as we use on GitHub.com - #3451",
      "[Improved] Fancy pull request loading animations - #2868",
      "[Improved] Avoid excessive background fetching when switching repositories - #3329",
      "[Improved] Refresh the pull request list when the Push/Pull/Fetch button is clicked - #3448",
      "[Improved] Ignore menu events sent when a modal is shown - #3308",
      "[Fixed] Hitting Return would select the first item in a filter list when the filter text was empty - #3447",
      "[Fixed] Add some missing keyboard shortcuts - #3327. Thanks @say25!",
      "[Fixed] Handle \"304 Not Modified\" responses - #3399",
      "[Fixed] Don't overwrite an existing .gitattributes when creating a new repository - #3419. Thanks @strafe!"
    ],
    "1.0.10-beta2": [
      "[New] SQL is now syntax highlighted! - #3389. Thanks @say25!",
      "[Fixed] Windows: Detect VS Code when installed to non-standard locations - #3304"
    ],
    "1.0.10-beta1": [
      "[New] Vue.js code is now syntax highlighted! - #3368. Thanks @wanecek!",
      "[New] CoffeeScript is now syntax highlighted! - #3356. Thanks @agisilaos!",
      "[New] Highlight .m as Objective-C - #3355. Thanks @koenpunt!",
      "[Improved] Use smarter middle truncation for branch names - #3357",
      "[Fixed] Windows: Removed the title attribute on the Windows buttons so that they no longer leave their tooltips hanging around - #3348. Thanks @j-f1!"
    ],
    "1.0.10-beta0": [
      "[New] ColdFusion Builder is now available as an option for External Editor - #3336 #3321. Thanks @AtomicCons!",
      "[New] Swift code is now syntax highlighted - #3305. Thanks @agisilaos!",
      "[Improved] Better message on the 'Publish Branch' button when HEAD is unborn - #3344. Thanks @Venkat5694!",
      "[Improved] Better error message when trying to push to an archived repository - #3084. Thanks @agisilaos!",
      "[Fixed] Parse changed files whose paths include a newline - #3271",
      "[Fixed] Parse file type changes - #3334",
      "[Fixed] Windows: 'Open without Git' would present the dialog again instead of actually opening a shell without git - #3290",
      "[Fixed] Avoid text selection when dragging resizable dividers - #3268"
    ],
    "1.0.9": [
      "[New] ColdFusion Builder is now available as an option for External Editor - #3336 #3321. Thanks @AtomicCons!",
      "[New] Swift code is now syntax highlighted - #3305. Thanks @agisilaos!",
      "[Improved] Better message on the 'Publish Branch' button when HEAD is unborn - #3344. Thanks @Venkat5694!",
      "[Improved] Better error message when trying to push to an archived repository - #3084. Thanks @agisilaos!",
      "[Fixed] Parse changed files whose paths include a newline - #3271",
      "[Fixed] Parse file type changes - #3334",
      "[Fixed] Windows: 'Open without Git' would present the dialog again instead of actually opening a shell without git - #3290",
      "[Fixed] Avoid text selection when dragging resizable dividers - #3268"
    ],
    "1.0.9-beta1": [
      "[New] ColdFusion Builder is now available as an option for External Editor - #3336 #3321. Thanks @AtomicCons!",
      "[New] Swift code is now syntax highlighted - #3305. Thanks @agisilaos!",
      "[Improved] Better message on the 'Publish Branch' button when HEAD is unborn - #3344. Thanks @Venkat5694!",
      "[Improved] Better error message when trying to push to an archived repository - #3084. Thanks @agisilaos!",
      "[Fixed] Parse changed files whose paths include a newline - #3271",
      "[Fixed] Parse file type changes - #3334",
      "[Fixed] Windows: 'Open without Git' would present the dialog again instead of actually opening a shell without git - #3290",
      "[Fixed] Avoid text selection when dragging resizable dividers - #3268"
    ],
    "1.0.9-beta0": [
      "[Fixed] Crash when rendering diffs for certain types of files - #3249",
      "[Fixed] Continually being prompted to add the upstream remote, even when it already exists - #3252"
    ],
    "1.0.8": [
      "[Fixed] Crash when rendering diffs for certain types of files - #3249",
      "[Fixed] Continually being prompted to add the upstream remote, even when it already exists - #3252"
    ],
    "1.0.8-beta0": [
      "[New] Syntax highlighted diffs - #3101",
      "[New] Add upstream to forked repositories - #2364",
      "[Fixed] Only reset scale of title bar on macOS - #3193",
      "[Fixed] Filter symbolic refs in the branch list - #3196",
      "[Fixed] Address path issue with invoking Git Bash - #3186",
      "[Fixed] Update embedded Git to support repository hooks and better error messages - #3067 #3079",
      "[Fixed] Provide credentials to LFS repositories when performing checkout - #3167",
      "[Fixed] Assorted changelog typos - #3174 #3184 #3207. Thanks @strafe, @alanaasmaa and @jt2k!"
    ],
    "1.0.7": [
      "[New] Syntax highlighted diffs - #3101",
      "[New] Add upstream to forked repositories - #2364",
      "[Fixed] Only reset scale of title bar on macOS - #3193",
      "[Fixed] Filter symbolic refs in the branch list - #3196",
      "[Fixed] Address path issue with invoking Git Bash - #3186",
      "[Fixed] Update embedded Git to support repository hooks and better error messages - #3067 #3079",
      "[Fixed] Provide credentials to LFS repositories when performing checkout - #3167",
      "[Fixed] Assorted changelog typos - #3174 #3184 #3207. Thanks @strafe, @alanaasmaa and @jt2k!"
    ],
    "1.0.7-beta0": [
      "[Fixed] The Branches list wouldn't display the branches for non-GitHub repositories - #3169",
      "[Fixed] Pushing or pulling could error when the temp directory was unavailable - #3046"
    ],
    "1.0.6": [
      "[Fixed] The Branches list wouldn't display the branches for non-GitHub repositories - #3169",
      "[Fixed] Pushing or pulling could error when the temp directory was unavailable - #3046"
    ],
    "1.0.5": [
      "[New] The command line interface now provides some helpful help! - #2372. Thanks @j-f1!",
      "[New] Create new branches from the Branches foldout - #2784",
      "[New] Add support for VSCode Insiders - #3012 #3062. Thanks @MSathieu!",
      "[New] Linux: Add Atom and Sublime Text support - #3133. Thanks @ziggy42!",
      "[New] Linux: Tilix support - #3117. Thanks @ziggy42!",
      "[New] Linux: Add Visual Studio Code support - #3122. Thanks @ziggy42!",
      "[Improved] Report errors when a problem occurs storing tokens - #3159",
      "[Improved] Bump to Git 2.14.3 - #3146",
      "[Improved] Don't try to display diffs that could cause the app to hang - #2596",
      "[Fixed] Handle local user accounts with URL-hostile characters - #3107",
      "[Fixed] Cloning a repository which uses Git LFS would leave all the files appearing modified - #3146",
      "[Fixed] Signing in in the Welcome flow could hang - #2769",
      "[Fixed] Properly replace old Git LFS configuration values - #2984"
    ],
    "1.0.5-beta1": [
      "[New] Create new branches from the Branches foldout - #2784",
      "[New] Add support for VSCode Insiders - #3012 #3062. Thanks @MSathieu!",
      "[New] Linux: Add Atom and Sublime Text support - #3133. Thanks @ziggy42!",
      "[New] Linux: Tilix support - #3117. Thanks @ziggy42!",
      "[New] Linux: Add Visual Studio Code support - #3122. Thanks @ziggy42!",
      "[Improved] Report errors when a problem occurs storing tokens - #3159",
      "[Improved] Bump to Git 2.14.3 - #3146",
      "[Improved] Don't try to display diffs that could cause the app to hang - #2596",
      "[Fixed] Handle local user accounts with URL-hostile characters - #3107",
      "[Fixed] Cloning a repository which uses Git LFS would leave all the files appearing modified - #3146",
      "[Fixed] Signing in in the Welcome flow could hang - #2769",
      "[Fixed] Properly replace old Git LFS configuration values - #2984"
    ],
    "1.0.5-test1": [],
    "1.0.5-test0": [],
    "1.0.5-beta0": [
      "[New] The command line interface now provides some helpful help! - #2372. Thanks @j-f1!"
    ],
    "1.0.4": [
      "[New] Report Git LFS progress when cloning, pushing, pulling, or reverting - #2226",
      "[Improved] Increased diff contrast and and line gutter selection - #2586 #2181",
      "[Improved] Clarify why publishing a branch is disabled in various scenarios - #2773",
      "[Improved] Improved error message when installing the command Line tool fails - #2979. Thanks @agisilaos!",
      "[Improved] Format the branch name in \"Create Branch\" like we format branch names elsewhere - #2977. Thanks @j-f1!",
      "[Fixed] Avatars not updating after signing in - #2911",
      "[Fixed] Lots of bugs if there was a file named \"HEAD\" in the repository - #3009 #2721 #2938",
      "[Fixed] Handle duplicate config values when saving user.name and user.email - #2945",
      "[Fixed] The \"Create without pushing\" button when creating a new pull request wouldn't actually do anything - #2917"
    ],
    "1.0.4-beta1": [
      "[New] Report Git LFS progress when cloning, pushing, pulling, or reverting - #2226",
      "[Improved] Increased diff contrast and and line gutter selection - #2586 #2181",
      "[Improved] Clarify why publishing a branch is disabled in various scenarios - #2773",
      "[Improved] Improved error message when installing the command Line tool fails - #2979. Thanks @agisilaos!",
      "[Improved] Format the branch name in \"Create Branch\" like we format branch names elsewhere - #2977. Thanks @j-f1!",
      "[Fixed] Avatars not updating after signing in - #2911",
      "[Fixed] Lots of bugs if there was a file named \"HEAD\" in the repository - #3009 #2721 #2938",
      "[Fixed] Handle duplicate config values when saving user.name and user.email - #2945",
      "[Fixed] The \"Create without pushing\" button when creating a new pull request wouldn't actually do anything - #2917 #2917"
    ],
    "1.0.4-beta0": [
      "[Improved] Increase the contrast of the modified file status octicons - #2914",
      "[Fixed] Showing changed files in Finder/Explorer would open the file - #2909",
      "[Fixed] macOS: Fix app icon on High Sierra - #2915",
      "[Fixed] Cloning an empty repository would fail - #2897 #2906",
      "[Fixed] Catch logging exceptions - #2910"
    ],
    "1.0.3": [
      "[Improved] Increase the contrast of the modified file status octicons - #2914",
      "[Fixed] Showing changed files in Finder/Explorer would open the file - #2909",
      "[Fixed] macOS: Fix app icon on High Sierra - #2915",
      "[Fixed] Cloning an empty repository would fail - #2897 #2906",
      "[Fixed] Catch logging exceptions - #2910"
    ],
    "1.0.2": [
      "[Improved] Better message for GitHub Enterprise users when there is a network error - #2574. Thanks @agisilaos!",
      "[Improved] Clone error message now suggests networking might be involved - #2872. Thanks @agisilaos!",
      "[Improved] Include push/pull progress information in the push/pull button tooltip - #2879",
      "[Improved] Allow publishing a brand new, empty repository - #2773",
      "[Improved] Make file paths in lists selectable - #2801. Thanks @artivilla!",
      "[Fixed] Disable LFS hook creation when cloning - #2809",
      "[Fixed] Use the new URL for the \"Show User Guides\" menu item - #2792. Thanks @db6edr!",
      "[Fixed] Make the SHA selectable when viewing commit details - #1154",
      "[Fixed] Windows: Make `github` CLI work in Git Bash - #2712",
      "[Fixed] Use the initial path provided when creating a new repository - #2883",
      "[Fixed] Windows: Avoid long path limits when discarding changes - #2833",
      "[Fixed] Files would get deleted when undoing the first commit - #2764",
      "[Fixed] Find the repository root before adding it - #2832",
      "[Fixed] Display warning about an existing folder before cloning - #2777 #2830",
      "[Fixed] Show contents of directory when showing a repository from Show in Explorer/Finder instead of showing the parent - #2798"
    ],
    "1.0.2-beta1": [
      "[Improved] Clone error message now suggests networking might be involved - #2872. Thanks @agisilaos!",
      "[Improved] Include push/pull progress information in the push/pull button tooltip - #2879",
      "[Improved] Allow publishing a brand new, empty repository - #2773",
      "[Improved] Make file paths in lists selectable - #2801. Thanks @artivilla!",
      "[Fixed] Use the initial path provided when creating a new repository - #2883",
      "[Fixed] Windows: Avoid long path limits when discarding changes - #2833",
      "[Fixed] Files would get deleted when undoing the first commit - #2764",
      "[Fixed] Find the repository root before adding it - #2832",
      "[Fixed] Display warning about an existing folder before cloning - #2777 #2830",
      "[Fixed] Show contents of directory when showing a repository from Show in Explorer/Finder instead of showing the parent - #2798"
    ],
    "1.0.2-beta0": [
      "[Improved] Message for GitHub Enterprise users when there is a network error - #2574. Thanks @agisilaos!",
      "[Fixed] Disable LFS hook creation when cloning - #2809",
      "[Fixed] Use the new URL for the \"Show User Guides\" menu item - #2792. Thanks @db6edr!",
      "[Fixed] Make the SHA selectable when viewing commit details - #1154",
      "[Fixed] Windows: Make `github` CLI work in Git Bash - #2712"
    ],
    "1.0.1": [
      "[Improved] Message for GitHub Enterprise users when there is a network error - #2574. Thanks @agisilaos!",
      "[Fixed] Disable LFS hook creation when cloning - #2809",
      "[Fixed] Use the new URL for the \"Show User Guides\" menu item - #2792. Thanks @db6edr!",
      "[Fixed] Make the SHA selectable when viewing commit details - #1154",
      "[Fixed] Windows: Make `github` CLI work in Git Bash - #2712"
    ],
    "1.0.1-beta0": [
      "[Fixed] Use the loading/disabled state while publishing - #1995",
      "[Fixed] Lock down menu item states for unborn repositories - #2744 #2573",
      "[Fixed] Windows: Detecting the available shells and editors when using a language other than English - #2735"
    ],
    "1.0.0": [
      "[Fixed] Use the loading/disabled state while publishing - #1995",
      "[Fixed] Lock down menu item states for unborn repositories - #2744 #2573",
      "[Fixed] Windows: Detecting the available shells and editors when using a language other than English - #2735"
    ],
    "1.0.0-beta3": [
      "[New] Allow users to create repositories with descriptions - #2719. Thanks @davidcelis!",
      "[New] Use `lfs clone` for faster cloning of LFS repositories - #2679",
      "[Improved] Prompt to override existing LFS filters - #2693",
      "[Fixed] Don't install LFS hooks when checking if a repo uses LFS - #2732",
      "[Fixed] Ensure nothing is staged as part of undoing the first commit - #2656",
      "[Fixed] \"Clone with Desktop\" wouldn't include the repository name in the path - #2704"
    ],
    "0.9.1": [
      "[New] Allow users to create repositories with descriptions - #2719. Thanks @davidcelis!",
      "[New] Use `lfs clone` for faster cloning of LFS repositories - #2679",
      "[Improved] Prompt to override existing LFS filters - #2693",
      "[Fixed] Don't install LFS hooks when checking if a repo uses LFS - #2732",
      "[Fixed] Ensure nothing is staged as part of undoing the first commit - #2656",
      "[Fixed] \"Clone with Desktop\" wouldn't include the repository name in the path - #2704"
    ],
    "1.0.0-beta2": [
      "[New] Allow users to create repositories with descriptions - #2719. Thanks @davidcelis!",
      "[New] Use `lfs clone` for faster cloning of LFS repositories - #2679",
      "[Improved] Prompt to override existing LFS filters - #2693",
      "[Fixed] Don't install LFS hooks when checking if a repo uses LFS - #2732",
      "[Fixed] Ensure nothing is staged as part of undoing the first commit - #2656",
      "[Fixed] \"Clone with Desktop\" wouldn't include the repository name in the path - #2704"
    ],
    "0.9.0": [
      "[New] Allow users to create repositories with descriptions - #2719. Thanks @davidcelis!",
      "[New] Use `lfs clone` for faster cloning of LFS repositories - #2679",
      "[Improved] Prompt to override existing LFS filters - #2693",
      "[Fixed] Don't install LFS hooks when checking if a repo uses LFS - #2732",
      "[Fixed] Ensure nothing is staged as part of undoing the first commit - #2656",
      "[Fixed] \"Clone with Desktop\" wouldn't include the repository name in the path - #2704"
    ],
    "0.8.2": [
      "[New] Ask to install LFS filters when an LFS repository is added - #2227",
      "[New] Clone GitHub repositories tab - #57",
      "[New] Option to opt-out of confirming discarding changes - #2681",
      "[Fixed] Long commit summary truncation - #1742",
      "[Fixed] Ensure the repository list is always enabled - #2648",
      "[Fixed] Windows: Detecting the available shells and editors when using a non-ASCII user encoding - #2624",
      "[Fixed] Clicking the \"Cancel\" button on the Publish Branch dialog - #2646",
      "[Fixed] Windows: Don't rely on PATH for knowing where to find chcp - #2678",
      "[Fixed] Relocating a repository now actually does that - #2685",
      "[Fixed] Clicking autocompletes inserts them - #2674",
      "[Fixed] Use shift for shortcut chord instead of alt - #2607",
      "[Fixed] macOS: \"Open in Terminal\" works with repositories with spaces in their path - #2682"
    ],
    "1.0.0-beta1": [
      "[New] Option to to opt-out of confirming discarding changes - #2681",
      "[Fixed] Windows: Don't rely on PATH for knowing where to find chcp - #2678",
      "[Fixed] Relocating a repository now actually does that - #2685",
      "[Fixed] Clicking autocompletes inserts them - #2674",
      "[Fixed] Use shift for shortcut chord instead of alt - #2607",
      "[Fixed] macOS: \"Open in Terminal\" works with repositories with spaces in their path - #2682"
    ],
    "1.0.0-beta0": [
      "[New] Ask to install LFS filters when an LFS repository is added - #2227",
      "[New] Clone GitHub repositories tab - #57",
      "[Fixed] Long commit summary truncation - #1742",
      "[Fixed] Ensure the repository list is always enabled - #2648",
      "[Fixed] Windows: Detecting the available shells and editors when using a non-ASCII user encoding - #2624",
      "[Fixed] Clicking the \"Cancel\" button on the Publish Branch dialog - #2646"
    ],
    "0.8.1": [
      "[New] 'Open in Shell' now supports multiple shells - #2473",
      "[New] Windows: Enable adding self-signed certificates - #2581",
      "[Improved] Enhanced image diffs - #2383",
      "[Improved] Line diffs - #2461",
      "[Improved] Octicons updated - #2495",
      "[Improved] Adds ability to close repository list using shortcut - #2532",
      "[Improved] Switch default buttons in the Publish Branch dialog - #2515",
      "[Improved] Bring back \"Contact Support\" - #1472",
      "[Improved] Persist repository filter text after closing repository list - #2571",
      "[Improved] Redesigned example commit in the Welcome flow - #2141",
      "[Improved] Tidy up initial \"external editor\" experience - #2551",
      "[Fixed] 'Include All' checkbox not in sync with partial selection - #2493",
      "[Fixed] Copied text from diff removed valid characters - #2499",
      "[Fixed] Click-focus on Windows would dismiss dialog - #2488",
      "[Fixed] Branch list not rendered in app - #2531",
      "[Fixed] Git operations checking certificate store - #2520",
      "[Fixed] Properly identify repositories whose remotes have a trailing slash - #2584",
      "[Fixed] Windows: Fix launching the `github` command line tool - #2563",
      "[Fixed] Use the primary email address if it's public - #2244",
      "[Fixed] Local branch not checked out after clone - #2561",
      "[Fixed] Only the most recent 30 issues would autocomplete for GitHub Enterprise repositories - #2541",
      "[Fixed] Missing \"View on GitHub\" menu item for non-Gitub repositories - #2615",
      "[Fixed] New tab opened when pressing \"]\" for certain keyboard layouts - #2607",
      "[Fixed] Windows: Crash when exiting full screen - #1502",
      "[Fixed] Windows: Detecting the available shells and editors when using a non-ASCII user encoding - #2624",
      "[Fixed] Ensure the repository list is always accessible - #2648"
    ],
    "0.8.1-beta4": [
      "[Improved] Persist repository filter text after closing repository list - #2571",
      "[Improved] Redesigned example commit in the Welcome flow - #2141",
      "[Improved] Tidy up initial \"external editor\" experience - #2551",
      "[Fixed] Missing \"View on GitHub\" menu item for non-Gitub repositories - #2615",
      "[Fixed] New tab opened when pressing \"]\" for certain keyboard layouts - #2607",
      "[Fixed] Windows: Crash when exiting full screen - #1502"
    ],
    "0.8.1-beta3": [
      "[New] Windows: Enable adding self-signed certificates - #2581",
      "[Improved] Adds ability to close repository list using shortcut - #2532",
      "[Improved] Switch default buttons in the Publish Branch dialog - #2515",
      "[Improved] Bring back \"Contact Support\" - #1472",
      "[Fixed] Properly identify repositories whose remotes have a trailing slash - #2584",
      "[Fixed] Windows: Fix launching the `github` command line tool - #2563",
      "[Fixed] Use the primary email address if it's public - #2244",
      "[Fixed] Local branch not checked out after clone - #2561",
      "[Fixed] Only the most recent 30 issues would autocomplete for GitHub Enterprise repositories - #2541"
    ],
    "0.8.1-beta2": [
      "[Fixed] Branch list not rendered in app - #2531",
      "[Fixed] Git operations checking certificate store - #2520"
    ],
    "0.8.1-beta1": [
      "[New] 'Open in Shell' now supports multiple shells - #2473",
      "[Improved] Enhanced image diffs - #2383",
      "[Improved] Line diffs - #2461",
      "[Improved] Octicons updated - #2495",
      "[Fixed] 'Include All' checkbox not in sync with partial selection - #2493",
      "[Fixed] Copied text from diff removed valid characters - #2499",
      "[Fixed] Click-focus on Windows would dismiss dialog - #2488"
    ],
    "0.8.1-beta0": [],
    "0.8.0": [
      "[New] Added commit context menu - #2434",
      "[New] Added 'Open in External Editor' - #2009",
      "[New] Can choose whether a branch should be deleted on the remote as well as locally - #2136",
      "[New] Support authenticating with non-GitHub servers - #852",
      "[New] Added the ability to revert a commit - #752",
      "[New] Added a keyboard shortcut for opening the repository in the shell - #2138",
      "[Improved] Copied diff text no longer includes the line changetype markers - #1499",
      "[Improved] Fetch if a push fails because they need to pull first - #2431",
      "[Improved] Discard changes performance - #1889",
      "[Fixed] Show 'Add Repository' dialog when repository is dragged onto the app - #2442",
      "[Fixed] Dialog component did not remove event handler - #2469",
      "[Fixed] Open in External Editor context menu - #2475",
      "[Fixed] Update to Git 2.14.1 to fix security vulnerability - #2432",
      "[Fixed] Recent branches disappearing after renaming a branch - #2426",
      "[Fixed] Changing the default branch on GitHub.com is now reflected in the app - #1489",
      "[Fixed] Swap around some callouts for no repositories - #2447",
      "[Fixed] Darker unfocused selection color - #1669",
      "[Fixed] Increase the max sidebar width - #1588",
      "[Fixed] Don't say \"Publish this branch to GitHub\" for non-GitHub repositories - #1498",
      "[Fixed] macOS: Protocol schemes not getting registered - #2429",
      "[Fixed] Patches which contain the \"no newline\" marker would fail to apply - #2123",
      "[Fixed] Close the autocompletion popover when it loses focus - #2358",
      "[Fixed] Clear the selected org when switching Publish Repository tabs - #2386",
      "[Fixed] 'Create Without Pushing' button throwing an exception while opening a pull request - #2368",
      "[Fixed] Windows: Don't removing the running app out from under itself when there are updates pending - #2373",
      "[Fixed] Windows: Respect `core.autocrlf` and `core.safeclrf` when modifying the .gitignore - #1535",
      "[Fixed] Windows: Fix opening the app from the command line - #2396"
    ],
    "0.7.3-beta5": [],
    "0.7.3-beta4": [],
    "0.7.3-beta3": [],
    "0.7.3-beta2": [],
    "0.7.3-beta1": [],
    "0.7.3-beta0": [],
    "0.7.2": ["[Fixed] Issues with auto-updating to 0.7.1."],
    "0.7.2-beta0": [],
    "0.7.1": [
      "[Improved] Redesigned error and warning dialogs to be clearer - #2277",
      "[Improved] Create Pull Request dialog shows more feedback while it's working - #2265",
      "[Improved] Version text is now copiable - #1935",
      "[Fixed] Preserve existing GitHub API information when API requests fail - #2282",
      "[Fixed] Pass through error messages as received from the API - #2279",
      "[Fixed] The Pull and Create Pull Request menu items had the same shortcut - #2274",
      "[Fixed] Launching the `github` command line tool from a Fish shell - #2299",
      "[Fixed] Help menu items now work - #2314",
      "[Fixed] Windows: `github` command line tool not installing after updating - #2312",
      "[Fixed] Caret position jumping around while changing the path for adding a local repository - #2222",
      "[Fixed] Error dialogs being closed too easily - #2211",
      "[Fixed] Windows: Non-ASCII credentials were mangled - #189"
    ],
    "0.7.1-beta5": [
      "[Improved] Redesigned error and warning dialogs to be clearer - #2277",
      "[Improved] Create Pull Request dialog shows more feedback while it's working - #2265",
      "[Fixed] Preserve existing GitHub API information when API requests fail - #2282",
      "[Fixed] Pass through error messages as received from the API - #2279",
      "[Fixed] The Pull and Create Pull Request menu items had the same shortcut - #2274",
      "[Fixed] Launching the `github` command line tool from a Fish shell - #2299",
      "[Fixed] Help menu items now work - #2314",
      "[Fixed] Windows: `github` command line tool not installing after updating - #2312",
      "[Fixed] Caret position jumping around while changing the path for adding a local repository - #2222",
      "[Fixed] Error dialogs being closed too easily - #2211",
      "[Fixed] Windows: Non-ASCII credentials were mangled - #189"
    ],
    "0.7.1-beta4": [],
    "0.7.1-beta3": [],
    "0.7.1-beta2": [],
    "0.7.1-beta1": [],
    "0.7.1-beta0": [
      "[Improved] Redesigned error and warning dialogs to be clearer - #2277",
      "[Fixed] Preserve existing GitHub API information when API requests fail - #2282",
      "[Fixed] Pass through error messages as received from the API - #2279",
      "[Fixed] The Pull and Create Pull Request menu items had the same shortcut - #2274",
      "[Fixed] Launching the `github` command line tool from a Fish shell - #2299"
    ],
    "0.7.0": [
      "[New] Added the Branch > Create Pull Request menu item - #2135",
      "[New] Added the `github` command line tool - #696",
      "[Improved] Better error message when publishing a repository fails - #2089",
      "[Improved] Windows: Don't recreate the desktop shortcut if it's been deleted - #1759",
      "[Fixed] Cloning a repository's wiki - #1624",
      "[Fixed] Don't call GitHub Enterprise GitHub.com - #2094",
      "[Fixed] Don't push after publishing a new repository if the branch is unborn - #2086",
      "[Fixed] Don't close dialogs when clicking the title bar - #2056",
      "[Fixed] Windows: Clicking 'Show in Explorer' doesn't bring Explorer to the front - #2127",
      "[Fixed] Windows: Opening links doesn't bring the browser to the front - #1945",
      "[Fixed] macOS: Closing the window wouldn't exit fullscreen -  #1901",
      "[Fixed] Scale blankslate images so they look nicer on high resolution displays - #1946",
      "[Fixed] Windows: Installer not completing or getting stuck in a loop - #1875 #1863",
      "[Fixed] Move the 'Forgot Password' link to fix the tab order of the sign in view - #2200"
    ],
    "0.6.3-beta7": [],
    "0.6.3-beta6": [],
    "0.6.3-beta5": [],
    "0.6.3-beta4": [],
    "0.6.3-beta3": [],
    "0.6.3-beta2": [],
    "0.6.3-beta1": [],
    "0.6.3-beta0": [],
    "0.6.2": [
      "[New] Link to User Guides from the Help menu - #1963",
      "[New] Added the 'Open in External Editor' contextual menu item to changed files - #2023",
      "[New] Added the 'Show' and 'Open Command Prompt' contextual menu items to repositories - #1554",
      "[New] Windows: Support self-signed or untrusted certificates - #671",
      "[New] Copy the SHA to the clipboard when clicked - #1501",
      "[Improved] Provide the option of initializing a new repository when adding a directory that isn't already one - #969",
      "[Improved] Link to the working directory when there are no changes - #1871",
      "[Improved] Hitting Enter when selecting a base branch creates the new branch - #1780",
      "[Improved] Prefix repository names with their owner if they are ambiguous - #1848",
      "[Fixed] Sort and filter licenses like GitHub.com - #1987",
      "[Fixed] Long branch names not getting truncated in the Rename Branch dialog - #1891",
      "[Fixed] Prune old log files - #1540",
      "[Fixed] Ensure the local path is valid before trying to create a new repository - #1487",
      "[Fixed] Support cloning repository wikis - #1624",
      "[Fixed] Disable the Select All checkbox when there are no changes - #1389",
      "[Fixed] Changed docx files wouldn't show anything in the diff panel - #1990",
      "[Fixed] Disable the Merge button when there are no commits to merge - #1359",
      "[Fixed] Username/password authentication not working for GitHub Enterprise - #2064",
      "[Fixed] Better error messages when an API call fails - #2017",
      "[Fixed] Create the 'logs' directory if it doesn't exist - #1550",
      "[Fixed] Enable the 'Remove' menu item for missing repositories - #1776"
    ],
    "0.6.1": [
      "[Fixed] Properly log stats opt in/out - #1949",
      "[Fixed] Source maps for exceptions in the main process - #1957",
      "[Fixed] Styling of the exception dialog - #1956",
      "[Fixed] Handle ambiguous references - #1947",
      "[Fixed] Handle non-ASCII text in diffs - #1970",
      "[Fixed] Uncaught exception when hitting the arrow keys after showing autocompletions - #1971",
      "[Fixed] Clear the organizations list when publishing a new repository and switching between tabs - #1969",
      "[Fixed] Push properly when a tracking branch has a different name from the local branch - #1967",
      "[Improved] Warn when line endings will change - #1906"
    ],
    "0.6.0": [
      "[Fixed] Issue autocompletion not working for older issues - #1814",
      "[Fixed] GitHub repository association not working for repositories with some remote URL formats - #1826 #1679",
      "[Fixed] Don't try to delete a remote branch that no longer exists - #1829",
      "[Fixed] Tokens created by development builds would be used in production builds but wouldn't work - #1727",
      "[Fixed] Submodules can now be added - #708",
      "[Fixed] Properly handle the case where a file is added to the index but removed from the working tree - #1310",
      "[Fixed] Use a local image for the default avatar - #1621",
      "[Fixed] Make the file path in diffs selectable - #1768",
      "[Improved] More logging! - #1823",
      "[Improved] Better error message when trying to add something that's not a repository - #1747",
      "[Improved] Copy the shell environment into the app's environment - #1796",
      "[Improved] Updated to Git 2.13.0 - #1897",
      "[Improved] Add 'Reveal' to the contextual menu for changed files - #1566",
      "[Improved] Better handling of large diffs - #1818 #1524",
      "[Improved] App launch time - #1900"
    ],
    "0.5.9": [
      "[New] Added Zoom In and Zoom Out - #1217",
      "[Fixed] Various errors when on an unborn branch - #1450",
      "[Fixed] Disable push/pull menu items when there is no remote - #1448",
      "[Fixed] Better error message when the GitHub Enterprise version is too old - #1628",
      "[Fixed] Error parsing non-JSON responses - #1505 #1522",
      "[Fixed] Updated the 'Install Git' help documentation link - #1797",
      "[Fixed] Disable menu items while in the Welcome flow - #1529",
      "[Fixed] Windows: Fall back to HOME if Document cannot be found - #1825",
      "[Improved] Close the window when an exception occurs - #1562",
      "[Improved] Always use merge when pulling - #1627",
      "[Improved] Move the 'New Branch' menu item into the Branch menu - #1757",
      "[Improved] Remove Repository's default button is now Cancel - #1751",
      "[Improved] Only fetch the default remote - #1435",
      "[Improved] Faster commits with many files - #1405",
      "[Improved] Measure startup time more reliably - #1798",
      "[Improved] Prefer the GitHub repository name instead of the name on disk - #664"
    ],
    "0.5.8": [
      "[Fixed] Switching tabs in Preferences/Settings or Repository Settings would close the dialog - #1724",
      "[Improved] Standardized colors which improves contrast and readability - #1713"
    ],
    "0.5.7": [
      "[Fixed] Windows: Handle protocol events which launch the app - #1582",
      "[Fixed] Opting out of stats reporting in the Welcome flow - #1698",
      "[Fixed] Commit description text being too light - #1695",
      "[Fixed] Exception on startup if the app was activated too quickly - #1564",
      "[Improved] Default directory for cloning now - #1663",
      "[Improved] Accessibility support - #1289",
      "[Improved] Lovely blank slate illustrations - #1708"
    ],
    "0.5.6": [
      "[Fixed] macOS: The buttons in the Untrusted Server dialog not doing anything - #1622",
      "[Fixed] Better warning in Rename Branch when the branch will be created with a different name than was entered - #1480",
      "[Fixed] Provide a tooltip for commit summaries in the History list - #1483",
      "[Fixed] Prevent the Update Available banner from getting squished - #1632",
      "[Fixed] Title bar not responding to double-clicks - #1590 #1655",
      "[Improved] Discard All Changes is now accessible by right-clicking the file column header - #1635"
    ],
    "0.5.5": [
      "[Fixed] Save the default path after creating a new repository - #1486",
      "[Fixed] Only let the user launch the browser once for the OAuth flow - #1427",
      "[Fixed] Don't linkify invalid URLs - #1456",
      "[Fixed] Excessive padding in the Merge Branch dialog - #1577",
      "[Fixed] Octicon pixel alignment issues - #1584",
      "[Fixed] Windows: Invoking some menu items would break the window's snapped state - #1603",
      "[Fixed] macOS: Errors authenticating while pushing - #1514",
      "[Fixed] Don't linkify links in the History list or in Undo - #1548 #1608 #1474",
      "[Fixed] Diffs not working when certain git config values were set - #1559"
    ],
    "0.5.4": [
      "[Fixed] The release notes URL pointed to the wrong page - #1503",
      "[Fixed] Only create the `logs` directory if it doesn't already exist - #1510",
      "[Fixed] Uncaught exception creating a new repository if you aren't a member of any orgs - #1507",
      "[Fixed] Only report the first uncaught exception - #1517",
      "[Fixed] Include the name of the default branch in the New Branch dialog - #1449",
      "[Fixed] Uncaught exception if a network error occurred while loading user email addresses - #1522 #1508",
      "[Fixed] Uncaught exception while performing a contextual menu action - #1532",
      "[Improved] Move all error logging to the main process - #1473",
      "[Improved] Stats reporting reliability - #1561"
    ],
    "0.5.3": [
      "[Fixed] Display of large image diffs - #1494",
      "[Fixed] Discard Changes spacing - #1495"
    ],
    "0.5.2": [
      "[Fixed] Display errors that happen while publishing a repository - #1396",
      "[Fixed] Menu items not updating - #1462",
      "[Fixed] Always select the first changed file - #1306",
      "[Fixed] macOS: Use Title Case consistently - #1477 #1481",
      "[Fixed] Create Branch padding - #1479",
      "[Fixed] Bottom padding in commit descriptions - #1345",
      "[Improved] Dialog polish - #1451",
      "[Improved] Store logs in a logs directory - #1370",
      "[Improved] New Welcome illustrations - #1471",
      "[Improved] Request confirmation before removing a repository - #1233",
      "[Improved] Windows icon polish - #1457"
    ],
    "0.5.1": [
      "[New] Windows: A nice little gif while installing the app - #1440",
      "[Fixed] Disable pinch zoom - #1431",
      "[Fixed] Don't show carriage return indicators in diffs - #1444",
      "[Fixed] History wouldn't update after switching branches - #1446",
      "[Improved] Include more information in exception reports - #1429",
      "[Improved] Updated Terms and Conditions - #1438",
      "[Improved] Sub-pixel anti-aliasing in some lists - #1452",
      "[Improved] Windows: A new application identifier, less likely to collide with other apps - #1441"
    ],
    "0.5.0": [
      "[Added] Menu item for showing the app logs - #1349",
      "[Fixed] Don't let the two-factor authentication dialog be submitted while it's empty - #1386",
      "[Fixed] Undo Commit showing the wrong commit - #1373",
      "[Fixed] Windows: Update the icon used for the installer - #1410",
      "[Fixed] Undoing the first commit - #1401",
      "[Fixed] A second window would be opened during the OAuth dance - #1382",
      "[Fixed] Don't include the comment from the default merge commit message - #1367",
      "[Fixed] Show progress while committing - #923",
      "[Fixed] Windows: Merge Branch sizing would be wrong on high DPI monitors - #1210",
      "[Fixed] Windows: Resize the app from the top left corner - #1424",
      "[Fixed] Changing the destination path for cloning a repository now appends the repository's name - #1408",
      "[Fixed] The blank slate view could be visible briefly when the app launched - #1398",
      "[Improved] Performance updating menu items - #1321",
      "[Improved] Windows: Dim the title bar when the app loses focus - #1189"
    ],
    "0.0.39": ["[Fixed] An uncaught exception when adding a user - #1394"],
    "0.0.38": [
      "[New] Shiny new icon! - #1221",
      "[New] More helpful blank slate view - #871",
      "[Fixed] Don't allow Undo while pushing/pulling/fetching - #1047",
      "[Fixed] Updating the default branch on GitHub wouldn't be reflected in the app - #1028 #1314",
      "[Fixed] Long repository names would overflow their container - #1331",
      "[Fixed] Removed development menu items in production builds - #1031 #1251 #1323 #1340",
      "[Fixed] Create Branch no longer changes as it's animating closed - #1304",
      "[Fixed] Windows: Cut / Copy / Paste menu items not working - #1379",
      "[Improved] Show a better error message when the user tries to authenticate with a personal access token - #1313",
      "[Improved] Link to the repository New Issue page from the Help menu - #1349",
      "[Improved] Clone in Desktop opens the Clone dialog - #918"
    ],
    "0.0.37": [
      "[Fixed] Better display of the 'no newline at end of file' indicator - #1253",
      "[Fixed] macOS: Destructive dialogs now use the expected button order - #1315",
      "[Fixed] Display of submodule paths - #785",
      "[Fixed] Incomplete stats submission - #1337",
      "[Improved] Redesigned welcome flow - #1254",
      "[Improved] App launch time - #1225",
      "[Improved] Handle uncaught exceptions - #1106"
    ],
    "0.0.36": [
      "[Fixed] Bugs around associating an email address with a GitHub user - #975",
      "[Fixed] Use the correct reference name for an unborn branch - #1283",
      "[Fixed] Better diffs for renamed files - #980",
      "[Fixed] Typo in Create Branch - #1303",
      "[Fixed] Don't allow whitespace-only branch names - #1288",
      "[Improved] Focus ring polish - #1287",
      "[Improved] Less intrusive update notifications - #1136",
      "[Improved] Faster launch time on Windows - #1309",
      "[Improved] Faster git information refreshing - #1305",
      "[Improved] More consistent use of sentence case on Windows - #1316",
      "[Improved] Autocomplete polish - #1241"
    ],
    "0.0.35": [
      "[New] Show push/pull/fetch progress - #1238",
      "[Fixed] macOS: Add the Zoom menu item - #1260",
      "[Fixed] macOS: Don't show the titlebar while full screened - #1247",
      "[Fixed] Windows: Updates would make the app unresponsive - #1269",
      "[Fixed] Windows: Keyboard navigation in menus - #1293",
      "[Fixed] Windows: Repositories list item not working - #1293",
      "[Fixed] Auto updater errors not being propagated properly - #1266",
      "[Fixed] Only show the current branch tooltip on the branches button - #1275",
      "[Fixed] Double path truncation - #1270",
      "[Fixed] Sometimes toggling a file's checkbox would get undone - #1248",
      "[Fixed] Uncaught exception when internet connectivity was lost - #1048",
      "[Fixed] Cloned repositories wouldn't be associated with their GitHub repository - #1285",
      "[Improved] Better performance on large repositories - #1281",
      "[Improved] Commit summary is now expandable when the summary is long - #519",
      "[Improved] The SHA in historical commits is now selectable - #1154",
      "[Improved] The Create Branch dialog was polished and refined - #1137"
    ],
    "0.0.34": [
      "[New] macOS: Users can choose whether to accept untrusted certificates - #671",
      "[New] Windows: Users are prompted to install git when opening a shell if it is not installed - #813",
      "[New] Checkout progress is shown if branch switching takes a while - #1208",
      "[New] Commit summary and description are automatically populated for merge conflicts - #1228",
      "[Fixed] Cloning repositories while not signed in - #1163",
      "[Fixed] Merge commits are now created as merge commits - #1216",
      "[Fixed] Display of diffs with /r newline - #1234",
      "[Fixed] Windows: Maximized windows are no longer positioned slightly off screen - #1202",
      "[Fixed] JSON parse errors - #1243",
      "[Fixed] GitHub Enterprise repositories were not associated with the proper Enterprise repository - #1242",
      "[Fixed] Timestamps in the Branches list would wrap - #1255",
      "[Fixed] Merges created from pulling wouldn't use the right git author - #1262",
      "[Improved] Check for update errors are suppressed if they happen in the background - #1104, #1195",
      "[Improved] The shortcut to show the repositories list is now command or control-T - #1220",
      "[Improved] Command or control-W now closes open dialogs - #949",
      "[Improved] Less memory usage while parsing large diffs - #1235"
    ],
    "0.0.33": ["[Fixed] Update Now wouldn't update now - #1209"],
    "0.0.32": [
      "[New] You can now disable stats reporting from Preferences > Advanced - #1120",
      "[New] Acknowledgements are now available from About - #810",
      "[New] Open pull requests from dot com in the app - #808",
      "[Fixed] Don't show background fetch errors - #875",
      "[Fixed] No more surprise and delight - #620",
      "[Fixed] Can't discard renamed files - #1177",
      "[Fixed] Logging out of one account would log out of all accounts - #1192",
      "[Fixed] Renamed files truncation - #695",
      "[Fixed] Git on Windows now integrates with the system certificate store - #706",
      "[Fixed] Cloning with an account/repoository shortcut would always fail - #1150",
      "[Fixed] OS version reporting - #1130",
      "[Fixed] Publish a new repository would always fail - #1046",
      "[Fixed] Authentication would fail for the first repository after logging in - #1118",
      "[Fixed] Don't flood the user with errors if a repository disappears on disk - #1132",
      "[Improved] The Merge dialog uses the Branches list instead of a drop down menu - #749",
      "[Improved] Lots of design polish - #1188, #1183, #1170, #1184, #1181, #1179, #1142, #1125"
    ],
    "0.0.31": [
      "[New] Prompt user to login when authentication error occurs - #903",
      "[New] Windows application has a new app menu, replaces previous hamburger menu - #991",
      "[New] Refreshed colours to align with GitHub website scheme -  #1077",
      "[New] Custom about dialog on all platforms - #1102",
      "[Fixed] Improved error handling when probing for a GitHub Enterprise server - #1026",
      "[Fixed] User can cancel 2FA flow - #1057",
      "[Fixed] Tidy up current set of menu items - #1063",
      "[Fixed] Manually focus the window when a URL action has been received - #1072",
      "[Fixed] Disable middle-click event to prevent new windows being launched - #1074",
      "[Fixed] Pre-fill the account name in the Welcome wizard, not login - #1078",
      "[Fixed] Diffs wouldn't work if an external diff program was configured - #1123",
      "[Improved] Lots of design polish work - #1113, #1099, #1094, #1077"
    ],
    "0.0.30": [
      "[Fixed] Crash when invoking menu item due to incorrect method signature - #1041"
    ],
    "0.0.29": [
      "[New] Commit summary and description fields now display issues and mentions as links for GitHub repositories - #941",
      "[New] Show placeholder when the repository cannot be found on disk - #946",
      "[New] New Repository actions moved out of popover and into new menu - #1018",
      "[Fixed] Display a helpful error message when an unverified user signs into GitHub Desktop - #1010",
      "[Fixed] Fix kerning issue when access keys displayed - #1033",
      "[Fixed] Protected branches show a descriptive error when the push is rejected - #1036",
      "[Fixed] 'Open in shell' on Windows opens to repository location - #1037"
    ],
    "0.0.28": ["[Fixed] Bumping release notes to test deployments again"],
    "0.0.27": [
      "[Fixed] 2FA dialog when authenticating has information for SMS authentication - #1009",
      "[Fixed] Autocomplete for users handles accounts containing `-` - #1008"
    ],
    "0.0.26": [
      "[Fixed] Address deployment issue by properly documenting release notes"
    ],
    "0.0.25": [
      "[Added] Autocomplete displays user matches - #942",
      "[Fixed] Handle Enter key in repository and branch list when no matches exist - #995",
      "[Fixed] 'Add Repository' button displays in dropdown when repository list empty - #984",
      "[Fixed] Correct icon displayed for non-GitHub repository - #964 #955",
      "[Fixed] Enter key when inside dialog submits form - #956",
      "[Fixed] Updated URL handler entry on macOS - #945",
      "[Fixed] Commit button is disabled while commit in progress - #940",
      "[Fixed] Handle index state change when gitginore change is discarded - #935",
      "[Fixed] 'Create New Branch' view squashes branch list when expanded - #927",
      "[Fixed] Application creates repository path if it doesn't exist on disk - #925",
      "[Improved] Preferences sign-in flow updated to standalone dialogs - #961"
    ],
    "0.0.24": ["Changed a thing", "Added another thing"]
  }
}<|MERGE_RESOLUTION|>--- conflicted
+++ resolved
@@ -1,15 +1,13 @@
 {
   "releases": {
-<<<<<<< HEAD
-    "1.3.3-test7": [
-      "Testing command line integration changes to support WSL"
-=======
     "1.3.3-beta1": [
       "[Fixed] Maximize and restore app on Windows does not fill available space - #5033",
       "[Fixed] 'Clone repository' menu item label is obscured on Windows - #5348. Thanks @Daniel-McCarthy!",
       "[Fixed] User can toggle files when commit is in progress - #5341. Thanks @masungwon!",
       "[Improved] Repository indicator background work - #5317 #5326 #5363 #5241 #5320"
->>>>>>> 4589ea4f
+    ],
+    "1.3.3-test7": [
+      "Testing command line integration changes to support WSL"
     ],
     "1.3.3-test6": [
       "Testing infrastructure changes"
