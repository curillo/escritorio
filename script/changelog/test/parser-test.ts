--- conflicted
+++ resolved
@@ -1,17 +1,10 @@
-<<<<<<< HEAD
 import { findIssueRef } from '../parser'
-=======
-import { expect } from 'chai'
-
-import { findIssueRef, getReleaseNotesDescription } from '../parser'
->>>>>>> 57af9c93
 
 describe('changelog/parser', () => {
   describe('findIssueRef', () => {
     it('detected fixes message at start of PR body', () => {
       const body = `
 Fixes #2314
-
 Lorem ipsum dolor sit amet, consectetur adipiscing elit. Integer sollicitudin turpis
 tempor euismod fermentum. Nullam hendrerit neque eget risus faucibus volutpat. Donec
 ultrices, orci quis auctor ultrices, nulla lacus gravida lectus, non rutrum dolor
@@ -23,7 +16,6 @@
       const body = `
 Fixes #2314
 Fixes #1234
-
 Lorem ipsum dolor sit amet, consectetur adipiscing elit. Integer sollicitudin turpis
 tempor euismod fermentum. Nullam hendrerit neque eget risus faucibus volutpat. Donec
 ultrices, orci quis auctor ultrices, nulla lacus gravida lectus, non rutrum dolor
@@ -34,9 +26,7 @@
     it('handles colon after fixed message', () => {
       const body = `
 Pellentesque pellentesque finibus fermentum. Aenean eget semper libero.
-
 Fixes: #2314
-
 Nam malesuada augue vel velit vehicula suscipit. Nunc posuere, velit at sodales
 malesuada, quam tellus rutrum orci, et tincidunt sem nunc non velit. Cras
 placerat, massa vel tristique iaculis, urna nisl tristique nibh, eget luctus
@@ -47,7 +37,6 @@
     it('handles closes syntax', () => {
       const body = `
 Closes: #2314
-
 Lorem ipsum dolor sit amet, consectetur adipiscing elit. Integer sollicitudin turpis
 tempor euismod fermentum. Nullam hendrerit neque eget risus faucibus volutpat. Donec
 ultrices, orci quis auctor ultrices, nulla lacus gravida lectus, non rutrum dolor
@@ -60,43 +49,4 @@
       expect(findIssueRef(body)).toBe(' #2314')
     })
   })
-
-  describe('getReleaseNotesDescription', () => {
-    it('defaults to PR title if not found', () => {
-      const pr = {
-        title: 'some title goes here',
-        body: `lol didn't write words`,
-      }
-      const result = getReleaseNotesDescription(pr)
-      expect(result.kind).to.equal('default')
-      if (result.kind === 'default') {
-        expect(result.text).to.equal('Some title goes here')
-      }
-    })
-
-    it('finds no-notes input to indicate this should be omitted', () => {
-      const pr = {
-        title: 'some title goes here',
-        body: `# Release notes
-
-Notes: no-notes`,
-      }
-      const result = getReleaseNotesDescription(pr)
-      expect(result.kind).to.equal('omitted')
-    })
-
-    it('finds release notes in body', () => {
-      const pr = {
-        title: 'some title goes here',
-        body: `# Release notes
-
-Notes: This Feature Fixes A Bug`,
-      }
-      const result = getReleaseNotesDescription(pr)
-      expect(result.kind).to.equal('found')
-      if (result.kind === 'found') {
-        expect(result.text).to.equal('This Feature Fixes A Bug')
-      }
-    })
-  })
 })